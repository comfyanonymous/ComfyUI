# Admins
<<<<<<< HEAD
# From upstream
* @comfyanonymous
* @kosinkadink
# For the fork
* @doctorpangloss
=======
* @comfyanonymous @kosinkadink @guill
>>>>>>> fd271ded
<|MERGE_RESOLUTION|>--- conflicted
+++ resolved
@@ -1,10 +1,2 @@
 # Admins
-<<<<<<< HEAD
-# From upstream
-* @comfyanonymous
-* @kosinkadink
-# For the fork
-* @doctorpangloss
-=======
-* @comfyanonymous @kosinkadink @guill
->>>>>>> fd271ded
+* @comfyanonymous @kosinkadink @guill @doctorpangloss