--- conflicted
+++ resolved
@@ -6,82 +6,6 @@
 
 The primary objective of this project is to enable interactive image generation based on simple line drawings. By integrating edge detection (via Canny), prompt conditioning, and latent diffusion techniques, the model allows users to guide both the structure and style of the generated image.
 
-## Features
-
-<<<<<<< HEAD
-- Sketch-to-image synthesis using a multi-stage diffusion pipeline
-- Canny edge-based conditioning via ControlNet
-- Modular, node-based workflow using ComfyUI
-- Prompt encoding with CLIP
-- Evaluation through SSIM and FID metrics
-- Supports training and inference with pretrained models (Stable Cascade)
-
-=======
-## Features
-- Nodes/graph/flowchart interface to experiment and create complex Stable Diffusion workflows without needing to code anything.
-- Image Models
-   - SD1.x, SD2.x,
-   - [SDXL](https://comfyanonymous.github.io/ComfyUI_examples/sdxl/), [SDXL Turbo](https://comfyanonymous.github.io/ComfyUI_examples/sdturbo/)
-   - [Stable Cascade](https://comfyanonymous.github.io/ComfyUI_examples/stable_cascade/)
-   - [SD3 and SD3.5](https://comfyanonymous.github.io/ComfyUI_examples/sd3/)
-   - Pixart Alpha and Sigma
-   - [AuraFlow](https://comfyanonymous.github.io/ComfyUI_examples/aura_flow/)
-   - [HunyuanDiT](https://comfyanonymous.github.io/ComfyUI_examples/hunyuan_dit/)
-   - [Flux](https://comfyanonymous.github.io/ComfyUI_examples/flux/)
-   - [Lumina Image 2.0](https://comfyanonymous.github.io/ComfyUI_examples/lumina2/)
-   - [HiDream](https://comfyanonymous.github.io/ComfyUI_examples/hidream/)
-- Video Models
-   - [Stable Video Diffusion](https://comfyanonymous.github.io/ComfyUI_examples/video/)
-   - [Mochi](https://comfyanonymous.github.io/ComfyUI_examples/mochi/)
-   - [LTX-Video](https://comfyanonymous.github.io/ComfyUI_examples/ltxv/)
-   - [Hunyuan Video](https://comfyanonymous.github.io/ComfyUI_examples/hunyuan_video/)
-   - [Nvidia Cosmos](https://comfyanonymous.github.io/ComfyUI_examples/cosmos/)
-   - [Wan 2.1](https://comfyanonymous.github.io/ComfyUI_examples/wan/)
-- 3D Models
-   - [Hunyuan3D 2.0](https://docs.comfy.org/tutorials/3d/hunyuan3D-2)
-- [Stable Audio](https://comfyanonymous.github.io/ComfyUI_examples/audio/)
-- Asynchronous Queue system
-- Many optimizations: Only re-executes the parts of the workflow that changes between executions.
-- Smart memory management: can automatically run models on GPUs with as low as 1GB vram.
-- Works even if you don't have a GPU with: ```--cpu``` (slow)
-- Can load ckpt, safetensors and diffusers models/checkpoints. Standalone VAEs and CLIP models.
-- Embeddings/Textual inversion
-- [Loras (regular, locon and loha)](https://comfyanonymous.github.io/ComfyUI_examples/lora/)
-- [Hypernetworks](https://comfyanonymous.github.io/ComfyUI_examples/hypernetworks/)
-- Loading full workflows (with seeds) from generated PNG, WebP and FLAC files.
-- Saving/Loading workflows as Json files.
-- Nodes interface can be used to create complex workflows like one for [Hires fix](https://comfyanonymous.github.io/ComfyUI_examples/2_pass_txt2img/) or much more advanced ones.
-- [Area Composition](https://comfyanonymous.github.io/ComfyUI_examples/area_composition/)
-- [Inpainting](https://comfyanonymous.github.io/ComfyUI_examples/inpaint/) with both regular and inpainting models.
-- [ControlNet and T2I-Adapter](https://comfyanonymous.github.io/ComfyUI_examples/controlnet/)
-- [Upscale Models (ESRGAN, ESRGAN variants, SwinIR, Swin2SR, etc...)](https://comfyanonymous.github.io/ComfyUI_examples/upscale_models/)
-- [unCLIP Models](https://comfyanonymous.github.io/ComfyUI_examples/unclip/)
-- [GLIGEN](https://comfyanonymous.github.io/ComfyUI_examples/gligen/)
-- [Model Merging](https://comfyanonymous.github.io/ComfyUI_examples/model_merging/)
-- [LCM models and Loras](https://comfyanonymous.github.io/ComfyUI_examples/lcm/)
-- Latent previews with [TAESD](#how-to-show-high-quality-previews)
-- Starts up very fast.
-- Works fully offline: will never download anything.
-- [Config file](extra_model_paths.yaml.example) to set the search paths for models.
->>>>>>> 8d0661d0
-
-
-## Release Process
-
-ComfyUI follows a weekly release cycle every Friday, with three interconnected repositories:
-
-1. **[ComfyUI Core](https://github.com/comfyanonymous/ComfyUI)**
-   - Releases a new stable version (e.g., v0.7.0)
-   - Serves as the foundation for the desktop release
-
-2. **[ComfyUI Desktop](https://github.com/Comfy-Org/desktop)**
-   - Builds a new release using the latest stable core version
-   - Version numbers match the core release (e.g., Desktop v1.7.0 uses Core v1.7.0)
-
-3. **[ComfyUI Frontend](https://github.com/Comfy-Org/ComfyUI_frontend)**
-   - Weekly frontend updates are merged into the core repository
-   - Features are frozen for the upcoming core release
-   - Development continues for the next release cycle
 
 ## Shortcuts
 
@@ -122,13 +46,6 @@
 `Ctrl` can also be replaced with `Cmd` instead for macOS users
 
 
-<<<<<<< HEAD
-=======
-#### How do I share models between another UI and ComfyUI?
-
-See the [Config file](extra_model_paths.yaml.example) to set the search paths for models. In the standalone windows build you can find this file in the ComfyUI directory. Rename this file to extra_model_paths.yaml and edit it with your favorite text editor.
->>>>>>> 8d0661d0
-
 ## Jupyter Notebook
 
 To run it on colab you can use my [Jupyter Notebook](Irian_Notebook.ipynb)