from .wav2vec2 import Wav2Vec2Model
<<<<<<< HEAD
from ..model_management import text_encoder_offload_device, text_encoder_device, load_model_gpu, text_encoder_dtype
from ..model_patcher import ModelPatcher
from ..ops import manual_cast
from ..utils import state_dict_prefix_replace
=======
from .whisper import WhisperLargeV3
import comfy.model_management
import comfy.ops
import comfy.utils
import logging
import torchaudio
>>>>>>> 27bc181c

import logging

class AudioEncoderModel():
    def __init__(self, config):
<<<<<<< HEAD
        self.load_device = text_encoder_device()
        offload_device = text_encoder_offload_device()
        self.dtype = text_encoder_dtype(self.load_device)
        self.model = Wav2Vec2Model(dtype=self.dtype, device=offload_device, operations=manual_cast)
=======
        self.load_device = comfy.model_management.text_encoder_device()
        offload_device = comfy.model_management.text_encoder_offload_device()
        self.dtype = comfy.model_management.text_encoder_dtype(self.load_device)
        model_type = config.pop("model_type")
        model_config = dict(config)
        model_config.update({
            "dtype": self.dtype,
            "device": offload_device,
            "operations": comfy.ops.manual_cast
        })

        if model_type == "wav2vec2":
            self.model = Wav2Vec2Model(**model_config)
        elif model_type == "whisper3":
            self.model = WhisperLargeV3(**model_config)
>>>>>>> 27bc181c
        self.model.eval()
        self.patcher = ModelPatcher(self.model, load_device=self.load_device, offload_device=offload_device)
        self.model_sample_rate = 16000

    def load_sd(self, sd):
        return self.model.load_state_dict(sd, strict=False)

    def get_sd(self):
        return self.model.state_dict()

    def encode_audio(self, audio, sample_rate):
        # this one we will allow to just bubble up the exception
        import torchaudio  # pylint: disable=import-error
        load_model_gpu(self.patcher)
        audio = torchaudio.functional.resample(audio, sample_rate, self.model_sample_rate)
        out, all_layers = self.model(audio.to(self.load_device))
        outputs = {}
        outputs["encoded_audio"] = out
        outputs["encoded_audio_all_layers"] = all_layers
        outputs["audio_samples"] = audio.shape[2]
        return outputs


def load_audio_encoder_from_sd(sd, prefix=""):
<<<<<<< HEAD
    audio_encoder = AudioEncoderModel(None)
    sd = state_dict_prefix_replace(sd, {"wav2vec2.": ""})
=======
    sd = comfy.utils.state_dict_prefix_replace(sd, {"wav2vec2.": ""})
    if "encoder.layer_norm.bias" in sd: #wav2vec2
        embed_dim = sd["encoder.layer_norm.bias"].shape[0]
        if embed_dim == 1024:# large
            config = {
                "model_type": "wav2vec2",
                "embed_dim": 1024,
                "num_heads": 16,
                "num_layers": 24,
                "conv_norm": True,
                "conv_bias": True,
                "do_normalize": True,
                "do_stable_layer_norm": True
                }
        elif embed_dim == 768: # base
            config = {
                "model_type": "wav2vec2",
                "embed_dim": 768,
                "num_heads": 12,
                "num_layers": 12,
                "conv_norm": False,
                "conv_bias": False,
                "do_normalize": False, # chinese-wav2vec2-base has this False
                "do_stable_layer_norm": False
            }
        else:
            raise RuntimeError("ERROR: audio encoder file is invalid or unsupported embed_dim: {}".format(embed_dim))
    elif "model.encoder.embed_positions.weight" in sd:
        sd = comfy.utils.state_dict_prefix_replace(sd, {"model.": ""})
        config = {
            "model_type": "whisper3",
        }
    else:
        raise RuntimeError("ERROR: audio encoder not supported.")

    audio_encoder = AudioEncoderModel(config)
>>>>>>> 27bc181c
    m, u = audio_encoder.load_sd(sd)
    if len(m) > 0:
        logging.warning("missing audio encoder: {}".format(m))
    if len(u) > 0:
        logging.warning("unexpected audio encoder: {}".format(u))

    return audio_encoder<|MERGE_RESOLUTION|>--- conflicted
+++ resolved
@@ -1,44 +1,32 @@
+import logging
 from .wav2vec2 import Wav2Vec2Model
-<<<<<<< HEAD
+from .whisper import WhisperLargeV3
+
 from ..model_management import text_encoder_offload_device, text_encoder_device, load_model_gpu, text_encoder_dtype
 from ..model_patcher import ModelPatcher
 from ..ops import manual_cast
 from ..utils import state_dict_prefix_replace
-=======
-from .whisper import WhisperLargeV3
-import comfy.model_management
-import comfy.ops
-import comfy.utils
-import logging
-import torchaudio
->>>>>>> 27bc181c
 
-import logging
+logger = logging.getLogger(__name__)
 
-class AudioEncoderModel():
+
+class AudioEncoderModel:
     def __init__(self, config):
-<<<<<<< HEAD
         self.load_device = text_encoder_device()
         offload_device = text_encoder_offload_device()
         self.dtype = text_encoder_dtype(self.load_device)
-        self.model = Wav2Vec2Model(dtype=self.dtype, device=offload_device, operations=manual_cast)
-=======
-        self.load_device = comfy.model_management.text_encoder_device()
-        offload_device = comfy.model_management.text_encoder_offload_device()
-        self.dtype = comfy.model_management.text_encoder_dtype(self.load_device)
         model_type = config.pop("model_type")
         model_config = dict(config)
         model_config.update({
             "dtype": self.dtype,
             "device": offload_device,
-            "operations": comfy.ops.manual_cast
+            "operations": manual_cast
         })
 
         if model_type == "wav2vec2":
             self.model = Wav2Vec2Model(**model_config)
         elif model_type == "whisper3":
             self.model = WhisperLargeV3(**model_config)
->>>>>>> 27bc181c
         self.model.eval()
         self.patcher = ModelPatcher(self.model, load_device=self.load_device, offload_device=offload_device)
         self.model_sample_rate = 16000
@@ -63,14 +51,10 @@
 
 
 def load_audio_encoder_from_sd(sd, prefix=""):
-<<<<<<< HEAD
-    audio_encoder = AudioEncoderModel(None)
     sd = state_dict_prefix_replace(sd, {"wav2vec2.": ""})
-=======
-    sd = comfy.utils.state_dict_prefix_replace(sd, {"wav2vec2.": ""})
-    if "encoder.layer_norm.bias" in sd: #wav2vec2
+    if "encoder.layer_norm.bias" in sd:  # wav2vec2
         embed_dim = sd["encoder.layer_norm.bias"].shape[0]
-        if embed_dim == 1024:# large
+        if embed_dim == 1024:  # large
             config = {
                 "model_type": "wav2vec2",
                 "embed_dim": 1024,
@@ -80,8 +64,8 @@
                 "conv_bias": True,
                 "do_normalize": True,
                 "do_stable_layer_norm": True
-                }
-        elif embed_dim == 768: # base
+            }
+        elif embed_dim == 768:  # base
             config = {
                 "model_type": "wav2vec2",
                 "embed_dim": 768,
@@ -89,13 +73,13 @@
                 "num_layers": 12,
                 "conv_norm": False,
                 "conv_bias": False,
-                "do_normalize": False, # chinese-wav2vec2-base has this False
+                "do_normalize": False,  # chinese-wav2vec2-base has this False
                 "do_stable_layer_norm": False
             }
         else:
             raise RuntimeError("ERROR: audio encoder file is invalid or unsupported embed_dim: {}".format(embed_dim))
     elif "model.encoder.embed_positions.weight" in sd:
-        sd = comfy.utils.state_dict_prefix_replace(sd, {"model.": ""})
+        sd = state_dict_prefix_replace(sd, {"model.": ""})
         config = {
             "model_type": "whisper3",
         }
@@ -103,11 +87,10 @@
         raise RuntimeError("ERROR: audio encoder not supported.")
 
     audio_encoder = AudioEncoderModel(config)
->>>>>>> 27bc181c
     m, u = audio_encoder.load_sd(sd)
     if len(m) > 0:
-        logging.warning("missing audio encoder: {}".format(m))
+        logger.warning("missing audio encoder: {}".format(m))
     if len(u) > 0:
-        logging.warning("unexpected audio encoder: {}".format(u))
+        logger.warning("unexpected audio encoder: {}".format(u))
 
     return audio_encoder