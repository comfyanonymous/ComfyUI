--- conflicted
+++ resolved
@@ -1,11 +1,6 @@
+from typing import Optional, List
+
 import torch
-<<<<<<< HEAD
-from typing import Dict, Optional, List
-=======
-from typing import Optional
-import comfy.ldm.modules.diffusionmodules.mmdit
->>>>>>> 0fd4e6c7
-
 from einops import einops
 from torch import Tensor
 
@@ -17,15 +12,16 @@
         return x
     return y
 
+
 class ControlNet(MMDiT):
     def __init__(
-        self,
-        num_blocks = None,
-        control_latent_channels = None,
-        dtype = None,
-        device = None,
-        operations = None,
-        **kwargs,
+            self,
+            num_blocks=None,
+            control_latent_channels=None,
+            dtype=None,
+            device=None,
+            operations=None,
+            **kwargs,
     ):
         super().__init__(dtype=dtype, device=device, operations=operations, final_layer=False, num_blocks=num_blocks, **kwargs)
         # controlnet_blocks
@@ -49,15 +45,15 @@
         )
 
     def forward(
-        self,
-        x: torch.Tensor,
-        timesteps: torch.Tensor,
-        y: Optional[torch.Tensor] = None,
-        context: Optional[torch.Tensor] = None,
-        hint = None,
-    ) -> Dict[str, List[Tensor]]:
+            self,
+            x: torch.Tensor,
+            timesteps: torch.Tensor,
+            y: Optional[torch.Tensor] = None,
+            context: Optional[torch.Tensor] = None,
+            hint=None,
+    ) -> dict[str, List[Tensor]]:
 
-        #weird sd3 controlnet specific stuff
+        # weird sd3 controlnet specific stuff
         y = torch.zeros_like(y)
 
         if self.context_processor is not None:
