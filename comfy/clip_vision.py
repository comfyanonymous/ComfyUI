--- conflicted
+++ resolved
@@ -41,11 +41,13 @@
     image = torch.clip((255. * image), 0, 255).round() / 255.0
     return (image - mean.view([3, 1, 1])) / std.view([3, 1, 1])
 
+
 IMAGE_ENCODERS = {
     "clip_vision_model": clip_model.CLIPVisionModelProjection,
     "siglip_vision_model": clip_model.CLIPVisionModelProjection,
     "dinov2": dino2.Dinov2Model,
 }
+
 
 class ClipVisionModel():
     def __init__(self, json_config: dict | str):
@@ -63,13 +65,6 @@
         self.image_size = config.get("image_size", 224)
         self.image_mean = config.get("image_mean", [0.48145466, 0.4578275, 0.40821073])
         self.image_std = config.get("image_std", [0.26862954, 0.26130258, 0.27577711])
-<<<<<<< HEAD
-        model_class = IMAGE_ENCODERS.get(config.get("model_type", "clip_vision_model"))
-        self.load_device = model_management.text_encoder_device()
-        offload_device = model_management.text_encoder_offload_device()
-        self.dtype = model_management.text_encoder_dtype(self.load_device)
-        self.model = model_class(config, self.dtype, offload_device, ops.manual_cast)
-=======
         model_type = config.get("model_type", "clip_vision_model")
         model_class = IMAGE_ENCODERS.get(model_type)
         if model_type == "siglip_vision_model":
@@ -77,11 +72,10 @@
         else:
             self.return_all_hidden_states = False
 
-        self.load_device = comfy.model_management.text_encoder_device()
-        offload_device = comfy.model_management.text_encoder_offload_device()
-        self.dtype = comfy.model_management.text_encoder_dtype(self.load_device)
-        self.model = model_class(config, self.dtype, offload_device, comfy.ops.manual_cast)
->>>>>>> 4f5812b9
+        self.load_device = model_management.text_encoder_device()
+        offload_device = model_management.text_encoder_offload_device()
+        self.dtype = model_management.text_encoder_dtype(self.load_device)
+        self.model = model_class(config, self.dtype, offload_device, ops.manual_cast)
         self.model.eval()
 
         self.patcher = model_patcher.ModelPatcher(self.model, load_device=self.load_device, offload_device=offload_device)
@@ -98,21 +92,14 @@
         out = self.model(pixel_values=pixel_values, intermediate_output='all' if self.return_all_hidden_states else -2)
 
         outputs = Output()
-<<<<<<< HEAD
         outputs["last_hidden_state"] = out[0].to(model_management.intermediate_device())
         outputs["image_embeds"] = out[2].to(model_management.intermediate_device())
-        outputs["penultimate_hidden_states"] = out[1].to(model_management.intermediate_device())
-=======
-        outputs["last_hidden_state"] = out[0].to(comfy.model_management.intermediate_device())
-        outputs["image_embeds"] = out[2].to(comfy.model_management.intermediate_device())
         if self.return_all_hidden_states:
-            all_hs = out[1].to(comfy.model_management.intermediate_device())
+            all_hs = out[1].to(model_management.intermediate_device())
             outputs["penultimate_hidden_states"] = all_hs[:, -2]
             outputs["all_hidden_states"] = all_hs
         else:
-            outputs["penultimate_hidden_states"] = out[1].to(comfy.model_management.intermediate_device())
-
->>>>>>> 4f5812b9
+            outputs["penultimate_hidden_states"] = out[1].to(model_management.intermediate_device())
         outputs["mm_projected"] = out[3]
         return outputs
 
