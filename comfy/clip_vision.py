--- conflicted
+++ resolved
@@ -152,19 +152,13 @@
             else:
                 json_config = files.get_path_as_dict(None, "clip_vision_config_vitl_336.json")
         else:
-<<<<<<< HEAD
             json_config = files.get_path_as_dict(None, "clip_vision_config_vitl.json")
-    elif "embeddings.patch_embeddings.projection.weight" in sd:
-        json_config = files.get_path_as_dict(None, "dino2_giant.json", package="comfy.image_encoders")
-=======
-            json_config = os.path.join(os.path.dirname(os.path.realpath(__file__)), "clip_vision_config_vitl.json")
 
     # Dinov2
     elif 'encoder.layer.39.layer_scale2.lambda1' in sd:
-        json_config = os.path.join(os.path.join(os.path.dirname(os.path.realpath(__file__)), "image_encoders"), "dino2_giant.json")
+        json_config = files.get_path_as_dict(None, "dino2_giant.json", package="comfy.image_encoders")
     elif 'encoder.layer.23.layer_scale2.lambda1' in sd:
-        json_config = os.path.join(os.path.join(os.path.dirname(os.path.realpath(__file__)), "image_encoders"), "dino2_large.json")
->>>>>>> 27bc181c
+        json_config = files.get_path_as_dict(None, "dino2_large.json", package="comfy.image_encoders")
     else:
         return None
 
