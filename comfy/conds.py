import torch
import math
from . import utils


def lcm(a, b): #TODO: eventually replace by math.lcm (added in python3.9)
    return abs(a*b) // math.gcd(a, b)

class CONDRegular:
    def __init__(self, cond):
        self.cond = cond

    def _copy_with(self, cond):
        return self.__class__(cond)

    def process_cond(self, batch_size, device, **kwargs):
        return self._copy_with(utils.repeat_to_batch_size(self.cond, batch_size).to(device))

    def can_concat(self, other):
        if self.cond.shape != other.cond.shape:
            return False
        return True

    def concat(self, others):
        conds = [self.cond]
        for x in others:
            conds.append(x.cond)
        return torch.cat(conds)

class CONDNoiseShape(CONDRegular):
    def process_cond(self, batch_size, device, area, **kwargs):
<<<<<<< HEAD
        data = self.cond[:,:,area[2]:area[0] + area[2],area[3]:area[1] + area[3]]
        return self._copy_with(utils.repeat_to_batch_size(data, batch_size).to(device))
=======
        data = self.cond
        if area is not None:
            dims = len(area) // 2
            for i in range(dims):
                data = data.narrow(i + 2, area[i + dims], area[i])

        return self._copy_with(comfy.utils.repeat_to_batch_size(data, batch_size).to(device))
>>>>>>> 605e64f6


class CONDCrossAttn(CONDRegular):
    def can_concat(self, other):
        s1 = self.cond.shape
        s2 = other.cond.shape
        if s1 != s2:
            if s1[0] != s2[0] or s1[2] != s2[2]: #these 2 cases should not happen
                return False

            mult_min = lcm(s1[1], s2[1])
            diff = mult_min // min(s1[1], s2[1])
            if diff > 4: #arbitrary limit on the padding because it's probably going to impact performance negatively if it's too much
                return False
        return True

    def concat(self, others):
        conds = [self.cond]
        crossattn_max_len = self.cond.shape[1]
        for x in others:
            c = x.cond
            crossattn_max_len = lcm(crossattn_max_len, c.shape[1])
            conds.append(c)

        out = []
        for c in conds:
            if c.shape[1] < crossattn_max_len:
                c = c.repeat(1, crossattn_max_len // c.shape[1], 1) #padding with repeat doesn't change result
            out.append(c)
        return torch.cat(out)

class CONDConstant(CONDRegular):
    def __init__(self, cond):
        self.cond = cond

    def process_cond(self, batch_size, device, **kwargs):
        return self._copy_with(self.cond)

    def can_concat(self, other):
        if self.cond != other.cond:
            return False
        return True

    def concat(self, others):
        return self.cond<|MERGE_RESOLUTION|>--- conflicted
+++ resolved
@@ -29,18 +29,13 @@
 
 class CONDNoiseShape(CONDRegular):
     def process_cond(self, batch_size, device, area, **kwargs):
-<<<<<<< HEAD
-        data = self.cond[:,:,area[2]:area[0] + area[2],area[3]:area[1] + area[3]]
-        return self._copy_with(utils.repeat_to_batch_size(data, batch_size).to(device))
-=======
         data = self.cond
         if area is not None:
             dims = len(area) // 2
             for i in range(dims):
                 data = data.narrow(i + 2, area[i + dims], area[i])
 
-        return self._copy_with(comfy.utils.repeat_to_batch_size(data, batch_size).to(device))
->>>>>>> 605e64f6
+        return self._copy_with(utils.repeat_to_batch_size(data, batch_size).to(device))
 
 
 class CONDCrossAttn(CONDRegular):
