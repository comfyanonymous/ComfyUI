import torch
import math
import os
import logging
<<<<<<< HEAD

from . import utils
from . import model_management
from . import model_detection
from . import model_patcher
from . import ops

from .cldm import cldm
from .t2i_adapter import adapter
from .ldm.cascade import controlnet
=======
import comfy.utils
import comfy.model_management
import comfy.model_detection
import comfy.model_patcher
import comfy.ops
import comfy.latent_formats

import comfy.cldm.cldm
import comfy.t2i_adapter.adapter
import comfy.ldm.cascade.controlnet
import comfy.cldm.mmdit
>>>>>>> 24b969d3


def broadcast_image_to(tensor, target_batch_size, batched_number):
    current_batch_size = tensor.shape[0]
    #print(current_batch_size, target_batch_size)
    if current_batch_size == 1:
        return tensor

    per_batch = target_batch_size // batched_number
    tensor = tensor[:per_batch]

    if per_batch > tensor.shape[0]:
        tensor = torch.cat([tensor] * (per_batch // tensor.shape[0]) + [tensor[:(per_batch % tensor.shape[0])]], dim=0)

    current_batch_size = tensor.shape[0]
    if current_batch_size == target_batch_size:
        return tensor
    else:
        return torch.cat([tensor] * batched_number, dim=0)

class ControlBase:
    def __init__(self, device=None):
        self.cond_hint_original = None
        self.cond_hint = None
        self.strength = 1.0
        self.timestep_percent_range = (0.0, 1.0)
        self.latent_format = None
        self.vae = None
        self.global_average_pooling = False
        self.timestep_range = None
        self.compression_ratio = 8
        self.upscale_algorithm = 'nearest-exact'

        if device is None:
            device = model_management.get_torch_device()
        self.device = device
        self.previous_controlnet = None

    def set_cond_hint(self, cond_hint, strength=1.0, timestep_percent_range=(0.0, 1.0), vae=None):
        self.cond_hint_original = cond_hint
        self.strength = strength
        self.timestep_percent_range = timestep_percent_range
        if self.latent_format is not None:
            self.vae = vae
        return self

    def pre_run(self, model, percent_to_timestep_function):
        self.timestep_range = (percent_to_timestep_function(self.timestep_percent_range[0]), percent_to_timestep_function(self.timestep_percent_range[1]))
        if self.previous_controlnet is not None:
            self.previous_controlnet.pre_run(model, percent_to_timestep_function)

    def set_previous_controlnet(self, controlnet):
        self.previous_controlnet = controlnet
        return self

    def cleanup(self):
        if self.previous_controlnet is not None:
            self.previous_controlnet.cleanup()
        if self.cond_hint is not None:
            del self.cond_hint
            self.cond_hint = None
        self.timestep_range = None

    def get_models(self):
        out = []
        if self.previous_controlnet is not None:
            out += self.previous_controlnet.get_models()
        return out

    def copy_to(self, c):
        c.cond_hint_original = self.cond_hint_original
        c.strength = self.strength
        c.timestep_percent_range = self.timestep_percent_range
        c.global_average_pooling = self.global_average_pooling
        c.compression_ratio = self.compression_ratio
        c.upscale_algorithm = self.upscale_algorithm
        c.latent_format = self.latent_format
        c.vae = self.vae

    def inference_memory_requirements(self, dtype):
        if self.previous_controlnet is not None:
            return self.previous_controlnet.inference_memory_requirements(dtype)
        return 0

    def control_merge(self, control, control_prev, output_dtype):
        out = {'input':[], 'middle':[], 'output': []}

        for key in control:
            control_output = control[key]
            applied_to = set()
            for i in range(len(control_output)):
                x = control_output[i]
                if x is not None:
                    if self.global_average_pooling:
                        x = torch.mean(x, dim=(2, 3), keepdim=True).repeat(1, 1, x.shape[2], x.shape[3])

                    if x not in applied_to: #memory saving strategy, allow shared tensors and only apply strength to shared tensors once
                        applied_to.add(x)
                        x *= self.strength

                    if x.dtype != output_dtype:
                        x = x.to(output_dtype)

                out[key].append(x)

        if control_prev is not None:
            for x in ['input', 'middle', 'output']:
                o = out[x]
                for i in range(len(control_prev[x])):
                    prev_val = control_prev[x][i]
                    if i >= len(o):
                        o.append(prev_val)
                    elif prev_val is not None:
                        if o[i] is None:
                            o[i] = prev_val
                        else:
                            if o[i].shape[0] < prev_val.shape[0]:
                                o[i] = prev_val + o[i]
                            else:
                                o[i] = prev_val + o[i] #TODO: change back to inplace add if shared tensors stop being an issue
        return out

class ControlNet(ControlBase):
    def __init__(self, control_model=None, global_average_pooling=False, compression_ratio=8, latent_format=None, device=None, load_device=None, manual_cast_dtype=None):
        super().__init__(device)
        self.control_model = control_model
        self.load_device = load_device
        if control_model is not None:
<<<<<<< HEAD
            self.control_model_wrapped = model_patcher.ModelPatcher(self.control_model, load_device=load_device, offload_device=model_management.unet_offload_device())
=======
            self.control_model_wrapped = comfy.model_patcher.ModelPatcher(self.control_model, load_device=load_device, offload_device=comfy.model_management.unet_offload_device())

        self.compression_ratio = compression_ratio
>>>>>>> 24b969d3
        self.global_average_pooling = global_average_pooling
        self.model_sampling_current = None
        self.manual_cast_dtype = manual_cast_dtype
        self.latent_format = latent_format

    def get_control(self, x_noisy, t, cond, batched_number):
        control_prev = None
        if self.previous_controlnet is not None:
            control_prev = self.previous_controlnet.get_control(x_noisy, t, cond, batched_number)

        if self.timestep_range is not None:
            if t[0] > self.timestep_range[0] or t[0] < self.timestep_range[1]:
                if control_prev is not None:
                    return control_prev
                else:
                    return None

        dtype = self.control_model.dtype
        if self.manual_cast_dtype is not None:
            dtype = self.manual_cast_dtype

        output_dtype = x_noisy.dtype
        if self.cond_hint is None or x_noisy.shape[2] * self.compression_ratio != self.cond_hint.shape[2] or x_noisy.shape[3] * self.compression_ratio != self.cond_hint.shape[3]:
            if self.cond_hint is not None:
                del self.cond_hint
            self.cond_hint = None
<<<<<<< HEAD
            self.cond_hint = utils.common_upscale(self.cond_hint_original, x_noisy.shape[3] * self.compression_ratio, x_noisy.shape[2] * self.compression_ratio, self.upscale_algorithm, "center").to(dtype).to(self.device)
=======
            compression_ratio = self.compression_ratio
            if self.vae is not None:
                compression_ratio *= self.vae.downscale_ratio
            self.cond_hint = comfy.utils.common_upscale(self.cond_hint_original, x_noisy.shape[3] * compression_ratio, x_noisy.shape[2] * compression_ratio, self.upscale_algorithm, "center")
            if self.vae is not None:
                loaded_models = comfy.model_management.loaded_models(only_currently_used=True)
                self.cond_hint = self.vae.encode(self.cond_hint.movedim(1, -1))
                comfy.model_management.load_models_gpu(loaded_models)
            if self.latent_format is not None:
                self.cond_hint = self.latent_format.process_in(self.cond_hint)
            self.cond_hint = self.cond_hint.to(device=self.device, dtype=dtype)
>>>>>>> 24b969d3
        if x_noisy.shape[0] != self.cond_hint.shape[0]:
            self.cond_hint = broadcast_image_to(self.cond_hint, x_noisy.shape[0], batched_number)

        context = cond.get('crossattn_controlnet', cond['c_crossattn'])
        y = cond.get('y', None)
        if y is not None:
            y = y.to(dtype)
        timestep = self.model_sampling_current.timestep(t)
        x_noisy = self.model_sampling_current.calculate_input(t, x_noisy)

        control = self.control_model(x=x_noisy.to(dtype), hint=self.cond_hint, timesteps=timestep.float(), context=context.to(dtype), y=y)
        return self.control_merge(control, control_prev, output_dtype)

    def copy(self):
        c = ControlNet(None, global_average_pooling=self.global_average_pooling, load_device=self.load_device, manual_cast_dtype=self.manual_cast_dtype)
        c.control_model = self.control_model
        c.control_model_wrapped = self.control_model_wrapped
        self.copy_to(c)
        return c

    def get_models(self):
        out = super().get_models()
        out.append(self.control_model_wrapped)
        return out

    def pre_run(self, model, percent_to_timestep_function):
        super().pre_run(model, percent_to_timestep_function)
        self.model_sampling_current = model.model_sampling

    def cleanup(self):
        self.model_sampling_current = None
        super().cleanup()

class ControlLoraOps:
    class Linear(torch.nn.Module, ops.CastWeightBiasOp):
        def __init__(self, in_features: int, out_features: int, bias: bool = True,
                    device=None, dtype=None) -> None:
            factory_kwargs = {'device': device, 'dtype': dtype}
            super().__init__()
            self.in_features = in_features
            self.out_features = out_features
            self.weight = None
            self.up = None
            self.down = None
            self.bias = None

        def forward(self, input):
            weight, bias = ops.cast_bias_weight(self, input)
            if self.up is not None:
                return torch.nn.functional.linear(input, weight + (torch.mm(self.up.flatten(start_dim=1), self.down.flatten(start_dim=1))).reshape(self.weight.shape).type(input.dtype), bias)
            else:
                return torch.nn.functional.linear(input, weight, bias)

    class Conv2d(torch.nn.Module, ops.CastWeightBiasOp):
        def __init__(
            self,
            in_channels,
            out_channels,
            kernel_size,
            stride=1,
            padding=0,
            dilation=1,
            groups=1,
            bias=True,
            padding_mode='zeros',
            device=None,
            dtype=None
        ):
            super().__init__()
            self.in_channels = in_channels
            self.out_channels = out_channels
            self.kernel_size = kernel_size
            self.stride = stride
            self.padding = padding
            self.dilation = dilation
            self.transposed = False
            self.output_padding = 0
            self.groups = groups
            self.padding_mode = padding_mode

            self.weight = None
            self.bias = None
            self.up = None
            self.down = None


        def forward(self, input):
            weight, bias = ops.cast_bias_weight(self, input)
            if self.up is not None:
                return torch.nn.functional.conv2d(input, weight + (torch.mm(self.up.flatten(start_dim=1), self.down.flatten(start_dim=1))).reshape(self.weight.shape).type(input.dtype), bias, self.stride, self.padding, self.dilation, self.groups)
            else:
                return torch.nn.functional.conv2d(input, weight, bias, self.stride, self.padding, self.dilation, self.groups)


class ControlLora(ControlNet):
    def __init__(self, control_weights, global_average_pooling=False, device=None):
        ControlBase.__init__(self, device)
        self.control_weights = control_weights
        self.global_average_pooling = global_average_pooling

    def pre_run(self, model, percent_to_timestep_function):
        super().pre_run(model, percent_to_timestep_function)
        controlnet_config = model.model_config.unet_config.copy()
        controlnet_config.pop("out_channels")
        controlnet_config["hint_channels"] = self.control_weights["input_hint_block.0.weight"].shape[1]
        self.manual_cast_dtype = model.manual_cast_dtype
        dtype = model.get_dtype()
        if self.manual_cast_dtype is None:
            class control_lora_ops(ControlLoraOps, ops.disable_weight_init):
                pass
        else:
            class control_lora_ops(ControlLoraOps, ops.manual_cast):
                pass
            dtype = self.manual_cast_dtype

        controlnet_config["operations"] = control_lora_ops
        controlnet_config["dtype"] = dtype
        self.control_model = cldm.ControlNet(**controlnet_config)
        self.control_model.to(model_management.get_torch_device())
        diffusion_model = model.diffusion_model
        sd = diffusion_model.state_dict()
        cm = self.control_model.state_dict()

        for k in sd:
            weight = sd[k]
            try:
                utils.set_attr_param(self.control_model, k, weight)
            except:
                pass

        for k in self.control_weights:
            if k not in {"lora_controlnet"}:
                utils.set_attr_param(self.control_model, k, self.control_weights[k].to(dtype).to(model_management.get_torch_device()))

    def copy(self):
        c = ControlLora(self.control_weights, global_average_pooling=self.global_average_pooling)
        self.copy_to(c)
        return c

    def cleanup(self):
        del self.control_model
        self.control_model = None
        super().cleanup()

    def get_models(self):
        out = ControlBase.get_models(self)
        return out

    def inference_memory_requirements(self, dtype):
        return utils.calculate_parameters(self.control_weights) * model_management.dtype_size(dtype) + ControlBase.inference_memory_requirements(self, dtype)

def load_controlnet_mmdit(sd):
    new_sd = comfy.model_detection.convert_diffusers_mmdit(sd, "")
    model_config = comfy.model_detection.model_config_from_unet(new_sd, "", True)
    num_blocks = comfy.model_detection.count_blocks(new_sd, 'joint_blocks.{}.')
    for k in sd:
        new_sd[k] = sd[k]

    supported_inference_dtypes = model_config.supported_inference_dtypes

    controlnet_config = model_config.unet_config
    unet_dtype = comfy.model_management.unet_dtype(supported_dtypes=supported_inference_dtypes)
    load_device = comfy.model_management.get_torch_device()
    manual_cast_dtype = comfy.model_management.unet_manual_cast(unet_dtype, load_device)
    if manual_cast_dtype is not None:
        operations = comfy.ops.manual_cast
    else:
        operations = comfy.ops.disable_weight_init

    control_model = comfy.cldm.mmdit.ControlNet(num_blocks=num_blocks, operations=operations, device=load_device, dtype=unet_dtype, **controlnet_config)
    missing, unexpected = control_model.load_state_dict(new_sd, strict=False)

    if len(missing) > 0:
        logging.warning("missing controlnet keys: {}".format(missing))

    if len(unexpected) > 0:
        logging.debug("unexpected controlnet keys: {}".format(unexpected))

    latent_format = comfy.latent_formats.SD3()
    latent_format.shift_factor = 0 #SD3 controlnet weirdness
    control = ControlNet(control_model, compression_ratio=1, latent_format=latent_format, load_device=load_device, manual_cast_dtype=manual_cast_dtype)
    return control


def load_controlnet(ckpt_path, model=None):
    controlnet_data = utils.load_torch_file(ckpt_path, safe_load=True)
    if "lora_controlnet" in controlnet_data:
        return ControlLora(controlnet_data)

    controlnet_config = None
    supported_inference_dtypes = None

    if "controlnet_cond_embedding.conv_in.weight" in controlnet_data: #diffusers format
        controlnet_config = model_detection.unet_config_from_diffusers_unet(controlnet_data)
        diffusers_keys = utils.unet_to_diffusers(controlnet_config)
        diffusers_keys["controlnet_mid_block.weight"] = "middle_block_out.0.weight"
        diffusers_keys["controlnet_mid_block.bias"] = "middle_block_out.0.bias"

        count = 0
        loop = True
        while loop:
            suffix = [".weight", ".bias"]
            for s in suffix:
                k_in = "controlnet_down_blocks.{}{}".format(count, s)
                k_out = "zero_convs.{}.0{}".format(count, s)
                if k_in not in controlnet_data:
                    loop = False
                    break
                diffusers_keys[k_in] = k_out
            count += 1

        count = 0
        loop = True
        while loop:
            suffix = [".weight", ".bias"]
            for s in suffix:
                if count == 0:
                    k_in = "controlnet_cond_embedding.conv_in{}".format(s)
                else:
                    k_in = "controlnet_cond_embedding.blocks.{}{}".format(count - 1, s)
                k_out = "input_hint_block.{}{}".format(count * 2, s)
                if k_in not in controlnet_data:
                    k_in = "controlnet_cond_embedding.conv_out{}".format(s)
                    loop = False
                diffusers_keys[k_in] = k_out
            count += 1

        new_sd = {}
        for k in diffusers_keys:
            if k in controlnet_data:
                new_sd[diffusers_keys[k]] = controlnet_data.pop(k)

        leftover_keys = controlnet_data.keys()
        if len(leftover_keys) > 0:
            logging.warning("leftover keys: {}".format(leftover_keys))
        controlnet_data = new_sd
    elif "controlnet_blocks.0.weight" in controlnet_data: #SD3 diffusers format
        return load_controlnet_mmdit(controlnet_data)

    pth_key = 'control_model.zero_convs.0.0.weight'
    pth = False
    key = 'zero_convs.0.0.weight'
    if pth_key in controlnet_data:
        pth = True
        key = pth_key
        prefix = "control_model."
    elif key in controlnet_data:
        prefix = ""
    else:
        net = load_t2i_adapter(controlnet_data)
        if net is None:
            logging.error("error checkpoint does not contain controlnet or t2i adapter data {}".format(ckpt_path))
        return net

    if controlnet_config is None:
        model_config = model_detection.model_config_from_unet(controlnet_data, prefix, True)
        supported_inference_dtypes = model_config.supported_inference_dtypes
        controlnet_config = model_config.unet_config

    load_device = model_management.get_torch_device()
    if supported_inference_dtypes is None:
        unet_dtype = model_management.unet_dtype()
    else:
        unet_dtype = model_management.unet_dtype(supported_dtypes=supported_inference_dtypes)

    manual_cast_dtype = model_management.unet_manual_cast(unet_dtype, load_device)
    if manual_cast_dtype is not None:
        controlnet_config["operations"] = ops.manual_cast
    controlnet_config["dtype"] = unet_dtype
    controlnet_config.pop("out_channels")
    controlnet_config["hint_channels"] = controlnet_data["{}input_hint_block.0.weight".format(prefix)].shape[1]
    control_model = cldm.ControlNet(**controlnet_config)

    if pth:
        if 'difference' in controlnet_data:
            if model is not None:
                model_management.load_models_gpu([model])
                model_sd = model.model_state_dict()
                for x in controlnet_data:
                    c_m = "control_model."
                    if x.startswith(c_m):
                        sd_key = "diffusion_model.{}".format(x[len(c_m):])
                        if sd_key in model_sd:
                            cd = controlnet_data[x]
                            cd += model_sd[sd_key].type(cd.dtype).to(cd.device)
            else:
                logging.warning("WARNING: Loaded a diff controlnet without a model. It will very likely not work.")

        class WeightsLoader(torch.nn.Module):
            pass
        w = WeightsLoader()
        w.control_model = control_model
        missing, unexpected = w.load_state_dict(controlnet_data, strict=False)
    else:
        missing, unexpected = control_model.load_state_dict(controlnet_data, strict=False)

    if len(missing) > 0:
        logging.warning("missing controlnet keys: {}".format(missing))

    if len(unexpected) > 0:
        logging.debug("unexpected controlnet keys: {}".format(unexpected))

    global_average_pooling = False
    filename = os.path.splitext(ckpt_path)[0]
    if filename.endswith("_shuffle") or filename.endswith("_shuffle_fp16"): #TODO: smarter way of enabling global_average_pooling
        global_average_pooling = True

    control = ControlNet(control_model, global_average_pooling=global_average_pooling, load_device=load_device, manual_cast_dtype=manual_cast_dtype)
    return control

class T2IAdapter(ControlBase):
    def __init__(self, t2i_model, channels_in, compression_ratio, upscale_algorithm, device=None):
        super().__init__(device)
        self.t2i_model = t2i_model
        self.channels_in = channels_in
        self.control_input = None
        self.compression_ratio = compression_ratio
        self.upscale_algorithm = upscale_algorithm

    def scale_image_to(self, width, height):
        unshuffle_amount = self.t2i_model.unshuffle_amount
        width = math.ceil(width / unshuffle_amount) * unshuffle_amount
        height = math.ceil(height / unshuffle_amount) * unshuffle_amount
        return width, height

    def get_control(self, x_noisy, t, cond, batched_number):
        control_prev = None
        if self.previous_controlnet is not None:
            control_prev = self.previous_controlnet.get_control(x_noisy, t, cond, batched_number)

        if self.timestep_range is not None:
            if t[0] > self.timestep_range[0] or t[0] < self.timestep_range[1]:
                if control_prev is not None:
                    return control_prev
                else:
                    return None

        if self.cond_hint is None or x_noisy.shape[2] * self.compression_ratio != self.cond_hint.shape[2] or x_noisy.shape[3] * self.compression_ratio != self.cond_hint.shape[3]:
            if self.cond_hint is not None:
                del self.cond_hint
            self.control_input = None
            self.cond_hint = None
            width, height = self.scale_image_to(x_noisy.shape[3] * self.compression_ratio, x_noisy.shape[2] * self.compression_ratio)
            self.cond_hint = utils.common_upscale(self.cond_hint_original, width, height, self.upscale_algorithm, "center").float().to(self.device)
            if self.channels_in == 1 and self.cond_hint.shape[1] > 1:
                self.cond_hint = torch.mean(self.cond_hint, 1, keepdim=True)
        if x_noisy.shape[0] != self.cond_hint.shape[0]:
            self.cond_hint = broadcast_image_to(self.cond_hint, x_noisy.shape[0], batched_number)
        if self.control_input is None:
            self.t2i_model.to(x_noisy.dtype)
            self.t2i_model.to(self.device)
            self.control_input = self.t2i_model(self.cond_hint.to(x_noisy.dtype))
            self.t2i_model.cpu()

        control_input = {}
        for k in self.control_input:
            control_input[k] = list(map(lambda a: None if a is None else a.clone(), self.control_input[k]))

        return self.control_merge(control_input, control_prev, x_noisy.dtype)

    def copy(self):
        c = T2IAdapter(self.t2i_model, self.channels_in, self.compression_ratio, self.upscale_algorithm)
        self.copy_to(c)
        return c

def load_t2i_adapter(t2i_data):
    compression_ratio = 8
    upscale_algorithm = 'nearest-exact'

    if 'adapter' in t2i_data:
        t2i_data = t2i_data['adapter']
    if 'adapter.body.0.resnets.0.block1.weight' in t2i_data: #diffusers format
        prefix_replace = {}
        for i in range(4):
            for j in range(2):
                prefix_replace["adapter.body.{}.resnets.{}.".format(i, j)] = "body.{}.".format(i * 2 + j)
            prefix_replace["adapter.body.{}.".format(i)] = "body.{}.".format(i * 2)
        prefix_replace["adapter."] = ""
        t2i_data = utils.state_dict_prefix_replace(t2i_data, prefix_replace)
    keys = t2i_data.keys()

    if "body.0.in_conv.weight" in keys:
        cin = t2i_data['body.0.in_conv.weight'].shape[1]
        model_ad = adapter.Adapter_light(cin=cin, channels=[320, 640, 1280, 1280], nums_rb=4)
    elif 'conv_in.weight' in keys:
        cin = t2i_data['conv_in.weight'].shape[1]
        channel = t2i_data['conv_in.weight'].shape[0]
        ksize = t2i_data['body.0.block2.weight'].shape[2]
        use_conv = False
        down_opts = list(filter(lambda a: a.endswith("down_opt.op.weight"), keys))
        if len(down_opts) > 0:
            use_conv = True
        xl = False
        if cin == 256 or cin == 768:
            xl = True
        model_ad = adapter.Adapter(cin=cin, channels=[channel, channel*2, channel*4, channel*4][:4], nums_rb=2, ksize=ksize, sk=True, use_conv=use_conv, xl=xl)
    elif "backbone.0.0.weight" in keys:
        model_ad = controlnet.ControlNet(c_in=t2i_data['backbone.0.0.weight'].shape[1], proj_blocks=[0, 4, 8, 12, 51, 55, 59, 63])
        compression_ratio = 32
        upscale_algorithm = 'bilinear'
    elif "backbone.10.blocks.0.weight" in keys:
        model_ad = controlnet.ControlNet(c_in=t2i_data['backbone.0.weight'].shape[1], bottleneck_mode="large", proj_blocks=[0, 4, 8, 12, 51, 55, 59, 63])
        compression_ratio = 1
        upscale_algorithm = 'nearest-exact'
    else:
        return None

    missing, unexpected = model_ad.load_state_dict(t2i_data)
    if len(missing) > 0:
        logging.warning("t2i missing {}".format(missing))

    if len(unexpected) > 0:
        logging.debug("t2i unexpected {}".format(unexpected))

    return T2IAdapter(model_ad, model_ad.input_channels, compression_ratio, upscale_algorithm)<|MERGE_RESOLUTION|>--- conflicted
+++ resolved
@@ -2,30 +2,17 @@
 import math
 import os
 import logging
-<<<<<<< HEAD
 
 from . import utils
 from . import model_management
 from . import model_detection
 from . import model_patcher
 from . import ops
-
-from .cldm import cldm
+from . import latent_formats
+
+from .cldm import cldm, mmdit
 from .t2i_adapter import adapter
 from .ldm.cascade import controlnet
-=======
-import comfy.utils
-import comfy.model_management
-import comfy.model_detection
-import comfy.model_patcher
-import comfy.ops
-import comfy.latent_formats
-
-import comfy.cldm.cldm
-import comfy.t2i_adapter.adapter
-import comfy.ldm.cascade.controlnet
-import comfy.cldm.mmdit
->>>>>>> 24b969d3
 
 
 def broadcast_image_to(tensor, target_batch_size, batched_number):
@@ -154,13 +141,8 @@
         self.control_model = control_model
         self.load_device = load_device
         if control_model is not None:
-<<<<<<< HEAD
             self.control_model_wrapped = model_patcher.ModelPatcher(self.control_model, load_device=load_device, offload_device=model_management.unet_offload_device())
-=======
-            self.control_model_wrapped = comfy.model_patcher.ModelPatcher(self.control_model, load_device=load_device, offload_device=comfy.model_management.unet_offload_device())
-
         self.compression_ratio = compression_ratio
->>>>>>> 24b969d3
         self.global_average_pooling = global_average_pooling
         self.model_sampling_current = None
         self.manual_cast_dtype = manual_cast_dtype
@@ -187,21 +169,17 @@
             if self.cond_hint is not None:
                 del self.cond_hint
             self.cond_hint = None
-<<<<<<< HEAD
-            self.cond_hint = utils.common_upscale(self.cond_hint_original, x_noisy.shape[3] * self.compression_ratio, x_noisy.shape[2] * self.compression_ratio, self.upscale_algorithm, "center").to(dtype).to(self.device)
-=======
             compression_ratio = self.compression_ratio
             if self.vae is not None:
                 compression_ratio *= self.vae.downscale_ratio
-            self.cond_hint = comfy.utils.common_upscale(self.cond_hint_original, x_noisy.shape[3] * compression_ratio, x_noisy.shape[2] * compression_ratio, self.upscale_algorithm, "center")
+            self.cond_hint = utils.common_upscale(self.cond_hint_original, x_noisy.shape[3] * compression_ratio, x_noisy.shape[2] * compression_ratio, self.upscale_algorithm, "center")
             if self.vae is not None:
-                loaded_models = comfy.model_management.loaded_models(only_currently_used=True)
+                loaded_models = model_management.loaded_models(only_currently_used=True)
                 self.cond_hint = self.vae.encode(self.cond_hint.movedim(1, -1))
-                comfy.model_management.load_models_gpu(loaded_models)
+                model_management.load_models_gpu(loaded_models)
             if self.latent_format is not None:
                 self.cond_hint = self.latent_format.process_in(self.cond_hint)
             self.cond_hint = self.cond_hint.to(device=self.device, dtype=dtype)
->>>>>>> 24b969d3
         if x_noisy.shape[0] != self.cond_hint.shape[0]:
             self.cond_hint = broadcast_image_to(self.cond_hint, x_noisy.shape[0], batched_number)
 
@@ -354,24 +332,24 @@
         return utils.calculate_parameters(self.control_weights) * model_management.dtype_size(dtype) + ControlBase.inference_memory_requirements(self, dtype)
 
 def load_controlnet_mmdit(sd):
-    new_sd = comfy.model_detection.convert_diffusers_mmdit(sd, "")
-    model_config = comfy.model_detection.model_config_from_unet(new_sd, "", True)
-    num_blocks = comfy.model_detection.count_blocks(new_sd, 'joint_blocks.{}.')
+    new_sd = model_detection.convert_diffusers_mmdit(sd, "")
+    model_config = model_detection.model_config_from_unet(new_sd, "", True)
+    num_blocks = model_detection.count_blocks(new_sd, 'joint_blocks.{}.')
     for k in sd:
         new_sd[k] = sd[k]
 
     supported_inference_dtypes = model_config.supported_inference_dtypes
 
     controlnet_config = model_config.unet_config
-    unet_dtype = comfy.model_management.unet_dtype(supported_dtypes=supported_inference_dtypes)
-    load_device = comfy.model_management.get_torch_device()
-    manual_cast_dtype = comfy.model_management.unet_manual_cast(unet_dtype, load_device)
+    unet_dtype = model_management.unet_dtype(supported_dtypes=supported_inference_dtypes)
+    load_device = model_management.get_torch_device()
+    manual_cast_dtype = model_management.unet_manual_cast(unet_dtype, load_device)
     if manual_cast_dtype is not None:
-        operations = comfy.ops.manual_cast
+        operations = ops.manual_cast
     else:
-        operations = comfy.ops.disable_weight_init
-
-    control_model = comfy.cldm.mmdit.ControlNet(num_blocks=num_blocks, operations=operations, device=load_device, dtype=unet_dtype, **controlnet_config)
+        operations = ops.disable_weight_init
+
+    control_model = mmdit.ControlNet(num_blocks=num_blocks, operations=operations, device=load_device, dtype=unet_dtype, **controlnet_config)
     missing, unexpected = control_model.load_state_dict(new_sd, strict=False)
 
     if len(missing) > 0:
@@ -380,7 +358,7 @@
     if len(unexpected) > 0:
         logging.debug("unexpected controlnet keys: {}".format(unexpected))
 
-    latent_format = comfy.latent_formats.SD3()
+    latent_format = latent_formats.SD3()
     latent_format.shift_factor = 0 #SD3 controlnet weirdness
     control = ControlNet(control_model, compression_ratio=1, latent_format=latent_format, load_device=load_device, manual_cast_dtype=manual_cast_dtype)
     return control
