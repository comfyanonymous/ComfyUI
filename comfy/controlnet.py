--- conflicted
+++ resolved
@@ -1,19 +1,13 @@
 import torch
 import math
 import os
-<<<<<<< HEAD
+import contextlib
+
 from . import utils
 from . import model_management
 from . import model_detection
 from . import model_patcher
-=======
-import contextlib
-import comfy.utils
-import comfy.model_management
-import comfy.model_detection
-import comfy.model_patcher
-import comfy.ops
->>>>>>> 8c649357
+from . import ops
 
 from .cldm import cldm
 from .t2i_adapter import adapter
@@ -140,12 +134,8 @@
     def __init__(self, control_model, global_average_pooling=False, device=None, load_device=None, manual_cast_dtype=None):
         super().__init__(device)
         self.control_model = control_model
-<<<<<<< HEAD
-        self.control_model_wrapped = model_patcher.ModelPatcher(self.control_model, load_device=model_management.get_torch_device(), offload_device=model_management.unet_offload_device())
-=======
         self.load_device = load_device
-        self.control_model_wrapped = comfy.model_patcher.ModelPatcher(self.control_model, load_device=load_device, offload_device=comfy.model_management.unet_offload_device())
->>>>>>> 8c649357
+        self.control_model_wrapped = model_patcher.ModelPatcher(self.control_model, load_device=load_device, offload_device=model_management.unet_offload_device())
         self.global_average_pooling = global_average_pooling
         self.model_sampling_current = None
         self.manual_cast_dtype = manual_cast_dtype
@@ -171,11 +161,7 @@
             if self.cond_hint is not None:
                 del self.cond_hint
             self.cond_hint = None
-<<<<<<< HEAD
-            self.cond_hint = utils.common_upscale(self.cond_hint_original, x_noisy.shape[3] * 8, x_noisy.shape[2] * 8, 'nearest-exact', "center").to(self.control_model.dtype).to(self.device)
-=======
-            self.cond_hint = comfy.utils.common_upscale(self.cond_hint_original, x_noisy.shape[3] * 8, x_noisy.shape[2] * 8, 'nearest-exact', "center").to(dtype).to(self.device)
->>>>>>> 8c649357
+            self.cond_hint = utils.common_upscale(self.cond_hint_original, x_noisy.shape[3] * 8, x_noisy.shape[2] * 8, 'nearest-exact', "center").to(dtype).to(self.device)
         if x_noisy.shape[0] != self.cond_hint.shape[0]:
             self.cond_hint = broadcast_image_to(self.cond_hint, x_noisy.shape[0], batched_number)
 
@@ -221,7 +207,7 @@
             self.bias = None
 
         def forward(self, input):
-            weight, bias = comfy.ops.cast_bias_weight(self, input)
+            weight, bias = ops.cast_bias_weight(self, input)
             if self.up is not None:
                 return torch.nn.functional.linear(input, weight + (torch.mm(self.up.flatten(start_dim=1), self.down.flatten(start_dim=1))).reshape(self.weight.shape).type(input.dtype), bias)
             else:
@@ -261,7 +247,7 @@
 
 
         def forward(self, input):
-            weight, bias = comfy.ops.cast_bias_weight(self, input)
+            weight, bias = ops.cast_bias_weight(self, input)
             if self.up is not None:
                 return torch.nn.functional.conv2d(input, weight + (torch.mm(self.up.flatten(start_dim=1), self.down.flatten(start_dim=1))).reshape(self.weight.shape).type(input.dtype), bias, self.stride, self.padding, self.dilation, self.groups)
             else:
@@ -279,38 +265,26 @@
         controlnet_config = model.model_config.unet_config.copy()
         controlnet_config.pop("out_channels")
         controlnet_config["hint_channels"] = self.control_weights["input_hint_block.0.weight"].shape[1]
-<<<<<<< HEAD
-        controlnet_config["operations"] = ControlLoraOps()
-        self.control_model = cldm.ControlNet(**controlnet_config)
-        dtype = model.get_dtype()
-        self.control_model.to(dtype)
-        self.control_model.to(model_management.get_torch_device())
-=======
         self.manual_cast_dtype = model.manual_cast_dtype
         dtype = model.get_dtype()
         if self.manual_cast_dtype is None:
-            class control_lora_ops(ControlLoraOps, comfy.ops.disable_weight_init):
+            class control_lora_ops(ControlLoraOps, ops.disable_weight_init):
                 pass
         else:
-            class control_lora_ops(ControlLoraOps, comfy.ops.manual_cast):
+            class control_lora_ops(ControlLoraOps, ops.manual_cast):
                 pass
             dtype = self.manual_cast_dtype
 
         controlnet_config["operations"] = control_lora_ops
         controlnet_config["dtype"] = dtype
-        self.control_model = comfy.cldm.cldm.ControlNet(**controlnet_config)
-        self.control_model.to(comfy.model_management.get_torch_device())
->>>>>>> 8c649357
+        self.control_model = cldm.ControlNet(**controlnet_config)
+        self.control_model.to(model_management.get_torch_device())
         diffusion_model = model.diffusion_model
         sd = diffusion_model.state_dict()
         cm = self.control_model.state_dict()
 
         for k in sd:
-<<<<<<< HEAD
-            weight = model_management.resolve_lowvram_weight(sd[k], diffusion_model, k)
-=======
             weight = sd[k]
->>>>>>> 8c649357
             try:
                 utils.set_attr(self.control_model, k, weight)
             except:
@@ -405,17 +379,12 @@
         return net
 
     if controlnet_config is None:
-<<<<<<< HEAD
         unet_dtype = model_management.unet_dtype()
         controlnet_config = model_detection.model_config_from_unet(controlnet_data, prefix, unet_dtype, True).unet_config
-=======
-        unet_dtype = comfy.model_management.unet_dtype()
-        controlnet_config = comfy.model_detection.model_config_from_unet(controlnet_data, prefix, unet_dtype, True).unet_config
-    load_device = comfy.model_management.get_torch_device()
-    manual_cast_dtype = comfy.model_management.unet_manual_cast(unet_dtype, load_device)
+    load_device = model_management.get_torch_device()
+    manual_cast_dtype = model_management.unet_manual_cast(unet_dtype, load_device)
     if manual_cast_dtype is not None:
-        controlnet_config["operations"] = comfy.ops.manual_cast
->>>>>>> 8c649357
+        controlnet_config["operations"] = ops.manual_cast
     controlnet_config.pop("out_channels")
     controlnet_config["hint_channels"] = controlnet_data["{}input_hint_block.0.weight".format(prefix)].shape[1]
     control_model = cldm.ControlNet(**controlnet_config)
