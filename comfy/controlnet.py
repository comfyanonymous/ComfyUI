import torch
import math
import os

<<<<<<< HEAD
from . import utils
from . import model_management
from . import model_detection
from . import model_patcher
from . import ops

from .cldm import cldm
from .t2i_adapter import adapter
=======
import comfy.cldm.cldm
import comfy.t2i_adapter.adapter
import comfy.ldm.cascade.controlnet
>>>>>>> 55f37baa


def broadcast_image_to(tensor, target_batch_size, batched_number):
    current_batch_size = tensor.shape[0]
    #print(current_batch_size, target_batch_size)
    if current_batch_size == 1:
        return tensor

    per_batch = target_batch_size // batched_number
    tensor = tensor[:per_batch]

    if per_batch > tensor.shape[0]:
        tensor = torch.cat([tensor] * (per_batch // tensor.shape[0]) + [tensor[:(per_batch % tensor.shape[0])]], dim=0)

    current_batch_size = tensor.shape[0]
    if current_batch_size == target_batch_size:
        return tensor
    else:
        return torch.cat([tensor] * batched_number, dim=0)

class ControlBase:
    def __init__(self, device=None):
        self.cond_hint_original = None
        self.cond_hint = None
        self.strength = 1.0
        self.timestep_percent_range = (0.0, 1.0)
        self.global_average_pooling = False
        self.timestep_range = None
        self.compression_ratio = 8
        self.upscale_algorithm = 'nearest-exact'

        if device is None:
            device = model_management.get_torch_device()
        self.device = device
        self.previous_controlnet = None

    def set_cond_hint(self, cond_hint, strength=1.0, timestep_percent_range=(0.0, 1.0)):
        self.cond_hint_original = cond_hint
        self.strength = strength
        self.timestep_percent_range = timestep_percent_range
        return self

    def pre_run(self, model, percent_to_timestep_function):
        self.timestep_range = (percent_to_timestep_function(self.timestep_percent_range[0]), percent_to_timestep_function(self.timestep_percent_range[1]))
        if self.previous_controlnet is not None:
            self.previous_controlnet.pre_run(model, percent_to_timestep_function)

    def set_previous_controlnet(self, controlnet):
        self.previous_controlnet = controlnet
        return self

    def cleanup(self):
        if self.previous_controlnet is not None:
            self.previous_controlnet.cleanup()
        if self.cond_hint is not None:
            del self.cond_hint
            self.cond_hint = None
        self.timestep_range = None

    def get_models(self):
        out = []
        if self.previous_controlnet is not None:
            out += self.previous_controlnet.get_models()
        return out

    def copy_to(self, c):
        c.cond_hint_original = self.cond_hint_original
        c.strength = self.strength
        c.timestep_percent_range = self.timestep_percent_range
        c.global_average_pooling = self.global_average_pooling
        c.compression_ratio = self.compression_ratio
        c.upscale_algorithm = self.upscale_algorithm

    def inference_memory_requirements(self, dtype):
        if self.previous_controlnet is not None:
            return self.previous_controlnet.inference_memory_requirements(dtype)
        return 0

    def control_merge(self, control_input, control_output, control_prev, output_dtype):
        out = {'input':[], 'middle':[], 'output': []}

        if control_input is not None:
            for i in range(len(control_input)):
                key = 'input'
                x = control_input[i]
                if x is not None:
                    x *= self.strength
                    if x.dtype != output_dtype:
                        x = x.to(output_dtype)
                out[key].insert(0, x)

        if control_output is not None:
            for i in range(len(control_output)):
                if i == (len(control_output) - 1):
                    key = 'middle'
                    index = 0
                else:
                    key = 'output'
                    index = i
                x = control_output[i]
                if x is not None:
                    if self.global_average_pooling:
                        x = torch.mean(x, dim=(2, 3), keepdim=True).repeat(1, 1, x.shape[2], x.shape[3])

                    x *= self.strength
                    if x.dtype != output_dtype:
                        x = x.to(output_dtype)

                out[key].append(x)
        if control_prev is not None:
            for x in ['input', 'middle', 'output']:
                o = out[x]
                for i in range(len(control_prev[x])):
                    prev_val = control_prev[x][i]
                    if i >= len(o):
                        o.append(prev_val)
                    elif prev_val is not None:
                        if o[i] is None:
                            o[i] = prev_val
                        else:
                            if o[i].shape[0] < prev_val.shape[0]:
                                o[i] = prev_val + o[i]
                            else:
                                o[i] += prev_val
        return out

class ControlNet(ControlBase):
    def __init__(self, control_model, global_average_pooling=False, device=None, load_device=None, manual_cast_dtype=None):
        super().__init__(device)
        self.control_model = control_model
        self.load_device = load_device
        self.control_model_wrapped = model_patcher.ModelPatcher(self.control_model, load_device=load_device, offload_device=model_management.unet_offload_device())
        self.global_average_pooling = global_average_pooling
        self.model_sampling_current = None
        self.manual_cast_dtype = manual_cast_dtype

    def get_control(self, x_noisy, t, cond, batched_number):
        control_prev = None
        if self.previous_controlnet is not None:
            control_prev = self.previous_controlnet.get_control(x_noisy, t, cond, batched_number)

        if self.timestep_range is not None:
            if t[0] > self.timestep_range[0] or t[0] < self.timestep_range[1]:
                if control_prev is not None:
                    return control_prev
                else:
                    return None

        dtype = self.control_model.dtype
        if self.manual_cast_dtype is not None:
            dtype = self.manual_cast_dtype

        output_dtype = x_noisy.dtype
        if self.cond_hint is None or x_noisy.shape[2] * self.compression_ratio != self.cond_hint.shape[2] or x_noisy.shape[3] * self.compression_ratio != self.cond_hint.shape[3]:
            if self.cond_hint is not None:
                del self.cond_hint
            self.cond_hint = None
<<<<<<< HEAD
            self.cond_hint = utils.common_upscale(self.cond_hint_original, x_noisy.shape[3] * 8, x_noisy.shape[2] * 8, 'nearest-exact', "center").to(dtype).to(self.device)
=======
            self.cond_hint = comfy.utils.common_upscale(self.cond_hint_original, x_noisy.shape[3] * self.compression_ratio, x_noisy.shape[2] * self.compression_ratio, self.upscale_algorithm, "center").to(dtype).to(self.device)
>>>>>>> 55f37baa
        if x_noisy.shape[0] != self.cond_hint.shape[0]:
            self.cond_hint = broadcast_image_to(self.cond_hint, x_noisy.shape[0], batched_number)

        context = cond.get('crossattn_controlnet', cond['c_crossattn'])
        y = cond.get('y', None)
        if y is not None:
            y = y.to(dtype)
        timestep = self.model_sampling_current.timestep(t)
        x_noisy = self.model_sampling_current.calculate_input(t, x_noisy)

        control = self.control_model(x=x_noisy.to(dtype), hint=self.cond_hint, timesteps=timestep.float(), context=context.to(dtype), y=y)
        return self.control_merge(None, control, control_prev, output_dtype)

    def copy(self):
        c = ControlNet(self.control_model, global_average_pooling=self.global_average_pooling, load_device=self.load_device, manual_cast_dtype=self.manual_cast_dtype)
        self.copy_to(c)
        return c

    def get_models(self):
        out = super().get_models()
        out.append(self.control_model_wrapped)
        return out

    def pre_run(self, model, percent_to_timestep_function):
        super().pre_run(model, percent_to_timestep_function)
        self.model_sampling_current = model.model_sampling

    def cleanup(self):
        self.model_sampling_current = None
        super().cleanup()

class ControlLoraOps:
    class Linear(torch.nn.Module):
        def __init__(self, in_features: int, out_features: int, bias: bool = True,
                    device=None, dtype=None) -> None:
            factory_kwargs = {'device': device, 'dtype': dtype}
            super().__init__()
            self.in_features = in_features
            self.out_features = out_features
            self.weight = None
            self.up = None
            self.down = None
            self.bias = None

        def forward(self, input):
            weight, bias = ops.cast_bias_weight(self, input)
            if self.up is not None:
                return torch.nn.functional.linear(input, weight + (torch.mm(self.up.flatten(start_dim=1), self.down.flatten(start_dim=1))).reshape(self.weight.shape).type(input.dtype), bias)
            else:
                return torch.nn.functional.linear(input, weight, bias)

    class Conv2d(torch.nn.Module):
        def __init__(
            self,
            in_channels,
            out_channels,
            kernel_size,
            stride=1,
            padding=0,
            dilation=1,
            groups=1,
            bias=True,
            padding_mode='zeros',
            device=None,
            dtype=None
        ):
            super().__init__()
            self.in_channels = in_channels
            self.out_channels = out_channels
            self.kernel_size = kernel_size
            self.stride = stride
            self.padding = padding
            self.dilation = dilation
            self.transposed = False
            self.output_padding = 0
            self.groups = groups
            self.padding_mode = padding_mode

            self.weight = None
            self.bias = None
            self.up = None
            self.down = None


        def forward(self, input):
            weight, bias = ops.cast_bias_weight(self, input)
            if self.up is not None:
                return torch.nn.functional.conv2d(input, weight + (torch.mm(self.up.flatten(start_dim=1), self.down.flatten(start_dim=1))).reshape(self.weight.shape).type(input.dtype), bias, self.stride, self.padding, self.dilation, self.groups)
            else:
                return torch.nn.functional.conv2d(input, weight, bias, self.stride, self.padding, self.dilation, self.groups)


class ControlLora(ControlNet):
    def __init__(self, control_weights, global_average_pooling=False, device=None):
        ControlBase.__init__(self, device)
        self.control_weights = control_weights
        self.global_average_pooling = global_average_pooling

    def pre_run(self, model, percent_to_timestep_function):
        super().pre_run(model, percent_to_timestep_function)
        controlnet_config = model.model_config.unet_config.copy()
        controlnet_config.pop("out_channels")
        controlnet_config["hint_channels"] = self.control_weights["input_hint_block.0.weight"].shape[1]
        self.manual_cast_dtype = model.manual_cast_dtype
        dtype = model.get_dtype()
        if self.manual_cast_dtype is None:
            class control_lora_ops(ControlLoraOps, ops.disable_weight_init):
                pass
        else:
            class control_lora_ops(ControlLoraOps, ops.manual_cast):
                pass
            dtype = self.manual_cast_dtype

        controlnet_config["operations"] = control_lora_ops
        controlnet_config["dtype"] = dtype
        self.control_model = cldm.ControlNet(**controlnet_config)
        self.control_model.to(model_management.get_torch_device())
        diffusion_model = model.diffusion_model
        sd = diffusion_model.state_dict()
        cm = self.control_model.state_dict()

        for k in sd:
            weight = sd[k]
            try:
<<<<<<< HEAD
                utils.set_attr(self.control_model, k, weight)
=======
                comfy.utils.set_attr_param(self.control_model, k, weight)
>>>>>>> 55f37baa
            except:
                pass

        for k in self.control_weights:
            if k not in {"lora_controlnet"}:
<<<<<<< HEAD
                utils.set_attr(self.control_model, k, self.control_weights[k].to(dtype).to(model_management.get_torch_device()))
=======
                comfy.utils.set_attr_param(self.control_model, k, self.control_weights[k].to(dtype).to(comfy.model_management.get_torch_device()))
>>>>>>> 55f37baa

    def copy(self):
        c = ControlLora(self.control_weights, global_average_pooling=self.global_average_pooling)
        self.copy_to(c)
        return c

    def cleanup(self):
        del self.control_model
        self.control_model = None
        super().cleanup()

    def get_models(self):
        out = ControlBase.get_models(self)
        return out

    def inference_memory_requirements(self, dtype):
        return utils.calculate_parameters(self.control_weights) * model_management.dtype_size(dtype) + ControlBase.inference_memory_requirements(self, dtype)

def load_controlnet(ckpt_path, model=None):
    controlnet_data = utils.load_torch_file(ckpt_path, safe_load=True)
    if "lora_controlnet" in controlnet_data:
        return ControlLora(controlnet_data)

    controlnet_config = None
    supported_inference_dtypes = None

    if "controlnet_cond_embedding.conv_in.weight" in controlnet_data: #diffusers format
        controlnet_config = model_detection.unet_config_from_diffusers_unet(controlnet_data)
        diffusers_keys = utils.unet_to_diffusers(controlnet_config)
        diffusers_keys["controlnet_mid_block.weight"] = "middle_block_out.0.weight"
        diffusers_keys["controlnet_mid_block.bias"] = "middle_block_out.0.bias"

        count = 0
        loop = True
        while loop:
            suffix = [".weight", ".bias"]
            for s in suffix:
                k_in = "controlnet_down_blocks.{}{}".format(count, s)
                k_out = "zero_convs.{}.0{}".format(count, s)
                if k_in not in controlnet_data:
                    loop = False
                    break
                diffusers_keys[k_in] = k_out
            count += 1

        count = 0
        loop = True
        while loop:
            suffix = [".weight", ".bias"]
            for s in suffix:
                if count == 0:
                    k_in = "controlnet_cond_embedding.conv_in{}".format(s)
                else:
                    k_in = "controlnet_cond_embedding.blocks.{}{}".format(count - 1, s)
                k_out = "input_hint_block.{}{}".format(count * 2, s)
                if k_in not in controlnet_data:
                    k_in = "controlnet_cond_embedding.conv_out{}".format(s)
                    loop = False
                diffusers_keys[k_in] = k_out
            count += 1

        new_sd = {}
        for k in diffusers_keys:
            if k in controlnet_data:
                new_sd[diffusers_keys[k]] = controlnet_data.pop(k)

        leftover_keys = controlnet_data.keys()
        if len(leftover_keys) > 0:
            print("leftover keys:", leftover_keys)
        controlnet_data = new_sd

    pth_key = 'control_model.zero_convs.0.0.weight'
    pth = False
    key = 'zero_convs.0.0.weight'
    if pth_key in controlnet_data:
        pth = True
        key = pth_key
        prefix = "control_model."
    elif key in controlnet_data:
        prefix = ""
    else:
        net = load_t2i_adapter(controlnet_data)
        if net is None:
            print("error checkpoint does not contain controlnet or t2i adapter data", ckpt_path)
        return net

    if controlnet_config is None:
        model_config = model_detection.model_config_from_unet(controlnet_data, prefix, True)
        supported_inference_dtypes = model_config.supported_inference_dtypes
        controlnet_config = model_config.unet_config

    load_device = model_management.get_torch_device()
    if supported_inference_dtypes is None:
        unet_dtype = model_management.unet_dtype()
    else:
        unet_dtype = model_management.unet_dtype(supported_dtypes=supported_inference_dtypes)

    manual_cast_dtype = model_management.unet_manual_cast(unet_dtype, load_device)
    if manual_cast_dtype is not None:
        controlnet_config["operations"] = ops.manual_cast
    controlnet_config["dtype"] = unet_dtype
    controlnet_config.pop("out_channels")
    controlnet_config["hint_channels"] = controlnet_data["{}input_hint_block.0.weight".format(prefix)].shape[1]
    control_model = cldm.ControlNet(**controlnet_config)

    if pth:
        if 'difference' in controlnet_data:
            if model is not None:
                model_management.load_models_gpu([model])
                model_sd = model.model_state_dict()
                for x in controlnet_data:
                    c_m = "control_model."
                    if x.startswith(c_m):
                        sd_key = "diffusion_model.{}".format(x[len(c_m):])
                        if sd_key in model_sd:
                            cd = controlnet_data[x]
                            cd += model_sd[sd_key].type(cd.dtype).to(cd.device)
            else:
                print("WARNING: Loaded a diff controlnet without a model. It will very likely not work.")

        class WeightsLoader(torch.nn.Module):
            pass
        w = WeightsLoader()
        w.control_model = control_model
        missing, unexpected = w.load_state_dict(controlnet_data, strict=False)
    else:
        missing, unexpected = control_model.load_state_dict(controlnet_data, strict=False)
    print(missing, unexpected)

    global_average_pooling = False
    filename = os.path.splitext(ckpt_path)[0]
    if filename.endswith("_shuffle") or filename.endswith("_shuffle_fp16"): #TODO: smarter way of enabling global_average_pooling
        global_average_pooling = True

    control = ControlNet(control_model, global_average_pooling=global_average_pooling, load_device=load_device, manual_cast_dtype=manual_cast_dtype)
    return control

class T2IAdapter(ControlBase):
    def __init__(self, t2i_model, channels_in, compression_ratio, upscale_algorithm, device=None):
        super().__init__(device)
        self.t2i_model = t2i_model
        self.channels_in = channels_in
        self.control_input = None
        self.compression_ratio = compression_ratio
        self.upscale_algorithm = upscale_algorithm

    def scale_image_to(self, width, height):
        unshuffle_amount = self.t2i_model.unshuffle_amount
        width = math.ceil(width / unshuffle_amount) * unshuffle_amount
        height = math.ceil(height / unshuffle_amount) * unshuffle_amount
        return width, height

    def get_control(self, x_noisy, t, cond, batched_number):
        control_prev = None
        if self.previous_controlnet is not None:
            control_prev = self.previous_controlnet.get_control(x_noisy, t, cond, batched_number)

        if self.timestep_range is not None:
            if t[0] > self.timestep_range[0] or t[0] < self.timestep_range[1]:
                if control_prev is not None:
                    return control_prev
                else:
                    return None

        if self.cond_hint is None or x_noisy.shape[2] * self.compression_ratio != self.cond_hint.shape[2] or x_noisy.shape[3] * self.compression_ratio != self.cond_hint.shape[3]:
            if self.cond_hint is not None:
                del self.cond_hint
            self.control_input = None
            self.cond_hint = None
<<<<<<< HEAD
            width, height = self.scale_image_to(x_noisy.shape[3] * 8, x_noisy.shape[2] * 8)
            self.cond_hint = utils.common_upscale(self.cond_hint_original, width, height, 'nearest-exact', "center").float().to(self.device)
=======
            width, height = self.scale_image_to(x_noisy.shape[3] * self.compression_ratio, x_noisy.shape[2] * self.compression_ratio)
            self.cond_hint = comfy.utils.common_upscale(self.cond_hint_original, width, height, self.upscale_algorithm, "center").float().to(self.device)
>>>>>>> 55f37baa
            if self.channels_in == 1 and self.cond_hint.shape[1] > 1:
                self.cond_hint = torch.mean(self.cond_hint, 1, keepdim=True)
        if x_noisy.shape[0] != self.cond_hint.shape[0]:
            self.cond_hint = broadcast_image_to(self.cond_hint, x_noisy.shape[0], batched_number)
        if self.control_input is None:
            self.t2i_model.to(x_noisy.dtype)
            self.t2i_model.to(self.device)
            self.control_input = self.t2i_model(self.cond_hint.to(x_noisy.dtype))
            self.t2i_model.cpu()

        control_input = list(map(lambda a: None if a is None else a.clone(), self.control_input))
        mid = None
        if self.t2i_model.xl == True:
            mid = control_input[-1:]
            control_input = control_input[:-1]
        return self.control_merge(control_input, mid, control_prev, x_noisy.dtype)

    def copy(self):
        c = T2IAdapter(self.t2i_model, self.channels_in, self.compression_ratio, self.upscale_algorithm)
        self.copy_to(c)
        return c

def load_t2i_adapter(t2i_data):
    compression_ratio = 8
    upscale_algorithm = 'nearest-exact'

    if 'adapter' in t2i_data:
        t2i_data = t2i_data['adapter']
    if 'adapter.body.0.resnets.0.block1.weight' in t2i_data: #diffusers format
        prefix_replace = {}
        for i in range(4):
            for j in range(2):
                prefix_replace["adapter.body.{}.resnets.{}.".format(i, j)] = "body.{}.".format(i * 2 + j)
            prefix_replace["adapter.body.{}.".format(i)] = "body.{}.".format(i * 2)
        prefix_replace["adapter."] = ""
        t2i_data = utils.state_dict_prefix_replace(t2i_data, prefix_replace)
    keys = t2i_data.keys()

    if "body.0.in_conv.weight" in keys:
        cin = t2i_data['body.0.in_conv.weight'].shape[1]
        model_ad = adapter.Adapter_light(cin=cin, channels=[320, 640, 1280, 1280], nums_rb=4)
    elif 'conv_in.weight' in keys:
        cin = t2i_data['conv_in.weight'].shape[1]
        channel = t2i_data['conv_in.weight'].shape[0]
        ksize = t2i_data['body.0.block2.weight'].shape[2]
        use_conv = False
        down_opts = list(filter(lambda a: a.endswith("down_opt.op.weight"), keys))
        if len(down_opts) > 0:
            use_conv = True
        xl = False
        if cin == 256 or cin == 768:
            xl = True
<<<<<<< HEAD
        model_ad = adapter.Adapter(cin=cin, channels=[channel, channel*2, channel*4, channel*4][:4], nums_rb=2, ksize=ksize, sk=True, use_conv=use_conv, xl=xl)
=======
        model_ad = comfy.t2i_adapter.adapter.Adapter(cin=cin, channels=[channel, channel*2, channel*4, channel*4][:4], nums_rb=2, ksize=ksize, sk=True, use_conv=use_conv, xl=xl)
    elif "backbone.0.0.weight" in keys:
        model_ad = comfy.ldm.cascade.controlnet.ControlNet(c_in=t2i_data['backbone.0.0.weight'].shape[1], proj_blocks=[0, 4, 8, 12, 51, 55, 59, 63])
        compression_ratio = 32
        upscale_algorithm = 'bilinear'
    elif "backbone.10.blocks.0.weight" in keys:
        model_ad = comfy.ldm.cascade.controlnet.ControlNet(c_in=t2i_data['backbone.0.weight'].shape[1], bottleneck_mode="large", proj_blocks=[0, 4, 8, 12, 51, 55, 59, 63])
        compression_ratio = 1
        upscale_algorithm = 'nearest-exact'
>>>>>>> 55f37baa
    else:
        return None

    missing, unexpected = model_ad.load_state_dict(t2i_data)
    if len(missing) > 0:
        print("t2i missing", missing)

    if len(unexpected) > 0:
        print("t2i unexpected", unexpected)

    return T2IAdapter(model_ad, model_ad.input_channels, compression_ratio, upscale_algorithm)<|MERGE_RESOLUTION|>--- conflicted
+++ resolved
@@ -2,7 +2,6 @@
 import math
 import os
 
-<<<<<<< HEAD
 from . import utils
 from . import model_management
 from . import model_detection
@@ -11,11 +10,7 @@
 
 from .cldm import cldm
 from .t2i_adapter import adapter
-=======
-import comfy.cldm.cldm
-import comfy.t2i_adapter.adapter
-import comfy.ldm.cascade.controlnet
->>>>>>> 55f37baa
+from .ldm.cascade import controlnet
 
 
 def broadcast_image_to(tensor, target_batch_size, batched_number):
@@ -173,11 +168,7 @@
             if self.cond_hint is not None:
                 del self.cond_hint
             self.cond_hint = None
-<<<<<<< HEAD
-            self.cond_hint = utils.common_upscale(self.cond_hint_original, x_noisy.shape[3] * 8, x_noisy.shape[2] * 8, 'nearest-exact', "center").to(dtype).to(self.device)
-=======
-            self.cond_hint = comfy.utils.common_upscale(self.cond_hint_original, x_noisy.shape[3] * self.compression_ratio, x_noisy.shape[2] * self.compression_ratio, self.upscale_algorithm, "center").to(dtype).to(self.device)
->>>>>>> 55f37baa
+            self.cond_hint = utils.common_upscale(self.cond_hint_original, x_noisy.shape[3] * self.compression_ratio, x_noisy.shape[2] * self.compression_ratio, self.upscale_algorithm, "center").to(dtype).to(self.device)
         if x_noisy.shape[0] != self.cond_hint.shape[0]:
             self.cond_hint = broadcast_image_to(self.cond_hint, x_noisy.shape[0], batched_number)
 
@@ -302,21 +293,13 @@
         for k in sd:
             weight = sd[k]
             try:
-<<<<<<< HEAD
-                utils.set_attr(self.control_model, k, weight)
-=======
-                comfy.utils.set_attr_param(self.control_model, k, weight)
->>>>>>> 55f37baa
+                utils.set_attr_param(self.control_model, k, weight)
             except:
                 pass
 
         for k in self.control_weights:
             if k not in {"lora_controlnet"}:
-<<<<<<< HEAD
-                utils.set_attr(self.control_model, k, self.control_weights[k].to(dtype).to(model_management.get_torch_device()))
-=======
-                comfy.utils.set_attr_param(self.control_model, k, self.control_weights[k].to(dtype).to(comfy.model_management.get_torch_device()))
->>>>>>> 55f37baa
+                utils.set_attr_param(self.control_model, k, self.control_weights[k].to(dtype).to(model_management.get_torch_device()))
 
     def copy(self):
         c = ControlLora(self.control_weights, global_average_pooling=self.global_average_pooling)
@@ -486,13 +469,8 @@
                 del self.cond_hint
             self.control_input = None
             self.cond_hint = None
-<<<<<<< HEAD
-            width, height = self.scale_image_to(x_noisy.shape[3] * 8, x_noisy.shape[2] * 8)
-            self.cond_hint = utils.common_upscale(self.cond_hint_original, width, height, 'nearest-exact', "center").float().to(self.device)
-=======
             width, height = self.scale_image_to(x_noisy.shape[3] * self.compression_ratio, x_noisy.shape[2] * self.compression_ratio)
-            self.cond_hint = comfy.utils.common_upscale(self.cond_hint_original, width, height, self.upscale_algorithm, "center").float().to(self.device)
->>>>>>> 55f37baa
+            self.cond_hint = utils.common_upscale(self.cond_hint_original, width, height, self.upscale_algorithm, "center").float().to(self.device)
             if self.channels_in == 1 and self.cond_hint.shape[1] > 1:
                 self.cond_hint = torch.mean(self.cond_hint, 1, keepdim=True)
         if x_noisy.shape[0] != self.cond_hint.shape[0]:
@@ -545,19 +523,15 @@
         xl = False
         if cin == 256 or cin == 768:
             xl = True
-<<<<<<< HEAD
         model_ad = adapter.Adapter(cin=cin, channels=[channel, channel*2, channel*4, channel*4][:4], nums_rb=2, ksize=ksize, sk=True, use_conv=use_conv, xl=xl)
-=======
-        model_ad = comfy.t2i_adapter.adapter.Adapter(cin=cin, channels=[channel, channel*2, channel*4, channel*4][:4], nums_rb=2, ksize=ksize, sk=True, use_conv=use_conv, xl=xl)
     elif "backbone.0.0.weight" in keys:
-        model_ad = comfy.ldm.cascade.controlnet.ControlNet(c_in=t2i_data['backbone.0.0.weight'].shape[1], proj_blocks=[0, 4, 8, 12, 51, 55, 59, 63])
+        model_ad = controlnet.ControlNet(c_in=t2i_data['backbone.0.0.weight'].shape[1], proj_blocks=[0, 4, 8, 12, 51, 55, 59, 63])
         compression_ratio = 32
         upscale_algorithm = 'bilinear'
     elif "backbone.10.blocks.0.weight" in keys:
-        model_ad = comfy.ldm.cascade.controlnet.ControlNet(c_in=t2i_data['backbone.0.weight'].shape[1], bottleneck_mode="large", proj_blocks=[0, 4, 8, 12, 51, 55, 59, 63])
+        model_ad = controlnet.ControlNet(c_in=t2i_data['backbone.0.weight'].shape[1], bottleneck_mode="large", proj_blocks=[0, 4, 8, 12, 51, 55, 59, 63])
         compression_ratio = 1
         upscale_algorithm = 'nearest-exact'
->>>>>>> 55f37baa
     else:
         return None
 
