"""
    This file is part of ComfyUI.
    Copyright (C) 2024 Comfy

    This program is free software: you can redistribute it and/or modify
    it under the terms of the GNU General Public License as published by
    the Free Software Foundation, either version 3 of the License, or
    (at your option) any later version.

    This program is distributed in the hope that it will be useful,
    but WITHOUT ANY WARRANTY; without even the implied warranty of
    MERCHANTABILITY or FITNESS FOR A PARTICULAR PURPOSE.  See the
    GNU General Public License for more details.

    You should have received a copy of the GNU General Public License
    along with this program.  If not, see <https://www.gnu.org/licenses/>.
"""


import torch
from enum import Enum
import math
import os
import logging

from . import utils
from . import model_management
from . import model_detection
from . import model_patcher
from . import ops
from . import latent_formats

from .cldm import cldm, mmdit
from .t2i_adapter import adapter
from .ldm import hydit, flux
from .ldm.cascade import controlnet as cascade_controlnet


def broadcast_image_to(tensor, target_batch_size, batched_number):
    current_batch_size = tensor.shape[0]
    #print(current_batch_size, target_batch_size)
    if current_batch_size == 1:
        return tensor

    per_batch = target_batch_size // batched_number
    tensor = tensor[:per_batch]

    if per_batch > tensor.shape[0]:
        tensor = torch.cat([tensor] * (per_batch // tensor.shape[0]) + [tensor[:(per_batch % tensor.shape[0])]], dim=0)

    current_batch_size = tensor.shape[0]
    if current_batch_size == target_batch_size:
        return tensor
    else:
        return torch.cat([tensor] * batched_number, dim=0)

class StrengthType(Enum):
    CONSTANT = 1
    LINEAR_UP = 2

class ControlBase:
    def __init__(self, device=None):
        self.cond_hint_original = None
        self.cond_hint = None
        self.strength = 1.0
        self.timestep_percent_range = (0.0, 1.0)
        self.latent_format = None
        self.vae = None
        self.global_average_pooling = False
        self.timestep_range = None
        self.compression_ratio = 8
        self.upscale_algorithm = 'nearest-exact'
        self.extra_args = {}

        if device is None:
            device = model_management.get_torch_device()
        self.device = device
        self.previous_controlnet = None
        self.extra_conds = []
        self.strength_type = StrengthType.CONSTANT

    def set_cond_hint(self, cond_hint, strength=1.0, timestep_percent_range=(0.0, 1.0), vae=None):
        self.cond_hint_original = cond_hint
        self.strength = strength
        self.timestep_percent_range = timestep_percent_range
        if self.latent_format is not None:
            self.vae = vae
        return self

    def pre_run(self, model, percent_to_timestep_function):
        self.timestep_range = (percent_to_timestep_function(self.timestep_percent_range[0]), percent_to_timestep_function(self.timestep_percent_range[1]))
        if self.previous_controlnet is not None:
            self.previous_controlnet.pre_run(model, percent_to_timestep_function)

    def set_previous_controlnet(self, controlnet):
        self.previous_controlnet = controlnet
        return self

    def cleanup(self):
        if self.previous_controlnet is not None:
            self.previous_controlnet.cleanup()
        if self.cond_hint is not None:
            del self.cond_hint
            self.cond_hint = None
        self.timestep_range = None

    def get_models(self):
        out = []
        if self.previous_controlnet is not None:
            out += self.previous_controlnet.get_models()
        return out

    def copy_to(self, c):
        c.cond_hint_original = self.cond_hint_original
        c.strength = self.strength
        c.timestep_percent_range = self.timestep_percent_range
        c.global_average_pooling = self.global_average_pooling
        c.compression_ratio = self.compression_ratio
        c.upscale_algorithm = self.upscale_algorithm
        c.latent_format = self.latent_format
        c.extra_args = self.extra_args.copy()
        c.vae = self.vae
        c.extra_conds = self.extra_conds.copy()
        c.strength_type = self.strength_type

    def inference_memory_requirements(self, dtype):
        if self.previous_controlnet is not None:
            return self.previous_controlnet.inference_memory_requirements(dtype)
        return 0

    def control_merge(self, control, control_prev, output_dtype):
        out = {'input':[], 'middle':[], 'output': []}

        for key in control:
            control_output = control[key]
            applied_to = set()
            for i in range(len(control_output)):
                x = control_output[i]
                if x is not None:
                    if self.global_average_pooling:
                        x = torch.mean(x, dim=(2, 3), keepdim=True).repeat(1, 1, x.shape[2], x.shape[3])

                    if x not in applied_to: #memory saving strategy, allow shared tensors and only apply strength to shared tensors once
                        applied_to.add(x)
                        if self.strength_type == StrengthType.CONSTANT:
                            x *= self.strength
                        elif self.strength_type == StrengthType.LINEAR_UP:
                            x *= (self.strength ** float(len(control_output) - i))

                    if x.dtype != output_dtype:
                        x = x.to(output_dtype)

                out[key].append(x)

        if control_prev is not None:
            for x in ['input', 'middle', 'output']:
                o = out[x]
                for i in range(len(control_prev[x])):
                    prev_val = control_prev[x][i]
                    if i >= len(o):
                        o.append(prev_val)
                    elif prev_val is not None:
                        if o[i] is None:
                            o[i] = prev_val
                        else:
                            if o[i].shape[0] < prev_val.shape[0]:
                                o[i] = prev_val + o[i]
                            else:
                                o[i] = prev_val + o[i] #TODO: change back to inplace add if shared tensors stop being an issue
        return out

    def set_extra_arg(self, argument, value=None):
        self.extra_args[argument] = value


class ControlNet(ControlBase):
    def __init__(self, control_model=None, global_average_pooling=False, compression_ratio=8, latent_format=None, device=None, load_device=None, manual_cast_dtype=None, extra_conds=["y"], strength_type=StrengthType.CONSTANT, ckpt_name: str = None):
        super().__init__(device)
        self.control_model = control_model
        self.load_device = load_device
        if control_model is not None:
            self.control_model_wrapped = model_patcher.ModelPatcher(self.control_model, load_device=load_device, offload_device=model_management.unet_offload_device())
            if ckpt_name is not None:
                self.control_model_wrapped.ckpt_name = os.path.basename(ckpt_name)
        self.compression_ratio = compression_ratio
        self.global_average_pooling = global_average_pooling
        self.model_sampling_current = None
        self.manual_cast_dtype = manual_cast_dtype
        self.latent_format = latent_format
        self.extra_conds += extra_conds
        self.strength_type = strength_type

    def get_control(self, x_noisy, t, cond, batched_number):
        control_prev = None
        if self.previous_controlnet is not None:
            control_prev = self.previous_controlnet.get_control(x_noisy, t, cond, batched_number)

        if self.timestep_range is not None:
            if t[0] > self.timestep_range[0] or t[0] < self.timestep_range[1]:
                if control_prev is not None:
                    return control_prev
                else:
                    return None

        dtype = self.control_model.dtype
        if self.manual_cast_dtype is not None:
            dtype = self.manual_cast_dtype

        output_dtype = x_noisy.dtype
        if self.cond_hint is None or x_noisy.shape[2] * self.compression_ratio != self.cond_hint.shape[2] or x_noisy.shape[3] * self.compression_ratio != self.cond_hint.shape[3]:
            if self.cond_hint is not None:
                del self.cond_hint
            self.cond_hint = None
            compression_ratio = self.compression_ratio
            if self.vae is not None:
                compression_ratio *= self.vae.downscale_ratio
            self.cond_hint = utils.common_upscale(self.cond_hint_original, x_noisy.shape[3] * compression_ratio, x_noisy.shape[2] * compression_ratio, self.upscale_algorithm, "center")
            if self.vae is not None:
                loaded_models = model_management.loaded_models(only_currently_used=True)
                self.cond_hint = self.vae.encode(self.cond_hint.movedim(1, -1))
                model_management.load_models_gpu(loaded_models)
            if self.latent_format is not None:
                self.cond_hint = self.latent_format.process_in(self.cond_hint)
            self.cond_hint = self.cond_hint.to(device=self.device, dtype=dtype)
        if x_noisy.shape[0] != self.cond_hint.shape[0]:
            self.cond_hint = broadcast_image_to(self.cond_hint, x_noisy.shape[0], batched_number)

        context = cond.get('crossattn_controlnet', cond['c_crossattn'])
        extra = self.extra_args.copy()
        for c in self.extra_conds:
            temp = cond.get(c, None)
            if temp is not None:
                extra[c] = temp.to(dtype)

        timestep = self.model_sampling_current.timestep(t)
        x_noisy = self.model_sampling_current.calculate_input(t, x_noisy)

        control = self.control_model(x=x_noisy.to(dtype), hint=self.cond_hint, timesteps=timestep.to(dtype), context=context.to(dtype), **extra)
        return self.control_merge(control, control_prev, output_dtype)

    def copy(self):
        c = ControlNet(None, global_average_pooling=self.global_average_pooling, load_device=self.load_device, manual_cast_dtype=self.manual_cast_dtype)
        c.control_model = self.control_model
        c.control_model_wrapped = self.control_model_wrapped
        self.copy_to(c)
        return c

    def get_models(self):
        out = super().get_models()
        out.append(self.control_model_wrapped)
        return out

    def pre_run(self, model, percent_to_timestep_function):
        super().pre_run(model, percent_to_timestep_function)
        self.model_sampling_current = model.model_sampling

    def cleanup(self):
        self.model_sampling_current = None
        super().cleanup()

class ControlLoraOps:
    class Linear(torch.nn.Module, ops.CastWeightBiasOp):
        def __init__(self, in_features: int, out_features: int, bias: bool = True,
                    device=None, dtype=None) -> None:
            factory_kwargs = {'device': device, 'dtype': dtype}
            super().__init__()
            self.in_features = in_features
            self.out_features = out_features
            self.weight = None
            self.up = None
            self.down = None
            self.bias = None

        def forward(self, input):
            weight, bias = ops.cast_bias_weight(self, input)
            if self.up is not None:
                return torch.nn.functional.linear(input, weight + (torch.mm(self.up.flatten(start_dim=1), self.down.flatten(start_dim=1))).reshape(self.weight.shape).type(input.dtype), bias)
            else:
                return torch.nn.functional.linear(input, weight, bias)

    class Conv2d(torch.nn.Module, ops.CastWeightBiasOp):
        def __init__(
            self,
            in_channels,
            out_channels,
            kernel_size,
            stride=1,
            padding=0,
            dilation=1,
            groups=1,
            bias=True,
            padding_mode='zeros',
            device=None,
            dtype=None
        ):
            super().__init__()
            self.in_channels = in_channels
            self.out_channels = out_channels
            self.kernel_size = kernel_size
            self.stride = stride
            self.padding = padding
            self.dilation = dilation
            self.transposed = False
            self.output_padding = 0
            self.groups = groups
            self.padding_mode = padding_mode

            self.weight = None
            self.bias = None
            self.up = None
            self.down = None


        def forward(self, input):
            weight, bias = ops.cast_bias_weight(self, input)
            if self.up is not None:
                return torch.nn.functional.conv2d(input, weight + (torch.mm(self.up.flatten(start_dim=1), self.down.flatten(start_dim=1))).reshape(self.weight.shape).type(input.dtype), bias, self.stride, self.padding, self.dilation, self.groups)
            else:
                return torch.nn.functional.conv2d(input, weight, bias, self.stride, self.padding, self.dilation, self.groups)


class ControlLora(ControlNet):
    def __init__(self, control_weights, global_average_pooling=False, device=None):
        ControlBase.__init__(self, device)
        self.control_weights = control_weights
        self.global_average_pooling = global_average_pooling
        self.extra_conds += ["y"]

    def pre_run(self, model, percent_to_timestep_function):
        super().pre_run(model, percent_to_timestep_function)
        controlnet_config = model.model_config.unet_config.copy()
        controlnet_config.pop("out_channels")
        controlnet_config["hint_channels"] = self.control_weights["input_hint_block.0.weight"].shape[1]
        self.manual_cast_dtype = model.manual_cast_dtype
        dtype = model.get_dtype()
        if self.manual_cast_dtype is None:
            class control_lora_ops(ControlLoraOps, ops.disable_weight_init):
                pass
        else:
            class control_lora_ops(ControlLoraOps, ops.manual_cast):
                pass
            dtype = self.manual_cast_dtype

        controlnet_config["operations"] = control_lora_ops
        controlnet_config["dtype"] = dtype
        self.control_model = cldm.ControlNet(**controlnet_config)
        self.control_model.to(model_management.get_torch_device())
        diffusion_model = model.diffusion_model
        sd = diffusion_model.state_dict()
        cm = self.control_model.state_dict()

        for k in sd:
            weight = sd[k]
            try:
                utils.set_attr_param(self.control_model, k, weight)
            except:
                pass

        for k in self.control_weights:
            if k not in {"lora_controlnet"}:
                utils.set_attr_param(self.control_model, k, self.control_weights[k].to(dtype).to(model_management.get_torch_device()))

    def copy(self):
        c = ControlLora(self.control_weights, global_average_pooling=self.global_average_pooling)
        self.copy_to(c)
        return c

    def cleanup(self):
        del self.control_model
        self.control_model = None
        super().cleanup()

    def get_models(self):
        out = ControlBase.get_models(self)
        return out

    def inference_memory_requirements(self, dtype):
        return utils.calculate_parameters(self.control_weights) * model_management.dtype_size(dtype) + ControlBase.inference_memory_requirements(self, dtype)

def controlnet_config(sd):
    model_config = model_detection.model_config_from_unet(sd, "", True)

    supported_inference_dtypes = model_config.supported_inference_dtypes

    controlnet_config = model_config.unet_config
    unet_dtype = model_management.unet_dtype(supported_dtypes=supported_inference_dtypes)
    load_device = model_management.get_torch_device()
    manual_cast_dtype = model_management.unet_manual_cast(unet_dtype, load_device)
    if manual_cast_dtype is not None:
        operations = ops.manual_cast
    else:
        operations = ops.disable_weight_init

    offload_device = comfy.model_management.unet_offload_device()
    return model_config, operations, load_device, unet_dtype, manual_cast_dtype, offload_device

def controlnet_load_state_dict(control_model, sd):
    missing, unexpected = control_model.load_state_dict(sd, strict=False)

    if len(missing) > 0:
        logging.warning("missing controlnet keys: {}".format(missing))

    if len(unexpected) > 0:
        logging.debug("unexpected controlnet keys: {}".format(unexpected))
    return control_model

def load_controlnet_mmdit(sd):
<<<<<<< HEAD
    new_sd = model_detection.convert_diffusers_mmdit(sd, "")
    model_config, operations, load_device, unet_dtype, manual_cast_dtype = controlnet_config(new_sd)
    num_blocks = model_detection.count_blocks(new_sd, 'joint_blocks.{}.')
    for k in sd:
        new_sd[k] = sd[k]

    control_model = mmdit.ControlNet(num_blocks=num_blocks, operations=operations, device=load_device, dtype=unet_dtype, **model_config.unet_config)
=======
    new_sd = comfy.model_detection.convert_diffusers_mmdit(sd, "")
    model_config, operations, load_device, unet_dtype, manual_cast_dtype, offload_device = controlnet_config(new_sd)
    num_blocks = comfy.model_detection.count_blocks(new_sd, 'joint_blocks.{}.')
    for k in sd:
        new_sd[k] = sd[k]

    control_model = comfy.cldm.mmdit.ControlNet(num_blocks=num_blocks, operations=operations, device=offload_device, dtype=unet_dtype, **model_config.unet_config)
>>>>>>> 9230f658
    control_model = controlnet_load_state_dict(control_model, new_sd)

    latent_format = latent_formats.SD3()
    latent_format.shift_factor = 0 #SD3 controlnet weirdness
    control = ControlNet(control_model, compression_ratio=1, latent_format=latent_format, load_device=load_device, manual_cast_dtype=manual_cast_dtype)
    return control


def load_controlnet_hunyuandit(controlnet_data):
    model_config, operations, load_device, unet_dtype, manual_cast_dtype, offload_device = controlnet_config(controlnet_data)

<<<<<<< HEAD
    control_model = hydit.controlnet.HunYuanControlNet(operations=operations, device=load_device, dtype=unet_dtype)
=======
    control_model = comfy.ldm.hydit.controlnet.HunYuanControlNet(operations=operations, device=offload_device, dtype=unet_dtype)
>>>>>>> 9230f658
    control_model = controlnet_load_state_dict(control_model, controlnet_data)

    latent_format = latent_formats.SDXL()
    extra_conds = ['text_embedding_mask', 'encoder_hidden_states_t5', 'text_embedding_mask_t5', 'image_meta_size', 'style', 'cos_cis_img', 'sin_cis_img']
    control = ControlNet(control_model, compression_ratio=1, latent_format=latent_format, load_device=load_device, manual_cast_dtype=manual_cast_dtype, extra_conds=extra_conds, strength_type=StrengthType.CONSTANT)
    return control

def load_controlnet_flux_xlabs(sd):
<<<<<<< HEAD
    model_config, operations, load_device, unet_dtype, manual_cast_dtype = controlnet_config(sd)
    control_model = flux.controlnet_xlabs.ControlNetFlux(operations=operations, device=load_device, dtype=unet_dtype, **model_config.unet_config)
=======
    model_config, operations, load_device, unet_dtype, manual_cast_dtype, offload_device = controlnet_config(sd)
    control_model = comfy.ldm.flux.controlnet_xlabs.ControlNetFlux(operations=operations, device=offload_device, dtype=unet_dtype, **model_config.unet_config)
>>>>>>> 9230f658
    control_model = controlnet_load_state_dict(control_model, sd)
    extra_conds = ['y', 'guidance']
    control = ControlNet(control_model, load_device=load_device, manual_cast_dtype=manual_cast_dtype, extra_conds=extra_conds)
    return control


def load_controlnet(ckpt_path, model=None):
    controlnet_data = utils.load_torch_file(ckpt_path, safe_load=True)
    if 'after_proj_list.18.bias' in controlnet_data.keys(): #Hunyuan DiT
        return load_controlnet_hunyuandit(controlnet_data)
    if "lora_controlnet" in controlnet_data:
        return ControlLora(controlnet_data)

    controlnet_config = None
    supported_inference_dtypes = None

    if "controlnet_cond_embedding.conv_in.weight" in controlnet_data: #diffusers format
        controlnet_config = model_detection.unet_config_from_diffusers_unet(controlnet_data)
        diffusers_keys = utils.unet_to_diffusers(controlnet_config)
        diffusers_keys["controlnet_mid_block.weight"] = "middle_block_out.0.weight"
        diffusers_keys["controlnet_mid_block.bias"] = "middle_block_out.0.bias"

        count = 0
        loop = True
        while loop:
            suffix = [".weight", ".bias"]
            for s in suffix:
                k_in = "controlnet_down_blocks.{}{}".format(count, s)
                k_out = "zero_convs.{}.0{}".format(count, s)
                if k_in not in controlnet_data:
                    loop = False
                    break
                diffusers_keys[k_in] = k_out
            count += 1

        count = 0
        loop = True
        while loop:
            suffix = [".weight", ".bias"]
            for s in suffix:
                if count == 0:
                    k_in = "controlnet_cond_embedding.conv_in{}".format(s)
                else:
                    k_in = "controlnet_cond_embedding.blocks.{}{}".format(count - 1, s)
                k_out = "input_hint_block.{}{}".format(count * 2, s)
                if k_in not in controlnet_data:
                    k_in = "controlnet_cond_embedding.conv_out{}".format(s)
                    loop = False
                diffusers_keys[k_in] = k_out
            count += 1

        new_sd = {}
        for k in diffusers_keys:
            if k in controlnet_data:
                new_sd[diffusers_keys[k]] = controlnet_data.pop(k)

        if "control_add_embedding.linear_1.bias" in controlnet_data: #Union Controlnet
            controlnet_config["union_controlnet_num_control_type"] = controlnet_data["task_embedding"].shape[0]
            for k in list(controlnet_data.keys()):
                new_k = k.replace('.attn.in_proj_', '.attn.in_proj.')
                new_sd[new_k] = controlnet_data.pop(k)

        leftover_keys = controlnet_data.keys()
        if len(leftover_keys) > 0:
            logging.warning("leftover keys: {}".format(leftover_keys))
        controlnet_data = new_sd
    elif "controlnet_blocks.0.weight" in controlnet_data: #SD3 diffusers format
        if "double_blocks.0.img_attn.norm.key_norm.scale" in controlnet_data:
            return load_controlnet_flux_xlabs(controlnet_data)
        else:
            return load_controlnet_mmdit(controlnet_data)

    pth_key = 'control_model.zero_convs.0.0.weight'
    pth = False
    key = 'zero_convs.0.0.weight'
    if pth_key in controlnet_data:
        pth = True
        key = pth_key
        prefix = "control_model."
    elif key in controlnet_data:
        prefix = ""
    else:
        net = load_t2i_adapter(controlnet_data)
        if net is None:
            logging.error("error checkpoint does not contain controlnet or t2i adapter data {}".format(ckpt_path))
        return net

    if controlnet_config is None:
        model_config = model_detection.model_config_from_unet(controlnet_data, prefix, True)
        supported_inference_dtypes = model_config.supported_inference_dtypes
        controlnet_config = model_config.unet_config

    load_device = model_management.get_torch_device()
    if supported_inference_dtypes is None:
        unet_dtype = model_management.unet_dtype()
    else:
        unet_dtype = model_management.unet_dtype(supported_dtypes=supported_inference_dtypes)

    manual_cast_dtype = model_management.unet_manual_cast(unet_dtype, load_device)
    if manual_cast_dtype is not None:
        controlnet_config["operations"] = ops.manual_cast
    controlnet_config["dtype"] = unet_dtype
    controlnet_config["device"] = comfy.model_management.unet_offload_device()
    controlnet_config.pop("out_channels")
    controlnet_config["hint_channels"] = controlnet_data["{}input_hint_block.0.weight".format(prefix)].shape[1]
    control_model = cldm.ControlNet(**controlnet_config)

    if pth:
        if 'difference' in controlnet_data:
            if model is not None:
                model_management.load_models_gpu([model])
                model_sd = model.model_state_dict()
                for x in controlnet_data:
                    c_m = "control_model."
                    if x.startswith(c_m):
                        sd_key = "diffusion_model.{}".format(x[len(c_m):])
                        if sd_key in model_sd:
                            cd = controlnet_data[x]
                            cd += model_sd[sd_key].type(cd.dtype).to(cd.device)
            else:
                logging.warning("WARNING: Loaded a diff controlnet without a model. It will very likely not work.")

        class WeightsLoader(torch.nn.Module):
            pass
        w = WeightsLoader()
        w.control_model = control_model
        missing, unexpected = w.load_state_dict(controlnet_data, strict=False)
    else:
        missing, unexpected = control_model.load_state_dict(controlnet_data, strict=False)

    if len(missing) > 0:
        logging.warning("missing controlnet keys: {}".format(missing))

    if len(unexpected) > 0:
        logging.debug("unexpected controlnet keys: {}".format(unexpected))

    global_average_pooling = False
    filename = os.path.splitext(ckpt_path)[0]
    if filename.endswith("_shuffle") or filename.endswith("_shuffle_fp16"): #TODO: smarter way of enabling global_average_pooling
        global_average_pooling = True

    control = ControlNet(control_model, global_average_pooling=global_average_pooling, load_device=load_device, manual_cast_dtype=manual_cast_dtype, ckpt_name=filename)
    return control

class T2IAdapter(ControlBase):
    def __init__(self, t2i_model, channels_in, compression_ratio, upscale_algorithm, device=None):
        super().__init__(device)
        self.t2i_model = t2i_model
        self.channels_in = channels_in
        self.control_input = None
        self.compression_ratio = compression_ratio
        self.upscale_algorithm = upscale_algorithm

    def scale_image_to(self, width, height):
        unshuffle_amount = self.t2i_model.unshuffle_amount
        width = math.ceil(width / unshuffle_amount) * unshuffle_amount
        height = math.ceil(height / unshuffle_amount) * unshuffle_amount
        return width, height

    def get_control(self, x_noisy, t, cond, batched_number):
        control_prev = None
        if self.previous_controlnet is not None:
            control_prev = self.previous_controlnet.get_control(x_noisy, t, cond, batched_number)

        if self.timestep_range is not None:
            if t[0] > self.timestep_range[0] or t[0] < self.timestep_range[1]:
                if control_prev is not None:
                    return control_prev
                else:
                    return None

        if self.cond_hint is None or x_noisy.shape[2] * self.compression_ratio != self.cond_hint.shape[2] or x_noisy.shape[3] * self.compression_ratio != self.cond_hint.shape[3]:
            if self.cond_hint is not None:
                del self.cond_hint
            self.control_input = None
            self.cond_hint = None
            width, height = self.scale_image_to(x_noisy.shape[3] * self.compression_ratio, x_noisy.shape[2] * self.compression_ratio)
            self.cond_hint = utils.common_upscale(self.cond_hint_original, width, height, self.upscale_algorithm, "center").float().to(self.device)
            if self.channels_in == 1 and self.cond_hint.shape[1] > 1:
                self.cond_hint = torch.mean(self.cond_hint, 1, keepdim=True)
        if x_noisy.shape[0] != self.cond_hint.shape[0]:
            self.cond_hint = broadcast_image_to(self.cond_hint, x_noisy.shape[0], batched_number)
        if self.control_input is None:
            self.t2i_model.to(x_noisy.dtype)
            self.t2i_model.to(self.device)
            self.control_input = self.t2i_model(self.cond_hint.to(x_noisy.dtype))
            self.t2i_model.cpu()

        control_input = {}
        for k in self.control_input:
            control_input[k] = list(map(lambda a: None if a is None else a.clone(), self.control_input[k]))

        return self.control_merge(control_input, control_prev, x_noisy.dtype)

    def copy(self):
        c = T2IAdapter(self.t2i_model, self.channels_in, self.compression_ratio, self.upscale_algorithm)
        self.copy_to(c)
        return c

def load_t2i_adapter(t2i_data):
    compression_ratio = 8
    upscale_algorithm = 'nearest-exact'

    if 'adapter' in t2i_data:
        t2i_data = t2i_data['adapter']
    if 'adapter.body.0.resnets.0.block1.weight' in t2i_data: #diffusers format
        prefix_replace = {}
        for i in range(4):
            for j in range(2):
                prefix_replace["adapter.body.{}.resnets.{}.".format(i, j)] = "body.{}.".format(i * 2 + j)
            prefix_replace["adapter.body.{}.".format(i)] = "body.{}.".format(i * 2)
        prefix_replace["adapter."] = ""
        t2i_data = utils.state_dict_prefix_replace(t2i_data, prefix_replace)
    keys = t2i_data.keys()

    if "body.0.in_conv.weight" in keys:
        cin = t2i_data['body.0.in_conv.weight'].shape[1]
        model_ad = adapter.Adapter_light(cin=cin, channels=[320, 640, 1280, 1280], nums_rb=4)
    elif 'conv_in.weight' in keys:
        cin = t2i_data['conv_in.weight'].shape[1]
        channel = t2i_data['conv_in.weight'].shape[0]
        ksize = t2i_data['body.0.block2.weight'].shape[2]
        use_conv = False
        down_opts = list(filter(lambda a: a.endswith("down_opt.op.weight"), keys))
        if len(down_opts) > 0:
            use_conv = True
        xl = False
        if cin == 256 or cin == 768:
            xl = True
        model_ad = adapter.Adapter(cin=cin, channels=[channel, channel*2, channel*4, channel*4][:4], nums_rb=2, ksize=ksize, sk=True, use_conv=use_conv, xl=xl)
    elif "backbone.0.0.weight" in keys:
        model_ad = cascade_controlnet.ControlNet(c_in=t2i_data['backbone.0.0.weight'].shape[1], proj_blocks=[0, 4, 8, 12, 51, 55, 59, 63])
        compression_ratio = 32
        upscale_algorithm = 'bilinear'
    elif "backbone.10.blocks.0.weight" in keys:
        model_ad = cascade_controlnet.ControlNet(c_in=t2i_data['backbone.0.weight'].shape[1], bottleneck_mode="large", proj_blocks=[0, 4, 8, 12, 51, 55, 59, 63])
        compression_ratio = 1
        upscale_algorithm = 'nearest-exact'
    else:
        return None

    missing, unexpected = model_ad.load_state_dict(t2i_data)
    if len(missing) > 0:
        logging.warning("t2i missing {}".format(missing))

    if len(unexpected) > 0:
        logging.debug("t2i unexpected {}".format(unexpected))

    return T2IAdapter(model_ad, model_ad.input_channels, compression_ratio, upscale_algorithm)<|MERGE_RESOLUTION|>--- conflicted
+++ resolved
@@ -391,7 +391,7 @@
     else:
         operations = ops.disable_weight_init
 
-    offload_device = comfy.model_management.unet_offload_device()
+    offload_device = model_management.unet_offload_device()
     return model_config, operations, load_device, unet_dtype, manual_cast_dtype, offload_device
 
 def controlnet_load_state_dict(control_model, sd):
@@ -405,23 +405,13 @@
     return control_model
 
 def load_controlnet_mmdit(sd):
-<<<<<<< HEAD
     new_sd = model_detection.convert_diffusers_mmdit(sd, "")
-    model_config, operations, load_device, unet_dtype, manual_cast_dtype = controlnet_config(new_sd)
+    model_config, operations, load_device, unet_dtype, manual_cast_dtype, offload_device = controlnet_config(new_sd)
     num_blocks = model_detection.count_blocks(new_sd, 'joint_blocks.{}.')
     for k in sd:
         new_sd[k] = sd[k]
 
-    control_model = mmdit.ControlNet(num_blocks=num_blocks, operations=operations, device=load_device, dtype=unet_dtype, **model_config.unet_config)
-=======
-    new_sd = comfy.model_detection.convert_diffusers_mmdit(sd, "")
-    model_config, operations, load_device, unet_dtype, manual_cast_dtype, offload_device = controlnet_config(new_sd)
-    num_blocks = comfy.model_detection.count_blocks(new_sd, 'joint_blocks.{}.')
-    for k in sd:
-        new_sd[k] = sd[k]
-
-    control_model = comfy.cldm.mmdit.ControlNet(num_blocks=num_blocks, operations=operations, device=offload_device, dtype=unet_dtype, **model_config.unet_config)
->>>>>>> 9230f658
+    control_model = mmdit.ControlNet(num_blocks=num_blocks, operations=operations, device=offload_device, dtype=unet_dtype, **model_config.unet_config)
     control_model = controlnet_load_state_dict(control_model, new_sd)
 
     latent_format = latent_formats.SD3()
@@ -433,11 +423,7 @@
 def load_controlnet_hunyuandit(controlnet_data):
     model_config, operations, load_device, unet_dtype, manual_cast_dtype, offload_device = controlnet_config(controlnet_data)
 
-<<<<<<< HEAD
-    control_model = hydit.controlnet.HunYuanControlNet(operations=operations, device=load_device, dtype=unet_dtype)
-=======
-    control_model = comfy.ldm.hydit.controlnet.HunYuanControlNet(operations=operations, device=offload_device, dtype=unet_dtype)
->>>>>>> 9230f658
+    control_model = hydit.controlnet.HunYuanControlNet(operations=operations, device=offload_device, dtype=unet_dtype)
     control_model = controlnet_load_state_dict(control_model, controlnet_data)
 
     latent_format = latent_formats.SDXL()
@@ -446,13 +432,8 @@
     return control
 
 def load_controlnet_flux_xlabs(sd):
-<<<<<<< HEAD
-    model_config, operations, load_device, unet_dtype, manual_cast_dtype = controlnet_config(sd)
-    control_model = flux.controlnet_xlabs.ControlNetFlux(operations=operations, device=load_device, dtype=unet_dtype, **model_config.unet_config)
-=======
     model_config, operations, load_device, unet_dtype, manual_cast_dtype, offload_device = controlnet_config(sd)
-    control_model = comfy.ldm.flux.controlnet_xlabs.ControlNetFlux(operations=operations, device=offload_device, dtype=unet_dtype, **model_config.unet_config)
->>>>>>> 9230f658
+    control_model = flux.controlnet_xlabs.ControlNetFlux(operations=operations, device=offload_device, dtype=unet_dtype, **model_config.unet_config)
     control_model = controlnet_load_state_dict(control_model, sd)
     extra_conds = ['y', 'guidance']
     control = ControlNet(control_model, load_device=load_device, manual_cast_dtype=manual_cast_dtype, extra_conds=extra_conds)
@@ -555,7 +536,7 @@
     if manual_cast_dtype is not None:
         controlnet_config["operations"] = ops.manual_cast
     controlnet_config["dtype"] = unet_dtype
-    controlnet_config["device"] = comfy.model_management.unet_offload_device()
+    controlnet_config["device"] = model_management.unet_offload_device()
     controlnet_config.pop("out_channels")
     controlnet_config["hint_channels"] = controlnet_data["{}input_hint_block.0.weight".format(prefix)].shape[1]
     control_model = cldm.ControlNet(**controlnet_config)
