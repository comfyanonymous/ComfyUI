"""
    This file is part of ComfyUI.
    Copyright (C) 2024 Comfy

    This program is free software: you can redistribute it and/or modify
    it under the terms of the GNU General Public License as published by
    the Free Software Foundation, either version 3 of the License, or
    (at your option) any later version.

    This program is distributed in the hope that it will be useful,
    but WITHOUT ANY WARRANTY; without even the implied warranty of
    MERCHANTABILITY or FITNESS FOR A PARTICULAR PURPOSE.  See the
    GNU General Public License for more details.

    You should have received a copy of the GNU General Public License
    along with this program.  If not, see <https://www.gnu.org/licenses/>.
"""


import torch
from enum import Enum
import math
import os
import logging
import comfy.utils
import comfy.model_management
import comfy.model_detection
import comfy.model_patcher
import comfy.ops
import comfy.latent_formats

import comfy.cldm.cldm
import comfy.t2i_adapter.adapter
import comfy.ldm.cascade.controlnet
import comfy.cldm.mmdit
import comfy.ldm.hydit.controlnet
import comfy.ldm.flux.controlnet
<<<<<<< HEAD
from typing import TYPE_CHECKING
if TYPE_CHECKING:
    from comfy.hooks import HookGroup

=======
import comfy.cldm.dit_embedder
>>>>>>> 497db621

def broadcast_image_to(tensor, target_batch_size, batched_number):
    current_batch_size = tensor.shape[0]
    #print(current_batch_size, target_batch_size)
    if current_batch_size == 1:
        return tensor

    per_batch = target_batch_size // batched_number
    tensor = tensor[:per_batch]

    if per_batch > tensor.shape[0]:
        tensor = torch.cat([tensor] * (per_batch // tensor.shape[0]) + [tensor[:(per_batch % tensor.shape[0])]], dim=0)

    current_batch_size = tensor.shape[0]
    if current_batch_size == target_batch_size:
        return tensor
    else:
        return torch.cat([tensor] * batched_number, dim=0)

class StrengthType(Enum):
    CONSTANT = 1
    LINEAR_UP = 2

class ControlBase:
    def __init__(self):
        self.cond_hint_original = None
        self.cond_hint = None
        self.strength = 1.0
        self.timestep_percent_range = (0.0, 1.0)
        self.latent_format = None
        self.vae = None
        self.global_average_pooling = False
        self.timestep_range = None
        self.compression_ratio = 8
        self.upscale_algorithm = 'nearest-exact'
        self.extra_args = {}
        self.previous_controlnet = None
        self.extra_conds = []
        self.strength_type = StrengthType.CONSTANT
        self.concat_mask = False
        self.extra_concat_orig = []
        self.extra_concat = None
<<<<<<< HEAD
        self.extra_hooks: HookGroup = None
=======
        self.preprocess_image = lambda a: a
>>>>>>> 497db621

    def set_cond_hint(self, cond_hint, strength=1.0, timestep_percent_range=(0.0, 1.0), vae=None, extra_concat=[]):
        self.cond_hint_original = cond_hint
        self.strength = strength
        self.timestep_percent_range = timestep_percent_range
        if self.latent_format is not None:
            if vae is None:
                logging.warning("WARNING: no VAE provided to the controlnet apply node when this controlnet requires one.")
            self.vae = vae
        self.extra_concat_orig = extra_concat.copy()
        if self.concat_mask and len(self.extra_concat_orig) == 0:
            self.extra_concat_orig.append(torch.tensor([[[[1.0]]]]))
        return self

    def pre_run(self, model, percent_to_timestep_function):
        self.timestep_range = (percent_to_timestep_function(self.timestep_percent_range[0]), percent_to_timestep_function(self.timestep_percent_range[1]))
        if self.previous_controlnet is not None:
            self.previous_controlnet.pre_run(model, percent_to_timestep_function)

    def set_previous_controlnet(self, controlnet):
        self.previous_controlnet = controlnet
        return self

    def cleanup(self):
        if self.previous_controlnet is not None:
            self.previous_controlnet.cleanup()

        self.cond_hint = None
        self.extra_concat = None
        self.timestep_range = None

    def get_models(self):
        out = []
        if self.previous_controlnet is not None:
            out += self.previous_controlnet.get_models()
        return out
    
    def get_extra_hooks(self):
        out = []
        if self.extra_hooks is not None:
            out.append(self.extra_hooks)
        if self.previous_controlnet is not None:
            out += self.previous_controlnet.get_extra_hooks()
        return out

    def copy_to(self, c):
        c.cond_hint_original = self.cond_hint_original
        c.strength = self.strength
        c.timestep_percent_range = self.timestep_percent_range
        c.global_average_pooling = self.global_average_pooling
        c.compression_ratio = self.compression_ratio
        c.upscale_algorithm = self.upscale_algorithm
        c.latent_format = self.latent_format
        c.extra_args = self.extra_args.copy()
        c.vae = self.vae
        c.extra_conds = self.extra_conds.copy()
        c.strength_type = self.strength_type
        c.concat_mask = self.concat_mask
        c.extra_concat_orig = self.extra_concat_orig.copy()
<<<<<<< HEAD
        c.extra_hooks = self.extra_hooks.clone() if self.extra_hooks else None
=======
        c.preprocess_image = self.preprocess_image
>>>>>>> 497db621

    def inference_memory_requirements(self, dtype):
        if self.previous_controlnet is not None:
            return self.previous_controlnet.inference_memory_requirements(dtype)
        return 0

    def control_merge(self, control, control_prev, output_dtype):
        out = {'input':[], 'middle':[], 'output': []}

        for key in control:
            control_output = control[key]
            applied_to = set()
            for i in range(len(control_output)):
                x = control_output[i]
                if x is not None:
                    if self.global_average_pooling:
                        x = torch.mean(x, dim=(2, 3), keepdim=True).repeat(1, 1, x.shape[2], x.shape[3])

                    if x not in applied_to: #memory saving strategy, allow shared tensors and only apply strength to shared tensors once
                        applied_to.add(x)
                        if self.strength_type == StrengthType.CONSTANT:
                            x *= self.strength
                        elif self.strength_type == StrengthType.LINEAR_UP:
                            x *= (self.strength ** float(len(control_output) - i))

                    if output_dtype is not None and x.dtype != output_dtype:
                        x = x.to(output_dtype)

                out[key].append(x)

        if control_prev is not None:
            for x in ['input', 'middle', 'output']:
                o = out[x]
                for i in range(len(control_prev[x])):
                    prev_val = control_prev[x][i]
                    if i >= len(o):
                        o.append(prev_val)
                    elif prev_val is not None:
                        if o[i] is None:
                            o[i] = prev_val
                        else:
                            if o[i].shape[0] < prev_val.shape[0]:
                                o[i] = prev_val + o[i]
                            else:
                                o[i] = prev_val + o[i] #TODO: change back to inplace add if shared tensors stop being an issue
        return out

    def set_extra_arg(self, argument, value=None):
        self.extra_args[argument] = value


class ControlNet(ControlBase):
    def __init__(self, control_model=None, global_average_pooling=False, compression_ratio=8, latent_format=None, load_device=None, manual_cast_dtype=None, extra_conds=["y"], strength_type=StrengthType.CONSTANT, concat_mask=False, preprocess_image=lambda a: a):
        super().__init__()
        self.control_model = control_model
        self.load_device = load_device
        if control_model is not None:
            self.control_model_wrapped = comfy.model_patcher.ModelPatcher(self.control_model, load_device=load_device, offload_device=comfy.model_management.unet_offload_device())

        self.compression_ratio = compression_ratio
        self.global_average_pooling = global_average_pooling
        self.model_sampling_current = None
        self.manual_cast_dtype = manual_cast_dtype
        self.latent_format = latent_format
        self.extra_conds += extra_conds
        self.strength_type = strength_type
        self.concat_mask = concat_mask
        self.preprocess_image = preprocess_image

    def get_control(self, x_noisy, t, cond, batched_number, transformer_options):
        control_prev = None
        if self.previous_controlnet is not None:
            control_prev = self.previous_controlnet.get_control(x_noisy, t, cond, batched_number, transformer_options)

        if self.timestep_range is not None:
            if t[0] > self.timestep_range[0] or t[0] < self.timestep_range[1]:
                if control_prev is not None:
                    return control_prev
                else:
                    return None

        dtype = self.control_model.dtype
        if self.manual_cast_dtype is not None:
            dtype = self.manual_cast_dtype

        if self.cond_hint is None or x_noisy.shape[2] * self.compression_ratio != self.cond_hint.shape[2] or x_noisy.shape[3] * self.compression_ratio != self.cond_hint.shape[3]:
            if self.cond_hint is not None:
                del self.cond_hint
            self.cond_hint = None
            compression_ratio = self.compression_ratio
            if self.vae is not None:
                compression_ratio *= self.vae.downscale_ratio
            else:
                if self.latent_format is not None:
                    raise ValueError("This Controlnet needs a VAE but none was provided, please use a ControlNetApply node with a VAE input and connect it.")
            self.cond_hint = comfy.utils.common_upscale(self.cond_hint_original, x_noisy.shape[3] * compression_ratio, x_noisy.shape[2] * compression_ratio, self.upscale_algorithm, "center")
            self.cond_hint = self.preprocess_image(self.cond_hint)
            if self.vae is not None:
                loaded_models = comfy.model_management.loaded_models(only_currently_used=True)
                self.cond_hint = self.vae.encode(self.cond_hint.movedim(1, -1))
                comfy.model_management.load_models_gpu(loaded_models)
            if self.latent_format is not None:
                self.cond_hint = self.latent_format.process_in(self.cond_hint)
            if len(self.extra_concat_orig) > 0:
                to_concat = []
                for c in self.extra_concat_orig:
                    c = c.to(self.cond_hint.device)
                    c = comfy.utils.common_upscale(c, self.cond_hint.shape[3], self.cond_hint.shape[2], self.upscale_algorithm, "center")
                    to_concat.append(comfy.utils.repeat_to_batch_size(c, self.cond_hint.shape[0]))
                self.cond_hint = torch.cat([self.cond_hint] + to_concat, dim=1)

            self.cond_hint = self.cond_hint.to(device=x_noisy.device, dtype=dtype)
        if x_noisy.shape[0] != self.cond_hint.shape[0]:
            self.cond_hint = broadcast_image_to(self.cond_hint, x_noisy.shape[0], batched_number)

        context = cond.get('crossattn_controlnet', cond['c_crossattn'])
        extra = self.extra_args.copy()
        for c in self.extra_conds:
            temp = cond.get(c, None)
            if temp is not None:
                extra[c] = temp.to(dtype)

        timestep = self.model_sampling_current.timestep(t)
        x_noisy = self.model_sampling_current.calculate_input(t, x_noisy)

        control = self.control_model(x=x_noisy.to(dtype), hint=self.cond_hint, timesteps=timestep.to(dtype), context=context.to(dtype), **extra)
        return self.control_merge(control, control_prev, output_dtype=None)

    def copy(self):
        c = ControlNet(None, global_average_pooling=self.global_average_pooling, load_device=self.load_device, manual_cast_dtype=self.manual_cast_dtype)
        c.control_model = self.control_model
        c.control_model_wrapped = self.control_model_wrapped
        self.copy_to(c)
        return c

    def get_models(self):
        out = super().get_models()
        out.append(self.control_model_wrapped)
        return out

    def pre_run(self, model, percent_to_timestep_function):
        super().pre_run(model, percent_to_timestep_function)
        self.model_sampling_current = model.model_sampling

    def cleanup(self):
        self.model_sampling_current = None
        super().cleanup()

class ControlLoraOps:
    class Linear(torch.nn.Module, comfy.ops.CastWeightBiasOp):
        def __init__(self, in_features: int, out_features: int, bias: bool = True,
                    device=None, dtype=None) -> None:
            factory_kwargs = {'device': device, 'dtype': dtype}
            super().__init__()
            self.in_features = in_features
            self.out_features = out_features
            self.weight = None
            self.up = None
            self.down = None
            self.bias = None

        def forward(self, input):
            weight, bias = comfy.ops.cast_bias_weight(self, input)
            if self.up is not None:
                return torch.nn.functional.linear(input, weight + (torch.mm(self.up.flatten(start_dim=1), self.down.flatten(start_dim=1))).reshape(self.weight.shape).type(input.dtype), bias)
            else:
                return torch.nn.functional.linear(input, weight, bias)

    class Conv2d(torch.nn.Module, comfy.ops.CastWeightBiasOp):
        def __init__(
            self,
            in_channels,
            out_channels,
            kernel_size,
            stride=1,
            padding=0,
            dilation=1,
            groups=1,
            bias=True,
            padding_mode='zeros',
            device=None,
            dtype=None
        ):
            super().__init__()
            self.in_channels = in_channels
            self.out_channels = out_channels
            self.kernel_size = kernel_size
            self.stride = stride
            self.padding = padding
            self.dilation = dilation
            self.transposed = False
            self.output_padding = 0
            self.groups = groups
            self.padding_mode = padding_mode

            self.weight = None
            self.bias = None
            self.up = None
            self.down = None


        def forward(self, input):
            weight, bias = comfy.ops.cast_bias_weight(self, input)
            if self.up is not None:
                return torch.nn.functional.conv2d(input, weight + (torch.mm(self.up.flatten(start_dim=1), self.down.flatten(start_dim=1))).reshape(self.weight.shape).type(input.dtype), bias, self.stride, self.padding, self.dilation, self.groups)
            else:
                return torch.nn.functional.conv2d(input, weight, bias, self.stride, self.padding, self.dilation, self.groups)


class ControlLora(ControlNet):
    def __init__(self, control_weights, global_average_pooling=False, model_options={}): #TODO? model_options
        ControlBase.__init__(self)
        self.control_weights = control_weights
        self.global_average_pooling = global_average_pooling
        self.extra_conds += ["y"]

    def pre_run(self, model, percent_to_timestep_function):
        super().pre_run(model, percent_to_timestep_function)
        controlnet_config = model.model_config.unet_config.copy()
        controlnet_config.pop("out_channels")
        controlnet_config["hint_channels"] = self.control_weights["input_hint_block.0.weight"].shape[1]
        self.manual_cast_dtype = model.manual_cast_dtype
        dtype = model.get_dtype()
        if self.manual_cast_dtype is None:
            class control_lora_ops(ControlLoraOps, comfy.ops.disable_weight_init):
                pass
        else:
            class control_lora_ops(ControlLoraOps, comfy.ops.manual_cast):
                pass
            dtype = self.manual_cast_dtype

        controlnet_config["operations"] = control_lora_ops
        controlnet_config["dtype"] = dtype
        self.control_model = comfy.cldm.cldm.ControlNet(**controlnet_config)
        self.control_model.to(comfy.model_management.get_torch_device())
        diffusion_model = model.diffusion_model
        sd = diffusion_model.state_dict()
        cm = self.control_model.state_dict()

        for k in sd:
            weight = sd[k]
            try:
                comfy.utils.set_attr_param(self.control_model, k, weight)
            except:
                pass

        for k in self.control_weights:
            if k not in {"lora_controlnet"}:
                comfy.utils.set_attr_param(self.control_model, k, self.control_weights[k].to(dtype).to(comfy.model_management.get_torch_device()))

    def copy(self):
        c = ControlLora(self.control_weights, global_average_pooling=self.global_average_pooling)
        self.copy_to(c)
        return c

    def cleanup(self):
        del self.control_model
        self.control_model = None
        super().cleanup()

    def get_models(self):
        out = ControlBase.get_models(self)
        return out

    def inference_memory_requirements(self, dtype):
        return comfy.utils.calculate_parameters(self.control_weights) * comfy.model_management.dtype_size(dtype) + ControlBase.inference_memory_requirements(self, dtype)

def controlnet_config(sd, model_options={}):
    model_config = comfy.model_detection.model_config_from_unet(sd, "", True)

    unet_dtype = model_options.get("dtype", None)
    if unet_dtype is None:
        weight_dtype = comfy.utils.weight_dtype(sd)

        supported_inference_dtypes = list(model_config.supported_inference_dtypes)
        if weight_dtype is not None:
            supported_inference_dtypes.append(weight_dtype)

        unet_dtype = comfy.model_management.unet_dtype(model_params=-1, supported_dtypes=supported_inference_dtypes)

    load_device = comfy.model_management.get_torch_device()
    manual_cast_dtype = comfy.model_management.unet_manual_cast(unet_dtype, load_device)

    operations = model_options.get("custom_operations", None)
    if operations is None:
        operations = comfy.ops.pick_operations(unet_dtype, manual_cast_dtype, disable_fast_fp8=True)

    offload_device = comfy.model_management.unet_offload_device()
    return model_config, operations, load_device, unet_dtype, manual_cast_dtype, offload_device

def controlnet_load_state_dict(control_model, sd):
    missing, unexpected = control_model.load_state_dict(sd, strict=False)

    if len(missing) > 0:
        logging.warning("missing controlnet keys: {}".format(missing))

    if len(unexpected) > 0:
        logging.debug("unexpected controlnet keys: {}".format(unexpected))
    return control_model


def load_controlnet_mmdit(sd, model_options={}):
    new_sd = comfy.model_detection.convert_diffusers_mmdit(sd, "")
    model_config, operations, load_device, unet_dtype, manual_cast_dtype, offload_device = controlnet_config(new_sd, model_options=model_options)
    num_blocks = comfy.model_detection.count_blocks(new_sd, 'joint_blocks.{}.')
    for k in sd:
        new_sd[k] = sd[k]

    concat_mask = False
    control_latent_channels = new_sd.get("pos_embed_input.proj.weight").shape[1]
    if control_latent_channels == 17: #inpaint controlnet
        concat_mask = True

    control_model = comfy.cldm.mmdit.ControlNet(num_blocks=num_blocks, control_latent_channels=control_latent_channels, operations=operations, device=offload_device, dtype=unet_dtype, **model_config.unet_config)
    control_model = controlnet_load_state_dict(control_model, new_sd)

    latent_format = comfy.latent_formats.SD3()
    latent_format.shift_factor = 0 #SD3 controlnet weirdness
    control = ControlNet(control_model, compression_ratio=1, latent_format=latent_format, concat_mask=concat_mask, load_device=load_device, manual_cast_dtype=manual_cast_dtype)
    return control


class ControlNetSD35(ControlNet):
    def pre_run(self, model, percent_to_timestep_function):
        if self.control_model.double_y_emb:
            missing, unexpected = self.control_model.orig_y_embedder.load_state_dict(model.diffusion_model.y_embedder.state_dict(), strict=False)
        else:
            missing, unexpected = self.control_model.x_embedder.load_state_dict(model.diffusion_model.x_embedder.state_dict(), strict=False)
        super().pre_run(model, percent_to_timestep_function)

    def copy(self):
        c = ControlNetSD35(None, global_average_pooling=self.global_average_pooling, load_device=self.load_device, manual_cast_dtype=self.manual_cast_dtype)
        c.control_model = self.control_model
        c.control_model_wrapped = self.control_model_wrapped
        self.copy_to(c)
        return c

def load_controlnet_sd35(sd, model_options={}):
    control_type = -1
    if "control_type" in sd:
        control_type = round(sd.pop("control_type").item())

    # blur_cnet = control_type == 0
    canny_cnet = control_type == 1
    depth_cnet = control_type == 2

    print(control_type, canny_cnet, depth_cnet)
    new_sd = {}
    for k in comfy.utils.MMDIT_MAP_BASIC:
        if k[1] in sd:
            new_sd[k[0]] = sd.pop(k[1])
    for k in sd:
        new_sd[k] = sd[k]
    sd = new_sd

    y_emb_shape = sd["y_embedder.mlp.0.weight"].shape
    depth = y_emb_shape[0] // 64
    hidden_size = 64 * depth
    num_heads = depth
    head_dim = hidden_size // num_heads
    num_blocks = comfy.model_detection.count_blocks(new_sd, 'transformer_blocks.{}.')

    load_device = comfy.model_management.get_torch_device()
    offload_device = comfy.model_management.unet_offload_device()
    unet_dtype = comfy.model_management.unet_dtype(model_params=-1)

    manual_cast_dtype = comfy.model_management.unet_manual_cast(unet_dtype, load_device)

    operations = model_options.get("custom_operations", None)
    if operations is None:
        operations = comfy.ops.pick_operations(unet_dtype, manual_cast_dtype, disable_fast_fp8=True)

    control_model = comfy.cldm.dit_embedder.ControlNetEmbedder(img_size=None,
                                                               patch_size=2,
                                                               in_chans=16,
                                                               num_layers=num_blocks,
                                                               main_model_double=depth,
                                                               double_y_emb=y_emb_shape[0] == y_emb_shape[1],
                                                               attention_head_dim=head_dim,
                                                               num_attention_heads=num_heads,
                                                               adm_in_channels=2048,
                                                               device=offload_device,
                                                               dtype=unet_dtype,
                                                               operations=operations)

    control_model = controlnet_load_state_dict(control_model, sd)

    latent_format = comfy.latent_formats.SD3()
    preprocess_image = lambda a: a
    if canny_cnet:
        preprocess_image = lambda a: (a * 255 * 0.5 + 0.5)
    elif depth_cnet:
        preprocess_image = lambda a: 1.0 - a

    control = ControlNetSD35(control_model, compression_ratio=1, latent_format=latent_format, load_device=load_device, manual_cast_dtype=manual_cast_dtype, preprocess_image=preprocess_image)
    return control



def load_controlnet_hunyuandit(controlnet_data, model_options={}):
    model_config, operations, load_device, unet_dtype, manual_cast_dtype, offload_device = controlnet_config(controlnet_data, model_options=model_options)

    control_model = comfy.ldm.hydit.controlnet.HunYuanControlNet(operations=operations, device=offload_device, dtype=unet_dtype)
    control_model = controlnet_load_state_dict(control_model, controlnet_data)

    latent_format = comfy.latent_formats.SDXL()
    extra_conds = ['text_embedding_mask', 'encoder_hidden_states_t5', 'text_embedding_mask_t5', 'image_meta_size', 'style', 'cos_cis_img', 'sin_cis_img']
    control = ControlNet(control_model, compression_ratio=1, latent_format=latent_format, load_device=load_device, manual_cast_dtype=manual_cast_dtype, extra_conds=extra_conds, strength_type=StrengthType.CONSTANT)
    return control

def load_controlnet_flux_xlabs_mistoline(sd, mistoline=False, model_options={}):
    model_config, operations, load_device, unet_dtype, manual_cast_dtype, offload_device = controlnet_config(sd, model_options=model_options)
    control_model = comfy.ldm.flux.controlnet.ControlNetFlux(mistoline=mistoline, operations=operations, device=offload_device, dtype=unet_dtype, **model_config.unet_config)
    control_model = controlnet_load_state_dict(control_model, sd)
    extra_conds = ['y', 'guidance']
    control = ControlNet(control_model, load_device=load_device, manual_cast_dtype=manual_cast_dtype, extra_conds=extra_conds)
    return control

def load_controlnet_flux_instantx(sd, model_options={}):
    new_sd = comfy.model_detection.convert_diffusers_mmdit(sd, "")
    model_config, operations, load_device, unet_dtype, manual_cast_dtype, offload_device = controlnet_config(new_sd, model_options=model_options)
    for k in sd:
        new_sd[k] = sd[k]

    num_union_modes = 0
    union_cnet = "controlnet_mode_embedder.weight"
    if union_cnet in new_sd:
        num_union_modes = new_sd[union_cnet].shape[0]

    control_latent_channels = new_sd.get("pos_embed_input.weight").shape[1] // 4
    concat_mask = False
    if control_latent_channels == 17:
        concat_mask = True

    control_model = comfy.ldm.flux.controlnet.ControlNetFlux(latent_input=True, num_union_modes=num_union_modes, control_latent_channels=control_latent_channels, operations=operations, device=offload_device, dtype=unet_dtype, **model_config.unet_config)
    control_model = controlnet_load_state_dict(control_model, new_sd)

    latent_format = comfy.latent_formats.Flux()
    extra_conds = ['y', 'guidance']
    control = ControlNet(control_model, compression_ratio=1, latent_format=latent_format, concat_mask=concat_mask, load_device=load_device, manual_cast_dtype=manual_cast_dtype, extra_conds=extra_conds)
    return control

def convert_mistoline(sd):
    return comfy.utils.state_dict_prefix_replace(sd, {"single_controlnet_blocks.": "controlnet_single_blocks."})


def load_controlnet_state_dict(state_dict, model=None, model_options={}):
    controlnet_data = state_dict
    if 'after_proj_list.18.bias' in controlnet_data.keys(): #Hunyuan DiT
        return load_controlnet_hunyuandit(controlnet_data, model_options=model_options)

    if "lora_controlnet" in controlnet_data:
        return ControlLora(controlnet_data, model_options=model_options)

    controlnet_config = None
    supported_inference_dtypes = None

    if "controlnet_cond_embedding.conv_in.weight" in controlnet_data: #diffusers format
        controlnet_config = comfy.model_detection.unet_config_from_diffusers_unet(controlnet_data)
        diffusers_keys = comfy.utils.unet_to_diffusers(controlnet_config)
        diffusers_keys["controlnet_mid_block.weight"] = "middle_block_out.0.weight"
        diffusers_keys["controlnet_mid_block.bias"] = "middle_block_out.0.bias"

        count = 0
        loop = True
        while loop:
            suffix = [".weight", ".bias"]
            for s in suffix:
                k_in = "controlnet_down_blocks.{}{}".format(count, s)
                k_out = "zero_convs.{}.0{}".format(count, s)
                if k_in not in controlnet_data:
                    loop = False
                    break
                diffusers_keys[k_in] = k_out
            count += 1

        count = 0
        loop = True
        while loop:
            suffix = [".weight", ".bias"]
            for s in suffix:
                if count == 0:
                    k_in = "controlnet_cond_embedding.conv_in{}".format(s)
                else:
                    k_in = "controlnet_cond_embedding.blocks.{}{}".format(count - 1, s)
                k_out = "input_hint_block.{}{}".format(count * 2, s)
                if k_in not in controlnet_data:
                    k_in = "controlnet_cond_embedding.conv_out{}".format(s)
                    loop = False
                diffusers_keys[k_in] = k_out
            count += 1

        new_sd = {}
        for k in diffusers_keys:
            if k in controlnet_data:
                new_sd[diffusers_keys[k]] = controlnet_data.pop(k)

        if "control_add_embedding.linear_1.bias" in controlnet_data: #Union Controlnet
            controlnet_config["union_controlnet_num_control_type"] = controlnet_data["task_embedding"].shape[0]
            for k in list(controlnet_data.keys()):
                new_k = k.replace('.attn.in_proj_', '.attn.in_proj.')
                new_sd[new_k] = controlnet_data.pop(k)

        leftover_keys = controlnet_data.keys()
        if len(leftover_keys) > 0:
            logging.warning("leftover keys: {}".format(leftover_keys))
        controlnet_data = new_sd
    elif "controlnet_blocks.0.weight" in controlnet_data:
        if "double_blocks.0.img_attn.norm.key_norm.scale" in controlnet_data:
            return load_controlnet_flux_xlabs_mistoline(controlnet_data, model_options=model_options)
        elif "pos_embed_input.proj.weight" in controlnet_data:
            if "transformer_blocks.0.adaLN_modulation.1.bias" in controlnet_data:
                return load_controlnet_sd35(controlnet_data, model_options=model_options) #Stability sd3.5 format
            else:
                return load_controlnet_mmdit(controlnet_data, model_options=model_options) #SD3 diffusers controlnet
        elif "controlnet_x_embedder.weight" in controlnet_data:
            return load_controlnet_flux_instantx(controlnet_data, model_options=model_options)
    elif "controlnet_blocks.0.linear.weight" in controlnet_data: #mistoline flux
        return load_controlnet_flux_xlabs_mistoline(convert_mistoline(controlnet_data), mistoline=True, model_options=model_options)

    pth_key = 'control_model.zero_convs.0.0.weight'
    pth = False
    key = 'zero_convs.0.0.weight'
    if pth_key in controlnet_data:
        pth = True
        key = pth_key
        prefix = "control_model."
    elif key in controlnet_data:
        prefix = ""
    else:
        net = load_t2i_adapter(controlnet_data, model_options=model_options)
        if net is None:
            logging.error("error could not detect control model type.")
        return net

    if controlnet_config is None:
        model_config = comfy.model_detection.model_config_from_unet(controlnet_data, prefix, True)
        supported_inference_dtypes = list(model_config.supported_inference_dtypes)
        controlnet_config = model_config.unet_config

    unet_dtype = model_options.get("dtype", None)
    if unet_dtype is None:
        weight_dtype = comfy.utils.weight_dtype(controlnet_data)

        if supported_inference_dtypes is None:
            supported_inference_dtypes = [comfy.model_management.unet_dtype()]

        if weight_dtype is not None:
            supported_inference_dtypes.append(weight_dtype)

        unet_dtype = comfy.model_management.unet_dtype(model_params=-1, supported_dtypes=supported_inference_dtypes)

    load_device = comfy.model_management.get_torch_device()

    manual_cast_dtype = comfy.model_management.unet_manual_cast(unet_dtype, load_device)
    operations = model_options.get("custom_operations", None)
    if operations is None:
        operations = comfy.ops.pick_operations(unet_dtype, manual_cast_dtype)

    controlnet_config["operations"] = operations
    controlnet_config["dtype"] = unet_dtype
    controlnet_config["device"] = comfy.model_management.unet_offload_device()
    controlnet_config.pop("out_channels")
    controlnet_config["hint_channels"] = controlnet_data["{}input_hint_block.0.weight".format(prefix)].shape[1]
    control_model = comfy.cldm.cldm.ControlNet(**controlnet_config)

    if pth:
        if 'difference' in controlnet_data:
            if model is not None:
                comfy.model_management.load_models_gpu([model])
                model_sd = model.model_state_dict()
                for x in controlnet_data:
                    c_m = "control_model."
                    if x.startswith(c_m):
                        sd_key = "diffusion_model.{}".format(x[len(c_m):])
                        if sd_key in model_sd:
                            cd = controlnet_data[x]
                            cd += model_sd[sd_key].type(cd.dtype).to(cd.device)
            else:
                logging.warning("WARNING: Loaded a diff controlnet without a model. It will very likely not work.")

        class WeightsLoader(torch.nn.Module):
            pass
        w = WeightsLoader()
        w.control_model = control_model
        missing, unexpected = w.load_state_dict(controlnet_data, strict=False)
    else:
        missing, unexpected = control_model.load_state_dict(controlnet_data, strict=False)

    if len(missing) > 0:
        logging.warning("missing controlnet keys: {}".format(missing))

    if len(unexpected) > 0:
        logging.debug("unexpected controlnet keys: {}".format(unexpected))

    global_average_pooling = model_options.get("global_average_pooling", False)
    control = ControlNet(control_model, global_average_pooling=global_average_pooling, load_device=load_device, manual_cast_dtype=manual_cast_dtype)
    return control

def load_controlnet(ckpt_path, model=None, model_options={}):
    if "global_average_pooling" not in model_options:
        filename = os.path.splitext(ckpt_path)[0]
        if filename.endswith("_shuffle") or filename.endswith("_shuffle_fp16"): #TODO: smarter way of enabling global_average_pooling
            model_options["global_average_pooling"] = True

    cnet = load_controlnet_state_dict(comfy.utils.load_torch_file(ckpt_path, safe_load=True), model=model, model_options=model_options)
    if cnet is None:
        logging.error("error checkpoint does not contain controlnet or t2i adapter data {}".format(ckpt_path))
    return cnet

class T2IAdapter(ControlBase):
    def __init__(self, t2i_model, channels_in, compression_ratio, upscale_algorithm, device=None):
        super().__init__()
        self.t2i_model = t2i_model
        self.channels_in = channels_in
        self.control_input = None
        self.compression_ratio = compression_ratio
        self.upscale_algorithm = upscale_algorithm
        if device is None:
            device = comfy.model_management.get_torch_device()
        self.device = device

    def scale_image_to(self, width, height):
        unshuffle_amount = self.t2i_model.unshuffle_amount
        width = math.ceil(width / unshuffle_amount) * unshuffle_amount
        height = math.ceil(height / unshuffle_amount) * unshuffle_amount
        return width, height

    def get_control(self, x_noisy, t, cond, batched_number, transformer_options):
        control_prev = None
        if self.previous_controlnet is not None:
            control_prev = self.previous_controlnet.get_control(x_noisy, t, cond, batched_number, transformer_options)

        if self.timestep_range is not None:
            if t[0] > self.timestep_range[0] or t[0] < self.timestep_range[1]:
                if control_prev is not None:
                    return control_prev
                else:
                    return None

        if self.cond_hint is None or x_noisy.shape[2] * self.compression_ratio != self.cond_hint.shape[2] or x_noisy.shape[3] * self.compression_ratio != self.cond_hint.shape[3]:
            if self.cond_hint is not None:
                del self.cond_hint
            self.control_input = None
            self.cond_hint = None
            width, height = self.scale_image_to(x_noisy.shape[3] * self.compression_ratio, x_noisy.shape[2] * self.compression_ratio)
            self.cond_hint = comfy.utils.common_upscale(self.cond_hint_original, width, height, self.upscale_algorithm, "center").float().to(self.device)
            if self.channels_in == 1 and self.cond_hint.shape[1] > 1:
                self.cond_hint = torch.mean(self.cond_hint, 1, keepdim=True)
        if x_noisy.shape[0] != self.cond_hint.shape[0]:
            self.cond_hint = broadcast_image_to(self.cond_hint, x_noisy.shape[0], batched_number)
        if self.control_input is None:
            self.t2i_model.to(x_noisy.dtype)
            self.t2i_model.to(self.device)
            self.control_input = self.t2i_model(self.cond_hint.to(x_noisy.dtype))
            self.t2i_model.cpu()

        control_input = {}
        for k in self.control_input:
            control_input[k] = list(map(lambda a: None if a is None else a.clone(), self.control_input[k]))

        return self.control_merge(control_input, control_prev, x_noisy.dtype)

    def copy(self):
        c = T2IAdapter(self.t2i_model, self.channels_in, self.compression_ratio, self.upscale_algorithm)
        self.copy_to(c)
        return c

def load_t2i_adapter(t2i_data, model_options={}): #TODO: model_options
    compression_ratio = 8
    upscale_algorithm = 'nearest-exact'

    if 'adapter' in t2i_data:
        t2i_data = t2i_data['adapter']
    if 'adapter.body.0.resnets.0.block1.weight' in t2i_data: #diffusers format
        prefix_replace = {}
        for i in range(4):
            for j in range(2):
                prefix_replace["adapter.body.{}.resnets.{}.".format(i, j)] = "body.{}.".format(i * 2 + j)
            prefix_replace["adapter.body.{}.".format(i, j)] = "body.{}.".format(i * 2)
        prefix_replace["adapter."] = ""
        t2i_data = comfy.utils.state_dict_prefix_replace(t2i_data, prefix_replace)
    keys = t2i_data.keys()

    if "body.0.in_conv.weight" in keys:
        cin = t2i_data['body.0.in_conv.weight'].shape[1]
        model_ad = comfy.t2i_adapter.adapter.Adapter_light(cin=cin, channels=[320, 640, 1280, 1280], nums_rb=4)
    elif 'conv_in.weight' in keys:
        cin = t2i_data['conv_in.weight'].shape[1]
        channel = t2i_data['conv_in.weight'].shape[0]
        ksize = t2i_data['body.0.block2.weight'].shape[2]
        use_conv = False
        down_opts = list(filter(lambda a: a.endswith("down_opt.op.weight"), keys))
        if len(down_opts) > 0:
            use_conv = True
        xl = False
        if cin == 256 or cin == 768:
            xl = True
        model_ad = comfy.t2i_adapter.adapter.Adapter(cin=cin, channels=[channel, channel*2, channel*4, channel*4][:4], nums_rb=2, ksize=ksize, sk=True, use_conv=use_conv, xl=xl)
    elif "backbone.0.0.weight" in keys:
        model_ad = comfy.ldm.cascade.controlnet.ControlNet(c_in=t2i_data['backbone.0.0.weight'].shape[1], proj_blocks=[0, 4, 8, 12, 51, 55, 59, 63])
        compression_ratio = 32
        upscale_algorithm = 'bilinear'
    elif "backbone.10.blocks.0.weight" in keys:
        model_ad = comfy.ldm.cascade.controlnet.ControlNet(c_in=t2i_data['backbone.0.weight'].shape[1], bottleneck_mode="large", proj_blocks=[0, 4, 8, 12, 51, 55, 59, 63])
        compression_ratio = 1
        upscale_algorithm = 'nearest-exact'
    else:
        return None

    missing, unexpected = model_ad.load_state_dict(t2i_data)
    if len(missing) > 0:
        logging.warning("t2i missing {}".format(missing))

    if len(unexpected) > 0:
        logging.debug("t2i unexpected {}".format(unexpected))

    return T2IAdapter(model_ad, model_ad.input_channels, compression_ratio, upscale_algorithm)<|MERGE_RESOLUTION|>--- conflicted
+++ resolved
@@ -35,14 +35,11 @@
 import comfy.cldm.mmdit
 import comfy.ldm.hydit.controlnet
 import comfy.ldm.flux.controlnet
-<<<<<<< HEAD
+import comfy.cldm.dit_embedder
 from typing import TYPE_CHECKING
 if TYPE_CHECKING:
     from comfy.hooks import HookGroup
 
-=======
-import comfy.cldm.dit_embedder
->>>>>>> 497db621
 
 def broadcast_image_to(tensor, target_batch_size, batched_number):
     current_batch_size = tensor.shape[0]
@@ -85,11 +82,8 @@
         self.concat_mask = False
         self.extra_concat_orig = []
         self.extra_concat = None
-<<<<<<< HEAD
         self.extra_hooks: HookGroup = None
-=======
         self.preprocess_image = lambda a: a
->>>>>>> 497db621
 
     def set_cond_hint(self, cond_hint, strength=1.0, timestep_percent_range=(0.0, 1.0), vae=None, extra_concat=[]):
         self.cond_hint_original = cond_hint
@@ -149,11 +143,8 @@
         c.strength_type = self.strength_type
         c.concat_mask = self.concat_mask
         c.extra_concat_orig = self.extra_concat_orig.copy()
-<<<<<<< HEAD
         c.extra_hooks = self.extra_hooks.clone() if self.extra_hooks else None
-=======
         c.preprocess_image = self.preprocess_image
->>>>>>> 497db621
 
     def inference_memory_requirements(self, dtype):
         if self.previous_controlnet is not None:
