--- conflicted
+++ resolved
@@ -1,18 +1,7 @@
 import json
-<<<<<<< HEAD
-import yaml
-
-from .cmd import folder_paths
-from .sd import load_checkpoint
-import os.path as osp
-import torch
-from safetensors.torch import load_file
-from . import diffusers_convert
-=======
 import os
 
-import comfy.sd
->>>>>>> ae3e4e9a
+from . import sd
 
 def first_file(path, filenames):
     for f in filenames:
@@ -34,14 +23,14 @@
     if text_encoder2_path is not None:
         text_encoder_paths.append(text_encoder2_path)
 
-    unet = comfy.sd.load_unet(unet_path)
+    unet = sd.load_unet(unet_path)
 
     clip = None
     if output_clip:
-        clip = comfy.sd.load_clip(text_encoder_paths, embedding_directory=embedding_directory)
+        clip = sd.load_clip(text_encoder_paths, embedding_directory=embedding_directory)
 
     vae = None
     if output_vae:
-        vae = comfy.sd.VAE(ckpt_path=vae_path)
+        vae = sd.VAE(ckpt_path=vae_path)
 
     return (unet, clip, vae)