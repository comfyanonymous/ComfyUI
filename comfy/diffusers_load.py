import json
import os

from . import sd

def first_file(path, filenames):
    for f in filenames:
        p = os.path.join(path, f)
        if os.path.exists(p):
            return p
    return None

def load_diffusers(model_path, output_vae=True, output_clip=True, embedding_directory=None):
    diffusion_model_names = ["diffusion_pytorch_model.fp16.safetensors", "diffusion_pytorch_model.safetensors", "diffusion_pytorch_model.fp16.bin", "diffusion_pytorch_model.bin"]
    unet_path = first_file(os.path.join(model_path, "unet"), diffusion_model_names)
    vae_path = first_file(os.path.join(model_path, "vae"), diffusion_model_names)

    text_encoder_model_names = ["model.fp16.safetensors", "model.safetensors", "pytorch_model.fp16.bin", "pytorch_model.bin"]
    text_encoder1_path = first_file(os.path.join(model_path, "text_encoder"), text_encoder_model_names)
    text_encoder2_path = first_file(os.path.join(model_path, "text_encoder_2"), text_encoder_model_names)

    text_encoder_paths = [text_encoder1_path]
    if text_encoder2_path is not None:
        text_encoder_paths.append(text_encoder2_path)

    unet = sd.load_unet(unet_path)

    clip = None
    if output_clip:
        clip = sd.load_clip(text_encoder_paths, embedding_directory=embedding_directory)

    vae = None
    if output_vae:
<<<<<<< HEAD
        vae = sd.VAE(ckpt_path=vae_path)
=======
        sd = comfy.utils.load_torch_file(vae_path)
        vae = comfy.sd.VAE(sd=sd)
>>>>>>> d44a2de4

    return (unet, clip, vae)<|MERGE_RESOLUTION|>--- conflicted
+++ resolved
@@ -1,7 +1,6 @@
-import json
 import os
 
-from . import sd
+from . import sd, utils
 
 def first_file(path, filenames):
     for f in filenames:
@@ -31,11 +30,7 @@
 
     vae = None
     if output_vae:
-<<<<<<< HEAD
-        vae = sd.VAE(ckpt_path=vae_path)
-=======
-        sd = comfy.utils.load_torch_file(vae_path)
-        vae = comfy.sd.VAE(sd=sd)
->>>>>>> d44a2de4
+        _sd = utils.load_torch_file(vae_path)
+        vae = sd.VAE(sd=_sd)
 
     return (unet, clip, vae)