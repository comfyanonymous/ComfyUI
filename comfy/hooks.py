from __future__ import annotations

import enum
import itertools
import logging
import math
from typing import Callable, TYPE_CHECKING

import numpy as np
import torch

from .lora import model_lora_keys_unet, model_lora_keys_clip, load_lora
from .lora_types import PatchDict
from .model_base import BaseModel
from .node_helpers import conditioning_set_values
from .patcher_extension import merge_nested_dicts

logger = logging.getLogger(__name__)

if TYPE_CHECKING:
    from .model_patcher import ModelPatcher, PatcherInjection
    from .sd import CLIP


# #######################################################################################################
# Hooks explanation
# -------------------
# The purpose of hooks is to allow conds to influence sampling without the need for ComfyUI core code to
# make explicit special cases like it does for ControlNet and GLIGEN.
#
# This is necessary for nodes/features that are intended for use with masked or scheduled conds, or those
# that should run special code when a 'marked' cond is used in sampling.
# #######################################################################################################

class EnumHookMode(enum.Enum):
    '''
    Priority of hook memory optimization vs. speed, mostly related to WeightHooks.

    MinVram: No caching will occur for any operations related to hooks.
    MaxSpeed: Excess VRAM (and RAM, once VRAM is sufficiently depleted) will be used to cache hook weights when switching hook groups.
    '''
    MinVram = "minvram"
    MaxSpeed = "maxspeed"


class EnumHookType(enum.Enum):
    '''
    Hook types, each of which has different expected behavior.
    '''
    Weight = "weight"
    ObjectPatch = "object_patch"
    AdditionalModels = "add_models"
    TransformerOptions = "transformer_options"
    Injections = "add_injections"


class EnumWeightTarget(enum.Enum):
    Model = "model"
    Clip = "clip"

<<<<<<< HEAD
=======
class EnumHookScope(enum.Enum):
    '''
    Determines if hook should be limited in its influence over sampling.

    AllConditioning: hook will affect all conds used in sampling.
    HookedOnly: hook will only affect the conds it was attached to.
    '''
    AllConditioning = "all_conditioning"
    HookedOnly = "hooked_only"

>>>>>>> 31831e6e

class _HookRef:
    pass


<<<<<<< HEAD
# NOTE: this is an example of how the should_register function should look
def default_should_register(hook: 'Hook', model: 'ModelPatcher', model_options: dict, target: EnumWeightTarget, registered: list[Hook]):
=======
def default_should_register(hook: Hook, model: ModelPatcher, model_options: dict, target_dict: dict[str], registered: HookGroup):
    '''Example for how custom_should_register function can look like.'''
>>>>>>> 31831e6e
    return True


def create_target_dict(target: EnumWeightTarget=None, **kwargs) -> dict[str]:
    '''Creates base dictionary for use with Hooks' target param.'''
    d = {}
    if target is not None:
        d['target'] = target
    d.update(kwargs)
    return d


class Hook:
<<<<<<< HEAD
    def __init__(self, hook_type: EnumHookType = None, hook_ref: _HookRef = None, hook_id: str = None,
                 hook_keyframe: 'HookKeyframeGroup' = None):
=======
    def __init__(self, hook_type: EnumHookType=None, hook_ref: _HookRef=None, hook_id: str=None,
                 hook_keyframe: HookKeyframeGroup=None, hook_scope=EnumHookScope.AllConditioning):
>>>>>>> 31831e6e
        self.hook_type = hook_type
        '''Enum identifying the general class of this hook.'''
        self.hook_ref = hook_ref if hook_ref else _HookRef()
        '''Reference shared between hook clones that have the same value. Should NOT be modified.'''
        self.hook_id = hook_id
        '''Optional string ID to identify hook; useful if need to consolidate duplicates at registration time.'''
        self.hook_keyframe = hook_keyframe if hook_keyframe else HookKeyframeGroup()
        '''Keyframe storage that can be referenced to get strength for current sampling step.'''
        self.hook_scope = hook_scope
        '''Scope of where this hook should apply in terms of the conds used in sampling run.'''
        self.custom_should_register = default_should_register
        '''Can be overriden with a compatible function to decide if this hook should be registered without the need to override .should_register'''

    @property
    def strength(self):
        return self.hook_keyframe.strength

    def initialize_timesteps(self, model: BaseModel):
        self.reset()
        self.hook_keyframe.initialize_timesteps(model)

    def reset(self):
        self.hook_keyframe.reset()

<<<<<<< HEAD
    def clone(self, subtype: Callable = None):
        if subtype is None:
            subtype = type(self)
        c: Hook = subtype()
=======
    def clone(self):
        c: Hook = self.__class__()
>>>>>>> 31831e6e
        c.hook_type = self.hook_type
        c.hook_ref = self.hook_ref
        c.hook_id = self.hook_id
        c.hook_keyframe = self.hook_keyframe
        c.hook_scope = self.hook_scope
        c.custom_should_register = self.custom_should_register
        return c

    def should_register(self, model: ModelPatcher, model_options: dict, target_dict: dict[str], registered: HookGroup):
        return self.custom_should_register(self, model, model_options, target_dict, registered)

    def add_hook_patches(self, model: ModelPatcher, model_options: dict, target_dict: dict[str], registered: HookGroup):
        raise NotImplementedError("add_hook_patches should be defined for Hook subclasses")

    def __eq__(self, other: Hook):
        return self.__class__ == other.__class__ and self.hook_ref == other.hook_ref

    def __hash__(self):
        return hash(self.hook_ref)


class WeightHook(Hook):
    '''
    Hook responsible for tracking weights to be applied to some model/clip.

    Note, value of hook_scope is ignored and is treated as HookedOnly.
    '''
    def __init__(self, strength_model=1.0, strength_clip=1.0):
        super().__init__(hook_type=EnumHookType.Weight, hook_scope=EnumHookScope.HookedOnly)
        self.weights: dict = None
        self.weights_clip: dict = None
        self.need_weight_init = True
        self._strength_model = strength_model
        self._strength_clip = strength_clip
        self.hook_scope = EnumHookScope.HookedOnly # this value does not matter for WeightHooks, just for docs

    @property
    def strength_model(self):
        return self._strength_model * self.strength

    @property
    def strength_clip(self):
        return self._strength_clip * self.strength

    def add_hook_patches(self, model: ModelPatcher, model_options: dict, target_dict: dict[str], registered: HookGroup):
        if not self.should_register(model, model_options, target_dict, registered):
            return False
        weights = None

        target = target_dict.get('target', None)
        if target == EnumWeightTarget.Clip:
            strength = self._strength_clip
<<<<<<< HEAD

        if self.need_weight_init:
            key_map = {}
            if target == EnumWeightTarget.Model:
                key_map = model_lora_keys_unet(model.model, key_map)
            else:
                key_map = model_lora_keys_clip(model.model, key_map)
            weights = load_lora(self.weights, key_map, log_missing=False)
=======
        else:
            strength = self._strength_model

        if self.need_weight_init:
            key_map = {}
            if target == EnumWeightTarget.Clip:
                key_map = comfy.lora.model_lora_keys_clip(model.model, key_map)
            else:
                key_map = comfy.lora.model_lora_keys_unet(model.model, key_map)
            weights = comfy.lora.load_lora(self.weights, key_map, log_missing=False)
>>>>>>> 31831e6e
        else:
            if target == EnumWeightTarget.Clip:
                weights = self.weights_clip
            else:
                weights = self.weights
        model.add_hook_patches(hook=self, patches=weights, strength_patch=strength)
        registered.add(self)
        return True
        # TODO: add logs about any keys that were not applied

<<<<<<< HEAD
    def clone(self, subtype: Callable = None):
        if subtype is None:
            subtype = type(self)
        c: WeightHook = super().clone(subtype)
=======
    def clone(self):
        c: WeightHook = super().clone()
>>>>>>> 31831e6e
        c.weights = self.weights
        c.weights_clip = self.weights_clip
        c.need_weight_init = self.need_weight_init
        c._strength_model = self._strength_model
        c._strength_clip = self._strength_clip
        return c

<<<<<<< HEAD

class PatchHook(Hook):
    def __init__(self):
        super().__init__(hook_type=EnumHookType.Patch)
        self.patches: dict = None

    def clone(self, subtype: Callable = None):
        if subtype is None:
            subtype = type(self)
        c: PatchHook = super().clone(subtype)
        c.patches = self.patches
        return c
    # TODO: add functionality


=======
>>>>>>> 31831e6e
class ObjectPatchHook(Hook):
    def __init__(self, object_patches: dict[str]=None,
                 hook_scope=EnumHookScope.AllConditioning):
        super().__init__(hook_type=EnumHookType.ObjectPatch)
<<<<<<< HEAD
        self.object_patches: dict = None

    def clone(self, subtype: Callable = None):
        if subtype is None:
            subtype = type(self)
        c: ObjectPatchHook = super().clone(subtype)
=======
        self.object_patches = object_patches
        self.hook_scope = hook_scope

    def clone(self):
        c: ObjectPatchHook = super().clone()
>>>>>>> 31831e6e
        c.object_patches = self.object_patches
        return c

<<<<<<< HEAD

class AddModelsHook(Hook):
    def __init__(self, key: str = None, models: list['ModelPatcher'] = None):
        super().__init__(hook_type=EnumHookType.AddModels)
        self.key = key
        self.models = models
        self.append_when_same = True

    def clone(self, subtype: Callable = None):
        if subtype is None:
            subtype = type(self)
        c: AddModelsHook = super().clone(subtype)
        c.key = self.key
        c.models = self.models.copy() if self.models else self.models
        c.append_when_same = self.append_when_same
        return c
    # TODO: add functionality


class CallbackHook(Hook):
    def __init__(self, key: str = None, callback: Callable = None):
        super().__init__(hook_type=EnumHookType.Callbacks)
=======
    def add_hook_patches(self, model: ModelPatcher, model_options: dict, target_dict: dict[str], registered: HookGroup):
        raise NotImplementedError("ObjectPatchHook is not supported yet in ComfyUI.")

class AdditionalModelsHook(Hook):
    '''
    Hook responsible for telling model management any additional models that should be loaded.

    Note, value of hook_scope is ignored and is treated as AllConditioning.
    '''
    def __init__(self, models: list[ModelPatcher]=None, key: str=None):
        super().__init__(hook_type=EnumHookType.AdditionalModels)
        self.models = models
>>>>>>> 31831e6e
        self.key = key

<<<<<<< HEAD
    def clone(self, subtype: Callable = None):
        if subtype is None:
            subtype = type(self)
        c: CallbackHook = super().clone(subtype)
=======
    def clone(self):
        c: AdditionalModelsHook = super().clone()
        c.models = self.models.copy() if self.models else self.models
>>>>>>> 31831e6e
        c.key = self.key
        return c
<<<<<<< HEAD
    # TODO: add functionality


class WrapperHook(Hook):
    def __init__(self, wrappers_dict: dict[str, dict[str, dict[str, list[Callable]]]] = None):
        super().__init__(hook_type=EnumHookType.Wrappers)
        self.wrappers_dict = wrappers_dict

    def clone(self, subtype: Callable = None):
        if subtype is None:
            subtype = type(self)
        c: WrapperHook = super().clone(subtype)
        c.wrappers_dict = self.wrappers_dict
        return c

    def add_hook_patches(self, model: 'ModelPatcher', model_options: dict, target: EnumWeightTarget, registered: list[Hook]):
        if not self.should_register(model, model_options, target, registered):
            return False
        add_model_options = {"transformer_options": self.wrappers_dict}
        merge_nested_dicts(model_options, add_model_options, copy_dict1=False)
        registered.append(self)
        return True


class SetInjectionsHook(Hook):
    def __init__(self, key: str = None, injections: list['PatcherInjection'] = None):
        super().__init__(hook_type=EnumHookType.SetInjections)
        self.key = key
        self.injections = injections

    def clone(self, subtype: Callable = None):
        if subtype is None:
            subtype = type(self)
        c: SetInjectionsHook = super().clone(subtype)
=======

    def add_hook_patches(self, model: ModelPatcher, model_options: dict, target_dict: dict[str], registered: HookGroup):
        if not self.should_register(model, model_options, target_dict, registered):
            return False
        registered.add(self)
        return True

class TransformerOptionsHook(Hook):
    '''
    Hook responsible for adding wrappers, callbacks, patches, or anything else related to transformer_options.
    '''
    def __init__(self, transformers_dict: dict[str, dict[str, dict[str, list[Callable]]]]=None,
                 hook_scope=EnumHookScope.AllConditioning):
        super().__init__(hook_type=EnumHookType.TransformerOptions)
        self.transformers_dict = transformers_dict
        self.hook_scope = hook_scope
        self._skip_adding = False
        '''Internal value used to avoid double load of transformer_options when hook_scope is AllConditioning.'''

    def clone(self):
        c: TransformerOptionsHook = super().clone()
        c.transformers_dict = self.transformers_dict
        c._skip_adding = self._skip_adding
        return c

    def add_hook_patches(self, model: ModelPatcher, model_options: dict, target_dict: dict[str], registered: HookGroup):
        if not self.should_register(model, model_options, target_dict, registered):
            return False
        # NOTE: to_load_options will be used to manually load patches/wrappers/callbacks from hooks
        self._skip_adding = False
        if self.hook_scope == EnumHookScope.AllConditioning:
            add_model_options = {"transformer_options": self.transformers_dict,
                                 "to_load_options": self.transformers_dict}
            # skip_adding if included in AllConditioning to avoid double loading
            self._skip_adding = True
        else:
            add_model_options = {"to_load_options": self.transformers_dict}
        registered.add(self)
        comfy.patcher_extension.merge_nested_dicts(model_options, add_model_options, copy_dict1=False)
        return True

    def on_apply_hooks(self, model: ModelPatcher, transformer_options: dict[str]):
        if not self._skip_adding:
            comfy.patcher_extension.merge_nested_dicts(transformer_options, self.transformers_dict, copy_dict1=False)

WrapperHook = TransformerOptionsHook
'''Only here for backwards compatibility, WrapperHook is identical to TransformerOptionsHook.'''

class InjectionsHook(Hook):
    def __init__(self, key: str=None, injections: list[PatcherInjection]=None,
                 hook_scope=EnumHookScope.AllConditioning):
        super().__init__(hook_type=EnumHookType.Injections)
        self.key = key
        self.injections = injections
        self.hook_scope = hook_scope

    def clone(self):
        c: InjectionsHook = super().clone()
>>>>>>> 31831e6e
        c.key = self.key
        c.injections = self.injections.copy() if self.injections else self.injections
        return c

<<<<<<< HEAD
    def add_hook_injections(self, model: 'ModelPatcher'):
        # TODO: add functionality
        pass
=======
    def add_hook_patches(self, model: ModelPatcher, model_options: dict, target_dict: dict[str], registered: HookGroup):
        raise NotImplementedError("InjectionsHook is not supported yet in ComfyUI.")
>>>>>>> 31831e6e


class HookGroup:
    '''
    Stores groups of hooks, and allows them to be queried by type.

    To prevent breaking their functionality, never modify the underlying self.hooks or self._hook_dict vars directly;
    always use the provided functions on HookGroup.
    '''
    def __init__(self):
        self.hooks: list[Hook] = []
        self._hook_dict: dict[EnumHookType, list[Hook]] = {}

    def __len__(self):
        return len(self.hooks)

    def add(self, hook: Hook):
        if hook not in self.hooks:
            self.hooks.append(hook)
<<<<<<< HEAD
=======
            self._hook_dict.setdefault(hook.hook_type, []).append(hook)

    def remove(self, hook: Hook):
        if hook in self.hooks:
            self.hooks.remove(hook)
            self._hook_dict[hook.hook_type].remove(hook)

    def get_type(self, hook_type: EnumHookType):
        return self._hook_dict.get(hook_type, [])
>>>>>>> 31831e6e

    def contains(self, hook: Hook):
        return hook in self.hooks

<<<<<<< HEAD
=======
    def is_subset_of(self, other: HookGroup):
        self_hooks = set(self.hooks)
        other_hooks = set(other.hooks)
        return self_hooks.issubset(other_hooks)

    def new_with_common_hooks(self, other: HookGroup):
        c = HookGroup()
        for hook in self.hooks:
            if other.contains(hook):
                c.add(hook.clone())
        return c

>>>>>>> 31831e6e
    def clone(self):
        c = HookGroup()
        for hook in self.hooks:
            c.add(hook.clone())
        return c

    def clone_and_combine(self, other: HookGroup):
        c = self.clone()
        if other is not None:
            for hook in other.hooks:
                c.add(hook.clone())
        return c

<<<<<<< HEAD
    def set_keyframes_on_hooks(self, hook_kf: 'HookKeyframeGroup'):
=======
    def set_keyframes_on_hooks(self, hook_kf: HookKeyframeGroup):
>>>>>>> 31831e6e
        if hook_kf is None:
            hook_kf = HookKeyframeGroup()
        else:
            hook_kf = hook_kf.clone()
        for hook in self.hooks:
            hook.hook_keyframe = hook_kf

    def get_hooks_for_clip_schedule(self):
<<<<<<< HEAD
        scheduled_hooks: dict[Hook, list[tuple[tuple[float, float], HookKeyframe]]] = {}
        for hook in self.hooks:
            # only care about WeightHooks, for now
            if hook.hook_type == EnumHookType.Weight:
                hook_schedule = []
                # if no hook keyframes, assign default value
                if len(hook.hook_keyframe.keyframes) == 0:
                    hook_schedule.append(((0.0, 1.0), None))
                    scheduled_hooks[hook] = hook_schedule
                    continue
                # find ranges of values
                prev_keyframe = hook.hook_keyframe.keyframes[0]
                for keyframe in hook.hook_keyframe.keyframes:
                    if keyframe.start_percent > prev_keyframe.start_percent and not math.isclose(keyframe.strength, prev_keyframe.strength):
                        hook_schedule.append(((prev_keyframe.start_percent, keyframe.start_percent), prev_keyframe))
                        prev_keyframe = keyframe
                    elif keyframe.start_percent == prev_keyframe.start_percent:
                        prev_keyframe = keyframe
                # create final range, assuming last start_percent was not 1.0
                if not math.isclose(prev_keyframe.start_percent, 1.0):
                    hook_schedule.append(((prev_keyframe.start_percent, 1.0), prev_keyframe))
=======
        scheduled_hooks: dict[WeightHook, list[tuple[tuple[float,float], HookKeyframe]]] = {}
        # only care about WeightHooks, for now
        for hook in self.get_type(EnumHookType.Weight):
            hook: WeightHook
            hook_schedule = []
            # if no hook keyframes, assign default value
            if len(hook.hook_keyframe.keyframes) == 0:
                hook_schedule.append(((0.0, 1.0), None))
>>>>>>> 31831e6e
                scheduled_hooks[hook] = hook_schedule
                continue
            # find ranges of values
            prev_keyframe = hook.hook_keyframe.keyframes[0]
            for keyframe in hook.hook_keyframe.keyframes:
                if keyframe.start_percent > prev_keyframe.start_percent and not math.isclose(keyframe.strength, prev_keyframe.strength):
                    hook_schedule.append(((prev_keyframe.start_percent, keyframe.start_percent), prev_keyframe))
                    prev_keyframe = keyframe
                elif keyframe.start_percent == prev_keyframe.start_percent:
                    prev_keyframe = keyframe
            # create final range, assuming last start_percent was not 1.0
            if not math.isclose(prev_keyframe.start_percent, 1.0):
                hook_schedule.append(((prev_keyframe.start_percent, 1.0), prev_keyframe))
            scheduled_hooks[hook] = hook_schedule
        # hooks should not have their schedules in a list of tuples
        all_ranges: list[tuple[float, float]] = []
        for range_kfs in scheduled_hooks.values():
            for t_range, keyframe in range_kfs:
                all_ranges.append(t_range)
        # turn list of ranges into boundaries
        boundaries_set = set(itertools.chain.from_iterable(all_ranges))
        boundaries_set.add(0.0)
        boundaries = sorted(boundaries_set)
        real_ranges = [(boundaries[i], boundaries[i + 1]) for i in range(len(boundaries) - 1)]
        # with real ranges defined, give appropriate hooks w/ keyframes for each range
        scheduled_keyframes: list[tuple[tuple[float, float], list[tuple[WeightHook, HookKeyframe]]]] = []
        for t_range in real_ranges:
            hooks_schedule = []
            for hook, val in scheduled_hooks.items():
                keyframe = None
                # check if is a keyframe that works for the current t_range
                for stored_range, stored_kf in val:
                    # if stored start is less than current end, then fits - give it assigned keyframe
                    if stored_range[0] < t_range[1] and stored_range[1] > t_range[0]:
                        keyframe = stored_kf
                        break
                hooks_schedule.append((hook, keyframe))
            scheduled_keyframes.append((t_range, hooks_schedule))
        return scheduled_keyframes

    def reset(self):
        for hook in self.hooks:
            hook.reset()

    @staticmethod
<<<<<<< HEAD
    def combine_all_hooks(hooks_list: list['HookGroup'], require_count=0) -> 'HookGroup' | None:
=======
    def combine_all_hooks(hooks_list: list[HookGroup], require_count=0) -> HookGroup:
>>>>>>> 31831e6e
        actual: list[HookGroup] = []
        for group in hooks_list:
            if group is not None:
                actual.append(group)
        if len(actual) < require_count:
            raise Exception(f"Need at least {require_count} hooks to combine, but only had {len(actual)}.")
        # if no hooks, then return None
        if len(actual) == 0:
            return None
        # if only 1 hook, just return itself without cloning
        elif len(actual) == 1:
            return actual[0]
        final_hook: HookGroup | None = None
        for hook in actual:
            if final_hook is None:
                final_hook = hook.clone()
            else:
                final_hook = final_hook.clone_and_combine(hook)
        return final_hook


class HookKeyframe:
    def __init__(self, strength: float, start_percent=0.0, guarantee_steps=1):
        self.strength = strength
        # scheduling
        self.start_percent = float(start_percent)
        self.start_t = 999999999.9
        self.guarantee_steps = guarantee_steps

<<<<<<< HEAD
=======
    def get_effective_guarantee_steps(self, max_sigma: torch.Tensor):
        '''If keyframe starts before current sampling range (max_sigma), treat as 0.'''
        if self.start_t > max_sigma:
            return 0
        return self.guarantee_steps

>>>>>>> 31831e6e
    def clone(self):
        c = HookKeyframe(strength=self.strength,
                         start_percent=self.start_percent, guarantee_steps=self.guarantee_steps)
        c.start_t = self.start_t
        return c


class HookKeyframeGroup:
    def __init__(self):
        self.keyframes: list[HookKeyframe] = []
        self._current_keyframe: HookKeyframe | None = None
        self._current_used_steps = 0
        self._current_index = 0
        self._current_strength = None
        self._curr_t = -1.

    # properties shadow those of HookWeightsKeyframe
    @property
    def strength(self):
        if self._current_keyframe is not None:
            return self._current_keyframe.strength
        return 1.0

    def reset(self):
        self._current_keyframe = None
        self._current_used_steps = 0
        self._current_index = 0
        self._current_strength = None
        self.curr_t = -1.
        self._set_first_as_current()

    def add(self, keyframe: HookKeyframe):
        # add to end of list, then sort
        self.keyframes.append(keyframe)
        self.keyframes = get_sorted_list_via_attr(self.keyframes, "start_percent")
        self._set_first_as_current()

    def _set_first_as_current(self):
        if len(self.keyframes) > 0:
            self._current_keyframe = self.keyframes[0]
        else:
            self._current_keyframe = None

<<<<<<< HEAD
=======
    def has_guarantee_steps(self):
        for kf in self.keyframes:
            if kf.guarantee_steps > 0:
                return True
        return False

>>>>>>> 31831e6e
    def has_index(self, index: int):
        return index >= 0 and index < len(self.keyframes)

    def is_empty(self):
        return len(self.keyframes) == 0

    def clone(self):
        c = HookKeyframeGroup()
        for keyframe in self.keyframes:
            c.keyframes.append(keyframe.clone())
        c._set_first_as_current()
        return c

<<<<<<< HEAD
    def initialize_timesteps(self, model: 'BaseModel'):
=======
    def initialize_timesteps(self, model: BaseModel):
>>>>>>> 31831e6e
        for keyframe in self.keyframes:
            keyframe.start_t = model.model_sampling.percent_to_sigma(keyframe.start_percent)

    def prepare_current_keyframe(self, curr_t: float, transformer_options: dict[str, torch.Tensor]) -> bool:
        if self.is_empty():
            return False
        if curr_t == self._curr_t:
            return False
        max_sigma = torch.max(transformer_options["sample_sigmas"])
        prev_index = self._current_index
        prev_strength = self._current_strength
        # if met guaranteed steps, look for next keyframe in case need to switch
        if self._current_used_steps >= self._current_keyframe.get_effective_guarantee_steps(max_sigma):
            # if has next index, loop through and see if need to switch
            if self.has_index(self._current_index + 1):
                for i in range(self._current_index + 1, len(self.keyframes)):
                    eval_c = self.keyframes[i]
                    # check if start_t is greater or equal to curr_t
                    # NOTE: t is in terms of sigmas, not percent, so bigger number = earlier step in sampling
                    if eval_c.start_t >= curr_t:
                        self._current_index = i
                        self._current_strength = eval_c.strength
                        self._current_keyframe = eval_c
                        self._current_used_steps = 0
                        # if guarantee_steps greater than zero, stop searching for other keyframes
                        if self._current_keyframe.get_effective_guarantee_steps(max_sigma) > 0:
                            break
                    # if eval_c is outside the percent range, stop looking further
                    else:
                        break
        # update steps current context is used
        self._current_used_steps += 1
        # update current timestep this was performed on
        self._curr_t = curr_t
        # return True if keyframe changed, False if no change
        return prev_index != self._current_index and prev_strength != self._current_strength


class InterpolationMethod:
    LINEAR = "linear"
    EASE_IN = "ease_in"
    EASE_OUT = "ease_out"
    EASE_IN_OUT = "ease_in_out"

    _LIST = [LINEAR, EASE_IN, EASE_OUT, EASE_IN_OUT]

    @classmethod
    def get_weights(cls, num_from: float, num_to: float, length: int, method: str, reverse=False):
        diff = num_to - num_from
        if method == cls.LINEAR:
            weights = torch.linspace(num_from, num_to, length)
        elif method == cls.EASE_IN:
            index = torch.linspace(0, 1, length)
            weights = diff * np.power(index, 2) + num_from
        elif method == cls.EASE_OUT:
            index = torch.linspace(0, 1, length)
            weights = diff * (1 - np.power(1 - index, 2)) + num_from
        elif method == cls.EASE_IN_OUT:
            index = torch.linspace(0, 1, length)
            weights = diff * ((1 - np.cos(index * np.pi)) / 2) + num_from
        else:
            raise ValueError(f"Unrecognized interpolation method '{method}'.")
        if reverse:
            weights = weights.flip(dims=(0,))
        return weights


def get_sorted_list_via_attr(objects: list, attr: str) -> list:
    if not objects:
        return objects
    elif len(objects) <= 1:
        return [x for x in objects]
    # now that we know we have to sort, do it following these rules:
    # a) if objects have same value of attribute, maintain their relative order
    # b) perform sorting of the groups of objects with same attributes
    unique_attrs = {}
    for o in objects:
        val_attr = getattr(o, attr)
        attr_list: list = unique_attrs.get(val_attr, list())
        attr_list.append(o)
        if val_attr not in unique_attrs:
            unique_attrs[val_attr] = attr_list
    # now that we have the unique attr values grouped together in relative order, sort them by key
    sorted_attrs = dict(sorted(unique_attrs.items()))
    # now flatten out the dict into a list to return
    sorted_list = []
    for object_list in sorted_attrs.values():
        sorted_list.extend(object_list)
    return sorted_list

<<<<<<< HEAD
=======
def create_transformer_options_from_hooks(model: ModelPatcher, hooks: HookGroup,  transformer_options: dict[str]=None):
    # if no hooks or is not a ModelPatcher for sampling, return empty dict
    if hooks is None or model.is_clip:
        return {}
    if transformer_options is None:
        transformer_options = {}
    for hook in hooks.get_type(EnumHookType.TransformerOptions):
        hook: TransformerOptionsHook
        hook.on_apply_hooks(model, transformer_options)
    return transformer_options
>>>>>>> 31831e6e

def create_hook_lora(lora: dict[str, torch.Tensor], strength_model: float, strength_clip: float):
    hook_group = HookGroup()
    hook = WeightHook(strength_model=strength_model, strength_clip=strength_clip)
    hook_group.add(hook)
    hook.weights = lora
    return hook_group


def create_hook_model_as_lora(weights_model, weights_clip, strength_model: float, strength_clip: float):
    hook_group = HookGroup()
    hook = WeightHook(strength_model=strength_model, strength_clip=strength_clip)
    hook_group.add(hook)
    patches_model = None
    patches_clip = None
    if weights_model is not None:
        patches_model = {}
        for key in weights_model:
            patches_model[key] = ("model_as_lora", (weights_model[key],))
    if weights_clip is not None:
        patches_clip = {}
        for key in weights_clip:
            patches_clip[key] = ("model_as_lora", (weights_clip[key],))
    hook.weights = patches_model
    hook.weights_clip = patches_clip
    hook.need_weight_init = False
    return hook_group

<<<<<<< HEAD

def get_patch_weights_from_model(model: 'ModelPatcher', discard_model_sampling=True):
=======
def get_patch_weights_from_model(model: ModelPatcher, discard_model_sampling=True):
>>>>>>> 31831e6e
    if model is None:
        return None
    patches_model: dict[str, torch.Tensor] = model.model.state_dict()
    if discard_model_sampling:
        # do not include ANY model_sampling components of the model that should act as a patch
        for key in list(patches_model.keys()):
            if key.startswith("model_sampling"):
                patches_model.pop(key, None)
    return patches_model


# NOTE: this function shows how to register weight hooks directly on the ModelPatchers
def load_hook_lora_for_models(model: ModelPatcher, clip: CLIP, lora: dict[str, torch.Tensor],
                              strength_model: float, strength_clip: float):
    key_map = {}
    if model is not None:
        key_map = model_lora_keys_unet(model.model, key_map)
    if clip is not None:
        key_map = model_lora_keys_clip(clip.cond_stage_model, key_map)

    hook_group = HookGroup()
    hook = WeightHook()
    hook_group.add(hook)
    loaded: PatchDict = load_lora(lora, key_map)
    if model is not None:
        new_modelpatcher = model.clone()
        k = new_modelpatcher.add_hook_patches(hook=hook, patches=loaded, strength_patch=strength_model)
    else:
        k = ()
        new_modelpatcher = None

    if clip is not None:
        new_clip = clip.clone()
        k1 = new_clip.patcher.add_hook_patches(hook=hook, patches=loaded, strength_patch=strength_clip)
    else:
        k1 = ()
        new_clip = None
    k = set(k)
    k1 = set(k1)
    for x in loaded:
        if (x not in k) and (x not in k1):
            logger.warning(f"NOT LOADED {x}")
    return (new_modelpatcher, new_clip, hook_group)


def _combine_hooks_from_values(c_dict: dict[str, HookGroup], values: dict[str, HookGroup], cache: dict[tuple[HookGroup, HookGroup], HookGroup]):
    hooks_key = 'hooks'
    # if hooks only exist in one dict, do what's needed so that it ends up in c_dict
    if hooks_key not in values:
        return
    if hooks_key not in c_dict:
        hooks_value = values.get(hooks_key, None)
        if hooks_value is not None:
            c_dict[hooks_key] = hooks_value
        return
    # otherwise, need to combine with minimum duplication via cache
    hooks_tuple = (c_dict[hooks_key], values[hooks_key])
    cached_hooks = cache.get(hooks_tuple, None)
    if cached_hooks is None:
        new_hooks = hooks_tuple[0].clone_and_combine(hooks_tuple[1])
        cache[hooks_tuple] = new_hooks
        c_dict[hooks_key] = new_hooks
    else:
        c_dict[hooks_key] = cache[hooks_tuple]

<<<<<<< HEAD

def conditioning_set_values_with_hooks(conditioning, values: dict[str, HookGroup] = None, append_hooks=True):
    if values is None:
        values = {}
=======
def conditioning_set_values_with_hooks(conditioning, values={}, append_hooks=True,
                                       cache: dict[tuple[HookGroup, HookGroup], HookGroup]=None):
>>>>>>> 31831e6e
    c = []
    if cache is None:
        cache = {}
    for t in conditioning:
        n = [t[0], t[1].copy()]
        for k in values:
            if append_hooks and k == 'hooks':
                _combine_hooks_from_values(n[1], values, cache)
            else:
                n[1][k] = values[k]
        c.append(n)

    return c

<<<<<<< HEAD

def set_hooks_for_conditioning(cond, hooks: HookGroup, append_hooks=True):
=======
def set_hooks_for_conditioning(cond, hooks: HookGroup, append_hooks=True, cache: dict[tuple[HookGroup, HookGroup], HookGroup]=None):
>>>>>>> 31831e6e
    if hooks is None:
        return cond
    return conditioning_set_values_with_hooks(cond, {'hooks': hooks}, append_hooks=append_hooks, cache=cache)


def set_timesteps_for_conditioning(cond, timestep_range: tuple[float, float]):
    if timestep_range is None:
        return cond
    return conditioning_set_values(cond, {"start_percent": timestep_range[0],
                                          "end_percent": timestep_range[1]})


def set_mask_for_conditioning(cond, mask: torch.Tensor, set_cond_area: str, strength: float):
    if mask is None:
        return cond
    set_area_to_bounds = False
    if set_cond_area != 'default':
        set_area_to_bounds = True
    if len(mask.shape) < 3:
        mask = mask.unsqueeze(0)
    return conditioning_set_values(cond, {'mask': mask,
                                          'set_area_to_bounds': set_area_to_bounds,
                                          'mask_strength': strength})


def combine_conditioning(conds: list):
    combined_conds = []
    for cond in conds:
        combined_conds.extend(cond)
    return combined_conds


def combine_with_new_conds(conds: list, new_conds: list):
    combined_conds = []
    for c, new_c in zip(conds, new_conds):
        combined_conds.append(combine_conditioning([c, new_c]))
    return combined_conds


def set_conds_props(conds: list, strength: float, set_cond_area: str,
                    mask: torch.Tensor = None, hooks: HookGroup = None, timesteps_range: tuple[float, float] = None, append_hooks=True):
    final_conds = []
    cache = {}
    for c in conds:
        # first, apply lora_hook to conditioning, if provided
        c = set_hooks_for_conditioning(c, hooks, append_hooks=append_hooks, cache=cache)
        # next, apply mask to conditioning
        c = set_mask_for_conditioning(cond=c, mask=mask, strength=strength, set_cond_area=set_cond_area)
        # apply timesteps, if present
        c = set_timesteps_for_conditioning(cond=c, timestep_range=timesteps_range)
        # finally, apply mask to conditioning and store
        final_conds.append(c)
    return final_conds


def set_conds_props_and_combine(conds: list, new_conds: list, strength: float = 1.0, set_cond_area: str = "default",
                                mask: torch.Tensor = None, hooks: HookGroup = None, timesteps_range: tuple[float, float] = None, append_hooks=True):
    combined_conds = []
    cache = {}
    for c, masked_c in zip(conds, new_conds):
        # first, apply lora_hook to new conditioning, if provided
        masked_c = set_hooks_for_conditioning(masked_c, hooks, append_hooks=append_hooks, cache=cache)
        # next, apply mask to new conditioning, if provided
        masked_c = set_mask_for_conditioning(cond=masked_c, mask=mask, set_cond_area=set_cond_area, strength=strength)
        # apply timesteps, if present
        masked_c = set_timesteps_for_conditioning(cond=masked_c, timestep_range=timesteps_range)
        # finally, combine with existing conditioning and store
        combined_conds.append(combine_conditioning([c, masked_c]))
    return combined_conds


def set_default_conds_and_combine(conds: list, new_conds: list,
                                  hooks: HookGroup = None, timesteps_range: tuple[float, float] = None, append_hooks=True):
    combined_conds = []
    cache = {}
    for c, new_c in zip(conds, new_conds):
        # first, apply lora_hook to new conditioning, if provided
        new_c = set_hooks_for_conditioning(new_c, hooks, append_hooks=append_hooks, cache=cache)
        # next, add default_cond key to cond so that during sampling, it can be identified
        new_c = conditioning_set_values(new_c, {'default': True})
        # apply timesteps, if present
        new_c = set_timesteps_for_conditioning(cond=new_c, timestep_range=timesteps_range)
        # finally, combine with existing conditioning and store
        combined_conds.append(combine_conditioning([c, new_c]))
    return combined_conds<|MERGE_RESOLUTION|>--- conflicted
+++ resolved
@@ -58,8 +58,7 @@
     Model = "model"
     Clip = "clip"
 
-<<<<<<< HEAD
-=======
+
 class EnumHookScope(enum.Enum):
     '''
     Determines if hook should be limited in its influence over sampling.
@@ -70,23 +69,17 @@
     AllConditioning = "all_conditioning"
     HookedOnly = "hooked_only"
 
->>>>>>> 31831e6e
 
 class _HookRef:
     pass
 
 
-<<<<<<< HEAD
-# NOTE: this is an example of how the should_register function should look
-def default_should_register(hook: 'Hook', model: 'ModelPatcher', model_options: dict, target: EnumWeightTarget, registered: list[Hook]):
-=======
 def default_should_register(hook: Hook, model: ModelPatcher, model_options: dict, target_dict: dict[str], registered: HookGroup):
     '''Example for how custom_should_register function can look like.'''
->>>>>>> 31831e6e
     return True
 
 
-def create_target_dict(target: EnumWeightTarget=None, **kwargs) -> dict[str]:
+def create_target_dict(target: EnumWeightTarget = None, **kwargs) -> dict[str]:
     '''Creates base dictionary for use with Hooks' target param.'''
     d = {}
     if target is not None:
@@ -96,13 +89,8 @@
 
 
 class Hook:
-<<<<<<< HEAD
     def __init__(self, hook_type: EnumHookType = None, hook_ref: _HookRef = None, hook_id: str = None,
-                 hook_keyframe: 'HookKeyframeGroup' = None):
-=======
-    def __init__(self, hook_type: EnumHookType=None, hook_ref: _HookRef=None, hook_id: str=None,
-                 hook_keyframe: HookKeyframeGroup=None, hook_scope=EnumHookScope.AllConditioning):
->>>>>>> 31831e6e
+                 hook_keyframe: HookKeyframeGroup = None, hook_scope=EnumHookScope.AllConditioning):
         self.hook_type = hook_type
         '''Enum identifying the general class of this hook.'''
         self.hook_ref = hook_ref if hook_ref else _HookRef()
@@ -127,15 +115,8 @@
     def reset(self):
         self.hook_keyframe.reset()
 
-<<<<<<< HEAD
-    def clone(self, subtype: Callable = None):
-        if subtype is None:
-            subtype = type(self)
-        c: Hook = subtype()
-=======
     def clone(self):
         c: Hook = self.__class__()
->>>>>>> 31831e6e
         c.hook_type = self.hook_type
         c.hook_ref = self.hook_ref
         c.hook_id = self.hook_id
@@ -163,6 +144,7 @@
 
     Note, value of hook_scope is ignored and is treated as HookedOnly.
     '''
+
     def __init__(self, strength_model=1.0, strength_clip=1.0):
         super().__init__(hook_type=EnumHookType.Weight, hook_scope=EnumHookScope.HookedOnly)
         self.weights: dict = None
@@ -170,7 +152,7 @@
         self.need_weight_init = True
         self._strength_model = strength_model
         self._strength_clip = strength_clip
-        self.hook_scope = EnumHookScope.HookedOnly # this value does not matter for WeightHooks, just for docs
+        self.hook_scope = EnumHookScope.HookedOnly  # this value does not matter for WeightHooks, just for docs
 
     @property
     def strength_model(self):
@@ -180,7 +162,7 @@
     def strength_clip(self):
         return self._strength_clip * self.strength
 
-    def add_hook_patches(self, model: ModelPatcher, model_options: dict, target_dict: dict[str], registered: HookGroup):
+    def add_hook_patches(self, model: 'ModelPatcher', model_options: dict, target_dict: dict[str], registered: HookGroup):
         if not self.should_register(model, model_options, target_dict, registered):
             return False
         weights = None
@@ -188,27 +170,16 @@
         target = target_dict.get('target', None)
         if target == EnumWeightTarget.Clip:
             strength = self._strength_clip
-<<<<<<< HEAD
-
-        if self.need_weight_init:
-            key_map = {}
-            if target == EnumWeightTarget.Model:
-                key_map = model_lora_keys_unet(model.model, key_map)
-            else:
-                key_map = model_lora_keys_clip(model.model, key_map)
-            weights = load_lora(self.weights, key_map, log_missing=False)
-=======
         else:
             strength = self._strength_model
 
         if self.need_weight_init:
             key_map = {}
             if target == EnumWeightTarget.Clip:
-                key_map = comfy.lora.model_lora_keys_clip(model.model, key_map)
+                key_map = model_lora_keys_clip(model.model, key_map)
             else:
-                key_map = comfy.lora.model_lora_keys_unet(model.model, key_map)
-            weights = comfy.lora.load_lora(self.weights, key_map, log_missing=False)
->>>>>>> 31831e6e
+                key_map = model_lora_keys_unet(model.model, key_map)
+            weights = load_lora(self.weights, key_map, log_missing=False)
         else:
             if target == EnumWeightTarget.Clip:
                 weights = self.weights_clip
@@ -219,15 +190,8 @@
         return True
         # TODO: add logs about any keys that were not applied
 
-<<<<<<< HEAD
-    def clone(self, subtype: Callable = None):
-        if subtype is None:
-            subtype = type(self)
-        c: WeightHook = super().clone(subtype)
-=======
     def clone(self):
         c: WeightHook = super().clone()
->>>>>>> 31831e6e
         c.weights = self.weights
         c.weights_clip = self.weights_clip
         c.need_weight_init = self.need_weight_init
@@ -235,132 +199,40 @@
         c._strength_clip = self._strength_clip
         return c
 
-<<<<<<< HEAD
-
-class PatchHook(Hook):
-    def __init__(self):
-        super().__init__(hook_type=EnumHookType.Patch)
-        self.patches: dict = None
-
-    def clone(self, subtype: Callable = None):
-        if subtype is None:
-            subtype = type(self)
-        c: PatchHook = super().clone(subtype)
-        c.patches = self.patches
-        return c
-    # TODO: add functionality
-
-
-=======
->>>>>>> 31831e6e
+
 class ObjectPatchHook(Hook):
-    def __init__(self, object_patches: dict[str]=None,
+    def __init__(self, object_patches: dict[str] = None,
                  hook_scope=EnumHookScope.AllConditioning):
         super().__init__(hook_type=EnumHookType.ObjectPatch)
-<<<<<<< HEAD
-        self.object_patches: dict = None
-
-    def clone(self, subtype: Callable = None):
-        if subtype is None:
-            subtype = type(self)
-        c: ObjectPatchHook = super().clone(subtype)
-=======
         self.object_patches = object_patches
         self.hook_scope = hook_scope
 
     def clone(self):
         c: ObjectPatchHook = super().clone()
->>>>>>> 31831e6e
         c.object_patches = self.object_patches
         return c
 
-<<<<<<< HEAD
-
-class AddModelsHook(Hook):
-    def __init__(self, key: str = None, models: list['ModelPatcher'] = None):
-        super().__init__(hook_type=EnumHookType.AddModels)
-        self.key = key
-        self.models = models
-        self.append_when_same = True
-
-    def clone(self, subtype: Callable = None):
-        if subtype is None:
-            subtype = type(self)
-        c: AddModelsHook = super().clone(subtype)
-        c.key = self.key
-        c.models = self.models.copy() if self.models else self.models
-        c.append_when_same = self.append_when_same
-        return c
-    # TODO: add functionality
-
-
-class CallbackHook(Hook):
-    def __init__(self, key: str = None, callback: Callable = None):
-        super().__init__(hook_type=EnumHookType.Callbacks)
-=======
-    def add_hook_patches(self, model: ModelPatcher, model_options: dict, target_dict: dict[str], registered: HookGroup):
+    def add_hook_patches(self, model: 'ModelPatcher', model_options: dict, target_dict: dict[str], registered: HookGroup):
         raise NotImplementedError("ObjectPatchHook is not supported yet in ComfyUI.")
 
+
 class AdditionalModelsHook(Hook):
     '''
     Hook responsible for telling model management any additional models that should be loaded.
 
     Note, value of hook_scope is ignored and is treated as AllConditioning.
     '''
-    def __init__(self, models: list[ModelPatcher]=None, key: str=None):
+
+    def __init__(self, models: list['ModelPatcher'] = None, key: str = None):
         super().__init__(hook_type=EnumHookType.AdditionalModels)
         self.models = models
->>>>>>> 31831e6e
         self.key = key
 
-<<<<<<< HEAD
-    def clone(self, subtype: Callable = None):
-        if subtype is None:
-            subtype = type(self)
-        c: CallbackHook = super().clone(subtype)
-=======
     def clone(self):
         c: AdditionalModelsHook = super().clone()
         c.models = self.models.copy() if self.models else self.models
->>>>>>> 31831e6e
         c.key = self.key
         return c
-<<<<<<< HEAD
-    # TODO: add functionality
-
-
-class WrapperHook(Hook):
-    def __init__(self, wrappers_dict: dict[str, dict[str, dict[str, list[Callable]]]] = None):
-        super().__init__(hook_type=EnumHookType.Wrappers)
-        self.wrappers_dict = wrappers_dict
-
-    def clone(self, subtype: Callable = None):
-        if subtype is None:
-            subtype = type(self)
-        c: WrapperHook = super().clone(subtype)
-        c.wrappers_dict = self.wrappers_dict
-        return c
-
-    def add_hook_patches(self, model: 'ModelPatcher', model_options: dict, target: EnumWeightTarget, registered: list[Hook]):
-        if not self.should_register(model, model_options, target, registered):
-            return False
-        add_model_options = {"transformer_options": self.wrappers_dict}
-        merge_nested_dicts(model_options, add_model_options, copy_dict1=False)
-        registered.append(self)
-        return True
-
-
-class SetInjectionsHook(Hook):
-    def __init__(self, key: str = None, injections: list['PatcherInjection'] = None):
-        super().__init__(hook_type=EnumHookType.SetInjections)
-        self.key = key
-        self.injections = injections
-
-    def clone(self, subtype: Callable = None):
-        if subtype is None:
-            subtype = type(self)
-        c: SetInjectionsHook = super().clone(subtype)
-=======
 
     def add_hook_patches(self, model: ModelPatcher, model_options: dict, target_dict: dict[str], registered: HookGroup):
         if not self.should_register(model, model_options, target_dict, registered):
@@ -368,11 +240,13 @@
         registered.add(self)
         return True
 
+
 class TransformerOptionsHook(Hook):
     '''
     Hook responsible for adding wrappers, callbacks, patches, or anything else related to transformer_options.
     '''
-    def __init__(self, transformers_dict: dict[str, dict[str, dict[str, list[Callable]]]]=None,
+
+    def __init__(self, transformers_dict: dict[str, dict[str, dict[str, list[Callable]]]] = None,
                  hook_scope=EnumHookScope.AllConditioning):
         super().__init__(hook_type=EnumHookType.TransformerOptions)
         self.transformers_dict = transformers_dict
@@ -399,18 +273,21 @@
         else:
             add_model_options = {"to_load_options": self.transformers_dict}
         registered.add(self)
-        comfy.patcher_extension.merge_nested_dicts(model_options, add_model_options, copy_dict1=False)
+        merge_nested_dicts(model_options, add_model_options, copy_dict1=False)
         return True
 
-    def on_apply_hooks(self, model: ModelPatcher, transformer_options: dict[str]):
-        if not self._skip_adding:
-            comfy.patcher_extension.merge_nested_dicts(transformer_options, self.transformers_dict, copy_dict1=False)
+
+def on_apply_hooks(self, model: 'ModelPatcher', transformer_options: dict[str]):
+    if not self._skip_adding:
+        merge_nested_dicts(transformer_options, self.transformers_dict, copy_dict1=False)
+
 
 WrapperHook = TransformerOptionsHook
 '''Only here for backwards compatibility, WrapperHook is identical to TransformerOptionsHook.'''
 
+
 class InjectionsHook(Hook):
-    def __init__(self, key: str=None, injections: list[PatcherInjection]=None,
+    def __init__(self, key: str = None, injections: list[PatcherInjection] = None,
                  hook_scope=EnumHookScope.AllConditioning):
         super().__init__(hook_type=EnumHookType.Injections)
         self.key = key
@@ -419,19 +296,12 @@
 
     def clone(self):
         c: InjectionsHook = super().clone()
->>>>>>> 31831e6e
         c.key = self.key
         c.injections = self.injections.copy() if self.injections else self.injections
         return c
 
-<<<<<<< HEAD
-    def add_hook_injections(self, model: 'ModelPatcher'):
-        # TODO: add functionality
-        pass
-=======
     def add_hook_patches(self, model: ModelPatcher, model_options: dict, target_dict: dict[str], registered: HookGroup):
         raise NotImplementedError("InjectionsHook is not supported yet in ComfyUI.")
->>>>>>> 31831e6e
 
 
 class HookGroup:
@@ -441,6 +311,7 @@
     To prevent breaking their functionality, never modify the underlying self.hooks or self._hook_dict vars directly;
     always use the provided functions on HookGroup.
     '''
+
     def __init__(self):
         self.hooks: list[Hook] = []
         self._hook_dict: dict[EnumHookType, list[Hook]] = {}
@@ -451,8 +322,6 @@
     def add(self, hook: Hook):
         if hook not in self.hooks:
             self.hooks.append(hook)
-<<<<<<< HEAD
-=======
             self._hook_dict.setdefault(hook.hook_type, []).append(hook)
 
     def remove(self, hook: Hook):
@@ -462,13 +331,10 @@
 
     def get_type(self, hook_type: EnumHookType):
         return self._hook_dict.get(hook_type, [])
->>>>>>> 31831e6e
 
     def contains(self, hook: Hook):
         return hook in self.hooks
 
-<<<<<<< HEAD
-=======
     def is_subset_of(self, other: HookGroup):
         self_hooks = set(self.hooks)
         other_hooks = set(other.hooks)
@@ -481,7 +347,6 @@
                 c.add(hook.clone())
         return c
 
->>>>>>> 31831e6e
     def clone(self):
         c = HookGroup()
         for hook in self.hooks:
@@ -495,11 +360,7 @@
                 c.add(hook.clone())
         return c
 
-<<<<<<< HEAD
-    def set_keyframes_on_hooks(self, hook_kf: 'HookKeyframeGroup'):
-=======
     def set_keyframes_on_hooks(self, hook_kf: HookKeyframeGroup):
->>>>>>> 31831e6e
         if hook_kf is None:
             hook_kf = HookKeyframeGroup()
         else:
@@ -508,30 +369,7 @@
             hook.hook_keyframe = hook_kf
 
     def get_hooks_for_clip_schedule(self):
-<<<<<<< HEAD
         scheduled_hooks: dict[Hook, list[tuple[tuple[float, float], HookKeyframe]]] = {}
-        for hook in self.hooks:
-            # only care about WeightHooks, for now
-            if hook.hook_type == EnumHookType.Weight:
-                hook_schedule = []
-                # if no hook keyframes, assign default value
-                if len(hook.hook_keyframe.keyframes) == 0:
-                    hook_schedule.append(((0.0, 1.0), None))
-                    scheduled_hooks[hook] = hook_schedule
-                    continue
-                # find ranges of values
-                prev_keyframe = hook.hook_keyframe.keyframes[0]
-                for keyframe in hook.hook_keyframe.keyframes:
-                    if keyframe.start_percent > prev_keyframe.start_percent and not math.isclose(keyframe.strength, prev_keyframe.strength):
-                        hook_schedule.append(((prev_keyframe.start_percent, keyframe.start_percent), prev_keyframe))
-                        prev_keyframe = keyframe
-                    elif keyframe.start_percent == prev_keyframe.start_percent:
-                        prev_keyframe = keyframe
-                # create final range, assuming last start_percent was not 1.0
-                if not math.isclose(prev_keyframe.start_percent, 1.0):
-                    hook_schedule.append(((prev_keyframe.start_percent, 1.0), prev_keyframe))
-=======
-        scheduled_hooks: dict[WeightHook, list[tuple[tuple[float,float], HookKeyframe]]] = {}
         # only care about WeightHooks, for now
         for hook in self.get_type(EnumHookType.Weight):
             hook: WeightHook
@@ -539,7 +377,6 @@
             # if no hook keyframes, assign default value
             if len(hook.hook_keyframe.keyframes) == 0:
                 hook_schedule.append(((0.0, 1.0), None))
->>>>>>> 31831e6e
                 scheduled_hooks[hook] = hook_schedule
                 continue
             # find ranges of values
@@ -585,11 +422,7 @@
             hook.reset()
 
     @staticmethod
-<<<<<<< HEAD
     def combine_all_hooks(hooks_list: list['HookGroup'], require_count=0) -> 'HookGroup' | None:
-=======
-    def combine_all_hooks(hooks_list: list[HookGroup], require_count=0) -> HookGroup:
->>>>>>> 31831e6e
         actual: list[HookGroup] = []
         for group in hooks_list:
             if group is not None:
@@ -619,15 +452,12 @@
         self.start_t = 999999999.9
         self.guarantee_steps = guarantee_steps
 
-<<<<<<< HEAD
-=======
     def get_effective_guarantee_steps(self, max_sigma: torch.Tensor):
         '''If keyframe starts before current sampling range (max_sigma), treat as 0.'''
         if self.start_t > max_sigma:
             return 0
         return self.guarantee_steps
 
->>>>>>> 31831e6e
     def clone(self):
         c = HookKeyframe(strength=self.strength,
                          start_percent=self.start_percent, guarantee_steps=self.guarantee_steps)
@@ -671,15 +501,12 @@
         else:
             self._current_keyframe = None
 
-<<<<<<< HEAD
-=======
     def has_guarantee_steps(self):
         for kf in self.keyframes:
             if kf.guarantee_steps > 0:
                 return True
         return False
 
->>>>>>> 31831e6e
     def has_index(self, index: int):
         return index >= 0 and index < len(self.keyframes)
 
@@ -693,11 +520,7 @@
         c._set_first_as_current()
         return c
 
-<<<<<<< HEAD
-    def initialize_timesteps(self, model: 'BaseModel'):
-=======
     def initialize_timesteps(self, model: BaseModel):
->>>>>>> 31831e6e
         for keyframe in self.keyframes:
             keyframe.start_t = model.model_sampling.percent_to_sigma(keyframe.start_percent)
 
@@ -788,9 +611,8 @@
         sorted_list.extend(object_list)
     return sorted_list
 
-<<<<<<< HEAD
-=======
-def create_transformer_options_from_hooks(model: ModelPatcher, hooks: HookGroup,  transformer_options: dict[str]=None):
+
+def create_transformer_options_from_hooks(model: 'ModelPatcher', hooks: HookGroup, transformer_options: dict[str] = None):
     # if no hooks or is not a ModelPatcher for sampling, return empty dict
     if hooks is None or model.is_clip:
         return {}
@@ -800,7 +622,7 @@
         hook: TransformerOptionsHook
         hook.on_apply_hooks(model, transformer_options)
     return transformer_options
->>>>>>> 31831e6e
+
 
 def create_hook_lora(lora: dict[str, torch.Tensor], strength_model: float, strength_clip: float):
     hook_group = HookGroup()
@@ -829,12 +651,8 @@
     hook.need_weight_init = False
     return hook_group
 
-<<<<<<< HEAD
-
-def get_patch_weights_from_model(model: 'ModelPatcher', discard_model_sampling=True):
-=======
+
 def get_patch_weights_from_model(model: ModelPatcher, discard_model_sampling=True):
->>>>>>> 31831e6e
     if model is None:
         return None
     patches_model: dict[str, torch.Tensor] = model.model.state_dict()
@@ -900,15 +718,11 @@
     else:
         c_dict[hooks_key] = cache[hooks_tuple]
 
-<<<<<<< HEAD
-
-def conditioning_set_values_with_hooks(conditioning, values: dict[str, HookGroup] = None, append_hooks=True):
+
+def conditioning_set_values_with_hooks(conditioning, values: dict[str, HookGroup] = None, append_hooks=True,
+                                       cache: dict[tuple[HookGroup, HookGroup], HookGroup] = None):
     if values is None:
         values = {}
-=======
-def conditioning_set_values_with_hooks(conditioning, values={}, append_hooks=True,
-                                       cache: dict[tuple[HookGroup, HookGroup], HookGroup]=None):
->>>>>>> 31831e6e
     c = []
     if cache is None:
         cache = {}
@@ -923,12 +737,8 @@
 
     return c
 
-<<<<<<< HEAD
-
-def set_hooks_for_conditioning(cond, hooks: HookGroup, append_hooks=True):
-=======
-def set_hooks_for_conditioning(cond, hooks: HookGroup, append_hooks=True, cache: dict[tuple[HookGroup, HookGroup], HookGroup]=None):
->>>>>>> 31831e6e
+
+def set_hooks_for_conditioning(cond, hooks: HookGroup, append_hooks=True, cache: dict[tuple[HookGroup, HookGroup], HookGroup] = None):
     if hooks is None:
         return cond
     return conditioning_set_values_with_hooks(cond, {'hooks': hooks}, append_hooks=append_hooks, cache=cache)
