#Original code can be found on: https://github.com/black-forest-labs/flux

from dataclasses import dataclass

import torch
from torch import Tensor, nn
from einops import rearrange, repeat
from ..common_dit import pad_to_patch_size
from ...patcher_extension import WrapperExecutor, get_all_wrappers, WrappersMP

from ..flux.layers import EmbedND, timestep_embedding

from .layers import (
    DoubleStreamBlock,
    LastLayer,
    SingleStreamBlock,
    Approximator,
    ChromaModulationOut,
)


@dataclass
class ChromaParams:
    in_channels: int
    out_channels: int
    context_in_dim: int
    hidden_size: int
    mlp_ratio: float
    num_heads: int
    depth: int
    depth_single_blocks: int
    axes_dim: list
    theta: int
    patch_size: int
    qkv_bias: bool
    in_dim: int
    out_dim: int
    hidden_dim: int
    n_layers: int




class Chroma(nn.Module):
    """
    Transformer model for flow matching on sequences.
    """

    def __init__(self, image_model=None, final_layer=True, dtype=None, device=None, operations=None, **kwargs):
        super().__init__()
        self.dtype = dtype
        params = ChromaParams(**kwargs)
        self.params = params
        self.patch_size = params.patch_size
        self.in_channels = params.in_channels
        self.out_channels = params.out_channels
        if params.hidden_size % params.num_heads != 0:
            raise ValueError(
                f"Hidden size {params.hidden_size} must be divisible by num_heads {params.num_heads}"
            )
        pe_dim = params.hidden_size // params.num_heads
        if sum(params.axes_dim) != pe_dim:
            raise ValueError(f"Got {params.axes_dim} but expected positional dim {pe_dim}")
        self.hidden_size = params.hidden_size
        self.num_heads = params.num_heads
        self.in_dim = params.in_dim
        self.out_dim = params.out_dim
        self.hidden_dim = params.hidden_dim
        self.n_layers = params.n_layers
        self.pe_embedder = EmbedND(dim=pe_dim, theta=params.theta, axes_dim=params.axes_dim)
        self.img_in = operations.Linear(self.in_channels, self.hidden_size, bias=True, dtype=dtype, device=device)
        self.txt_in = operations.Linear(params.context_in_dim, self.hidden_size, dtype=dtype, device=device)
        # set as nn identity for now, will overwrite it later.
        self.distilled_guidance_layer = Approximator(
                    in_dim=self.in_dim,
                    hidden_dim=self.hidden_dim,
                    out_dim=self.out_dim,
                    n_layers=self.n_layers,
                    dtype=dtype, device=device, operations=operations
                )


        self.double_blocks = nn.ModuleList(
            [
                DoubleStreamBlock(
                    self.hidden_size,
                    self.num_heads,
                    mlp_ratio=params.mlp_ratio,
                    qkv_bias=params.qkv_bias,
                    dtype=dtype, device=device, operations=operations
                )
                for _ in range(params.depth)
            ]
        )

        self.single_blocks = nn.ModuleList(
            [
                SingleStreamBlock(self.hidden_size, self.num_heads, mlp_ratio=params.mlp_ratio, dtype=dtype, device=device, operations=operations)
                for _ in range(params.depth_single_blocks)
            ]
        )

        if final_layer:
            self.final_layer = LastLayer(self.hidden_size, 1, self.out_channels, dtype=dtype, device=device, operations=operations)

        self.skip_mmdit = []
        self.skip_dit = []
        self.lite = False

    def get_modulations(self, tensor: torch.Tensor, block_type: str, *, idx: int = 0):
        # This function slices up the modulations tensor which has the following layout:
        #   single     : num_single_blocks * 3 elements
        #   double_img : num_double_blocks * 6 elements
        #   double_txt : num_double_blocks * 6 elements
        #   final      : 2 elements
        if block_type == "final":
            return (tensor[:, -2:-1, :], tensor[:, -1:, :])
        single_block_count = self.params.depth_single_blocks
        double_block_count = self.params.depth
        offset = 3 * idx
        if block_type == "single":
            return ChromaModulationOut.from_offset(tensor, offset)
        # Double block modulations are 6 elements so we double 3 * idx.
        offset *= 2
        if block_type in {"double_img", "double_txt"}:
            # Advance past the single block modulations.
            offset += 3 * single_block_count
            if block_type == "double_txt":
                # Advance past the double block img modulations.
                offset += 6 * double_block_count
            return (
                ChromaModulationOut.from_offset(tensor, offset),
                ChromaModulationOut.from_offset(tensor, offset + 3),
            )
        raise ValueError("Bad block_type")


    def forward_orig(
        self,
        img: Tensor,
        img_ids: Tensor,
        txt: Tensor,
        txt_ids: Tensor,
        timesteps: Tensor,
        guidance: Tensor = None,
        control = None,
        transformer_options={},
        attn_mask: Tensor = None,
    ) -> Tensor:
        patches_replace = transformer_options.get("patches_replace", {})

        # running on sequences img
        img = self.img_in(img)

        # distilled vector guidance
        mod_index_length = 344
        distill_timestep = timestep_embedding(timesteps.detach().clone(), 16).to(img.device, img.dtype)
        # guidance = guidance *
        distil_guidance = timestep_embedding(guidance.detach().clone(), 16).to(img.device, img.dtype)

        # get all modulation index
        modulation_index = timestep_embedding(torch.arange(mod_index_length, device=img.device), 32).to(img.device, img.dtype)
        # we need to broadcast the modulation index here so each batch has all of the index
        modulation_index = modulation_index.unsqueeze(0).repeat(img.shape[0], 1, 1).to(img.device, img.dtype)
        # and we need to broadcast timestep and guidance along too
        timestep_guidance = torch.cat([distill_timestep, distil_guidance], dim=1).unsqueeze(1).repeat(1, mod_index_length, 1).to(img.dtype).to(img.device, img.dtype)
        # then and only then we could concatenate it together
        input_vec = torch.cat([timestep_guidance, modulation_index], dim=-1).to(img.device, img.dtype)

        mod_vectors = self.distilled_guidance_layer(input_vec)

        txt = self.txt_in(txt)

        ids = torch.cat((txt_ids, img_ids), dim=1)
        pe = self.pe_embedder(ids)

        blocks_replace = patches_replace.get("dit", {})
        for i, block in enumerate(self.double_blocks):
            if i not in self.skip_mmdit:
                double_mod = (
                    self.get_modulations(mod_vectors, "double_img", idx=i),
                    self.get_modulations(mod_vectors, "double_txt", idx=i),
                )
                if ("double_block", i) in blocks_replace:
                    def block_wrap(args):
                        out = {}
                        out["img"], out["txt"] = block(img=args["img"],
                                                       txt=args["txt"],
                                                       vec=args["vec"],
                                                       pe=args["pe"],
                                                       attn_mask=args.get("attn_mask"),
                                                       transformer_options=args.get("transformer_options"))
                        return out

                    out = blocks_replace[("double_block", i)]({"img": img,
                                                               "txt": txt,
                                                               "vec": double_mod,
                                                               "pe": pe,
                                                               "attn_mask": attn_mask,
                                                               "transformer_options": transformer_options},
                                                              {"original_block": block_wrap})
                    txt = out["txt"]
                    img = out["img"]
                else:
                    img, txt = block(img=img,
                                     txt=txt,
                                     vec=double_mod,
                                     pe=pe,
                                     attn_mask=attn_mask,
                                     transformer_options=transformer_options)

                if control is not None: # Controlnet
                    control_i = control.get("input")
                    if i < len(control_i):
                        add = control_i[i]
                        if add is not None:
                            img += add

        img = torch.cat((txt, img), 1)

        for i, block in enumerate(self.single_blocks):
            if i not in self.skip_dit:
                single_mod = self.get_modulations(mod_vectors, "single", idx=i)
                if ("single_block", i) in blocks_replace:
                    def block_wrap_1(args):
                        out = {}
                        out["img"] = block(args["img"],
                                           vec=args["vec"],
                                           pe=args["pe"],
                                           attn_mask=args.get("attn_mask"),
                                           transformer_options=args.get("transformer_options"))
                        return out

                    out = blocks_replace[("single_block", i)]({"img": img,
                                                               "vec": single_mod,
                                                               "pe": pe,
<<<<<<< HEAD
                                                               "attn_mask": attn_mask},
                                                              {"original_block": block_wrap_1})
=======
                                                               "attn_mask": attn_mask,
                                                               "transformer_options": transformer_options},
                                                              {"original_block": block_wrap})
>>>>>>> 27bc181c
                    img = out["img"]
                else:
                    img = block(img, vec=single_mod, pe=pe, attn_mask=attn_mask, transformer_options=transformer_options)

                if control is not None: # Controlnet
                    control_o = control.get("output")
                    if i < len(control_o):
                        add = control_o[i]
                        if add is not None:
                            img[:, txt.shape[1] :, ...] += add

        img = img[:, txt.shape[1] :, ...]
        if hasattr(self, "final_layer"):
            final_mod = self.get_modulations(mod_vectors, "final")
            img = self.final_layer(img, vec=final_mod)  # (N, T, patch_size ** 2 * out_channels)
        return img

    def forward(self, x, timestep, context, guidance, control=None, transformer_options={}, **kwargs):
        return WrapperExecutor.new_class_executor(
            self._forward,
            self,
            get_all_wrappers(WrappersMP.DIFFUSION_MODEL, transformer_options)
        ).execute(x, timestep, context, guidance, control, transformer_options, **kwargs)

    def _forward(self, x, timestep, context, guidance, control=None, transformer_options={}, **kwargs):
        bs, c, h, w = x.shape
        x = pad_to_patch_size(x, (self.patch_size, self.patch_size))

        img = rearrange(x, "b c (h ph) (w pw) -> b (h w) (c ph pw)", ph=self.patch_size, pw=self.patch_size)

        if img.ndim != 3 or context.ndim != 3:
            raise ValueError("Input img and txt tensors must have 3 dimensions.")

        h_len = ((h + (self.patch_size // 2)) // self.patch_size)
        w_len = ((w + (self.patch_size // 2)) // self.patch_size)
        img_ids = torch.zeros((h_len, w_len, 3), device=x.device, dtype=x.dtype)
        img_ids[:, :, 1] = img_ids[:, :, 1] + torch.linspace(0, h_len - 1, steps=h_len, device=x.device, dtype=x.dtype).unsqueeze(1)
        img_ids[:, :, 2] = img_ids[:, :, 2] + torch.linspace(0, w_len - 1, steps=w_len, device=x.device, dtype=x.dtype).unsqueeze(0)
        img_ids = repeat(img_ids, "h w c -> b (h w) c", b=bs)

        txt_ids = torch.zeros((bs, context.shape[1], 3), device=x.device, dtype=x.dtype)
        out = self.forward_orig(img, img_ids, context, txt_ids, timestep, guidance, control, transformer_options, attn_mask=kwargs.get("attention_mask", None))
        return rearrange(out, "b (h w) (c ph pw) -> b c (h ph) (w pw)", h=h_len, w=w_len, ph=self.patch_size, pw=self.patch_size)[:,:,:h,:w]<|MERGE_RESOLUTION|>--- conflicted
+++ resolved
@@ -1,4 +1,4 @@
-#Original code can be found on: https://github.com/black-forest-labs/flux
+# Original code can be found on: https://github.com/black-forest-labs/flux
 
 from dataclasses import dataclass
 
@@ -37,8 +37,6 @@
     out_dim: int
     hidden_dim: int
     n_layers: int
-
-
 
 
 class Chroma(nn.Module):
@@ -72,13 +70,12 @@
         self.txt_in = operations.Linear(params.context_in_dim, self.hidden_size, dtype=dtype, device=device)
         # set as nn identity for now, will overwrite it later.
         self.distilled_guidance_layer = Approximator(
-                    in_dim=self.in_dim,
-                    hidden_dim=self.hidden_dim,
-                    out_dim=self.out_dim,
-                    n_layers=self.n_layers,
-                    dtype=dtype, device=device, operations=operations
-                )
-
+            in_dim=self.in_dim,
+            hidden_dim=self.hidden_dim,
+            out_dim=self.out_dim,
+            n_layers=self.n_layers,
+            dtype=dtype, device=device, operations=operations
+        )
 
         self.double_blocks = nn.ModuleList(
             [
@@ -134,19 +131,20 @@
             )
         raise ValueError("Bad block_type")
 
-
     def forward_orig(
-        self,
-        img: Tensor,
-        img_ids: Tensor,
-        txt: Tensor,
-        txt_ids: Tensor,
-        timesteps: Tensor,
-        guidance: Tensor = None,
-        control = None,
-        transformer_options={},
-        attn_mask: Tensor = None,
+            self,
+            img: Tensor,
+            img_ids: Tensor,
+            txt: Tensor,
+            txt_ids: Tensor,
+            timesteps: Tensor,
+            guidance: Tensor = None,
+            control=None,
+            transformer_options=None,
+            attn_mask: Tensor = None,
     ) -> Tensor:
+        if transformer_options is None:
+            transformer_options = {}
         patches_replace = transformer_options.get("patches_replace", {})
 
         # running on sequences img
@@ -209,7 +207,7 @@
                                      attn_mask=attn_mask,
                                      transformer_options=transformer_options)
 
-                if control is not None: # Controlnet
+                if control is not None:  # Controlnet
                     control_i = control.get("input")
                     if i < len(control_i):
                         add = control_i[i]
@@ -234,39 +232,38 @@
                     out = blocks_replace[("single_block", i)]({"img": img,
                                                                "vec": single_mod,
                                                                "pe": pe,
-<<<<<<< HEAD
-                                                               "attn_mask": attn_mask},
-                                                              {"original_block": block_wrap_1})
-=======
                                                                "attn_mask": attn_mask,
                                                                "transformer_options": transformer_options},
-                                                              {"original_block": block_wrap})
->>>>>>> 27bc181c
+                                                              {"original_block": block_wrap_1})
                     img = out["img"]
                 else:
                     img = block(img, vec=single_mod, pe=pe, attn_mask=attn_mask, transformer_options=transformer_options)
 
-                if control is not None: # Controlnet
+                if control is not None:  # Controlnet
                     control_o = control.get("output")
                     if i < len(control_o):
                         add = control_o[i]
                         if add is not None:
-                            img[:, txt.shape[1] :, ...] += add
-
-        img = img[:, txt.shape[1] :, ...]
+                            img[:, txt.shape[1]:, ...] += add
+
+        img = img[:, txt.shape[1]:, ...]
         if hasattr(self, "final_layer"):
             final_mod = self.get_modulations(mod_vectors, "final")
             img = self.final_layer(img, vec=final_mod)  # (N, T, patch_size ** 2 * out_channels)
         return img
 
-    def forward(self, x, timestep, context, guidance, control=None, transformer_options={}, **kwargs):
+    def forward(self, x, timestep, context, guidance, control=None, transformer_options=None, **kwargs):
+        if transformer_options is None:
+            transformer_options = {}
         return WrapperExecutor.new_class_executor(
             self._forward,
             self,
             get_all_wrappers(WrappersMP.DIFFUSION_MODEL, transformer_options)
         ).execute(x, timestep, context, guidance, control, transformer_options, **kwargs)
 
-    def _forward(self, x, timestep, context, guidance, control=None, transformer_options={}, **kwargs):
+    def _forward(self, x, timestep, context, guidance, control=None, transformer_options=None, **kwargs):
+        if transformer_options is None:
+            transformer_options = {}
         bs, c, h, w = x.shape
         x = pad_to_patch_size(x, (self.patch_size, self.patch_size))
 
@@ -284,4 +281,4 @@
 
         txt_ids = torch.zeros((bs, context.shape[1], 3), device=x.device, dtype=x.dtype)
         out = self.forward_orig(img, img_ids, context, txt_ids, timestep, guidance, control, transformer_options, attn_mask=kwargs.get("attention_mask", None))
-        return rearrange(out, "b (h w) (c ph pw) -> b c (h ph) (w pw)", h=h_len, w=w_len, ph=self.patch_size, pw=self.patch_size)[:,:,:h,:w]+        return rearrange(out, "b (h w) (c ph pw) -> b c (h ph) (w pw)", h=h_len, w=w_len, ph=self.patch_size, pw=self.patch_size)[:, :, :h, :w]