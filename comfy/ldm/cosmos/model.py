--- conflicted
+++ resolved
@@ -27,11 +27,6 @@
 from enum import Enum
 import logging
 
-<<<<<<< HEAD
-from ..modules.diffusionmodules.mmdit import RMSNorm
-
-=======
->>>>>>> c7b25784
 from .blocks import (
     FinalLayer,
     GeneralDITTransformerBlock,
