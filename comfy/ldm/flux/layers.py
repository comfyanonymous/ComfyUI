--- conflicted
+++ resolved
@@ -5,12 +5,7 @@
 from torch import Tensor, nn
 
 from .math import attention, rope
-<<<<<<< HEAD
-from ... import ops
-=======
-import comfy.ops
-import comfy.ldm.common_dit
->>>>>>> ea3f39bd
+from ..common_dit import rms_norm
 
 
 class EmbedND(nn.Module):
@@ -68,14 +63,7 @@
         self.scale = nn.Parameter(torch.empty((dim), dtype=dtype, device=device))
 
     def forward(self, x: Tensor):
-<<<<<<< HEAD
-        x_dtype = x.dtype
-        x = x.float()
-        rrms = torch.rsqrt(torch.mean(x**2, dim=-1, keepdim=True) + 1e-6)
-        return (x * rrms).to(dtype=x_dtype) * ops.cast_to(self.scale, dtype=x_dtype, device=x.device)
-=======
-        return comfy.ldm.common_dit.rms_norm(x, self.scale, 1e-6)
->>>>>>> ea3f39bd
+        return rms_norm(x, self.scale, 1e-6)
 
 
 class QKNorm(torch.nn.Module):
