# original code from https://github.com/genmoai/models under apache 2.0 license
# adapted to ComfyUI

import collections.abc
import math
from itertools import repeat
from typing import Callable, Optional

import torch
import torch.nn as nn
import torch.nn.functional as F
from einops import rearrange

from ...common_dit import pad_to_patch_size, rms_norm


# From PyTorch internals
def _ntuple(n):
    def parse(x):
        if isinstance(x, collections.abc.Iterable) and not isinstance(x, str):
            return tuple(x)
        return tuple(repeat(x, n))

    return parse


to_2tuple = _ntuple(2)


class TimestepEmbedder(nn.Module):
    def __init__(
            self,
            hidden_size: int,
            frequency_embedding_size: int = 256,
            *,
            bias: bool = True,
            timestep_scale: Optional[float] = None,
            dtype=None,
            device=None,
            operations=None,
    ):
        super().__init__()
        self.mlp = nn.Sequential(
            operations.Linear(frequency_embedding_size, hidden_size, bias=bias, dtype=dtype, device=device),
            nn.SiLU(),
            operations.Linear(hidden_size, hidden_size, bias=bias, dtype=dtype, device=device),
        )
        self.frequency_embedding_size = frequency_embedding_size
        self.timestep_scale = timestep_scale

    @staticmethod
    def timestep_embedding(t, dim, max_period=10000):
        half = dim // 2
        freqs = torch.arange(start=0, end=half, dtype=torch.float32, device=t.device)
        freqs.mul_(-math.log(max_period) / half).exp_()
        args = t[:, None].float() * freqs[None]
        embedding = torch.cat([torch.cos(args), torch.sin(args)], dim=-1)
        if dim % 2:
            embedding = torch.cat(
                [embedding, torch.zeros_like(embedding[:, :1])], dim=-1
            )
        return embedding

    def forward(self, t, out_dtype):
        if self.timestep_scale is not None:
            t = t * self.timestep_scale
        t_freq = self.timestep_embedding(t, self.frequency_embedding_size).to(dtype=out_dtype)
        t_emb = self.mlp(t_freq)
        return t_emb


class FeedForward(nn.Module):
    def __init__(
            self,
            in_features: int,
            hidden_size: int,
            multiple_of: int,
            ffn_dim_multiplier: Optional[float],
            device: Optional[torch.device] = None,
            dtype=None,
            operations=None,
    ):
        super().__init__()
        # keep parameter count and computation constant compared to standard FFN
        hidden_size = int(2 * hidden_size / 3)
        # custom dim factor multiplier
        if ffn_dim_multiplier is not None:
            hidden_size = int(ffn_dim_multiplier * hidden_size)
        hidden_size = multiple_of * ((hidden_size + multiple_of - 1) // multiple_of)

        self.hidden_dim = hidden_size
        self.w1 = operations.Linear(in_features, 2 * hidden_size, bias=False, device=device, dtype=dtype)
        self.w2 = operations.Linear(hidden_size, in_features, bias=False, device=device, dtype=dtype)

    def forward(self, x):
        x, gate = self.w1(x).chunk(2, dim=-1)
        x = self.w2(F.silu(x) * gate)
        return x


class PatchEmbed(nn.Module):
    def __init__(
            self,
            patch_size: int = 16,
            in_chans: int = 3,
            embed_dim: int = 768,
            norm_layer: Optional[Callable] = None,
            flatten: bool = True,
            bias: bool = True,
            dynamic_img_pad: bool = False,
            dtype=None,
            device=None,
            operations=None,
    ):
        super().__init__()
        self.patch_size = to_2tuple(patch_size)
        self.flatten = flatten
        self.dynamic_img_pad = dynamic_img_pad

        self.proj = operations.Conv2d(
            in_chans,
            embed_dim,
            kernel_size=patch_size,
            stride=patch_size,
            bias=bias,
            device=device,
            dtype=dtype,
        )
        assert norm_layer is None
        self.norm = (
            norm_layer(embed_dim, device=device) if norm_layer else nn.Identity()
        )

    def forward(self, x):
        B, _C, T, H, W = x.shape
        if not self.dynamic_img_pad:
            assert H % self.patch_size[0] == 0, f"Input height ({H}) should be divisible by patch size ({self.patch_size[0]})."
            assert W % self.patch_size[1] == 0, f"Input width ({W}) should be divisible by patch size ({self.patch_size[1]})."
        else:
            pad_h = (self.patch_size[0] - H % self.patch_size[0]) % self.patch_size[0]
            pad_w = (self.patch_size[1] - W % self.patch_size[1]) % self.patch_size[1]
            x = F.pad(x, (0, pad_w, 0, pad_h))

        x = rearrange(x, "B C T H W -> (B T) C H W", B=B, T=T)
        x = pad_to_patch_size(x, self.patch_size, padding_mode='circular')
        x = self.proj(x)

        # Flatten temporal and spatial dimensions.
        if not self.flatten:
            raise NotImplementedError("Must flatten output.")
        x = rearrange(x, "(B T) C H W -> B (T H W) C", B=B, T=T)

        x = self.norm(x)
<<<<<<< HEAD
        return x


class RMSNorm(torch.nn.Module):
    def __init__(self, hidden_size, eps=1e-5, device=None, dtype=None):
        super().__init__()
        self.eps = eps
        self.weight = torch.nn.Parameter(torch.empty(hidden_size, device=device, dtype=dtype))
        self.register_parameter("bias", None)

    def forward(self, x):
        return rms_norm(x, self.weight, self.eps)
=======
        return x
>>>>>>> c7b25784
<|MERGE_RESOLUTION|>--- conflicted
+++ resolved
@@ -151,19 +151,4 @@
         x = rearrange(x, "(B T) C H W -> B (T H W) C", B=B, T=T)
 
         x = self.norm(x)
-<<<<<<< HEAD
-        return x
-
-
-class RMSNorm(torch.nn.Module):
-    def __init__(self, hidden_size, eps=1e-5, device=None, dtype=None):
-        super().__init__()
-        self.eps = eps
-        self.weight = torch.nn.Parameter(torch.empty(hidden_size, device=device, dtype=dtype))
-        self.register_parameter("bias", None)
-
-    def forward(self, x):
-        return rms_norm(x, self.weight, self.eps)
-=======
-        return x
->>>>>>> c7b25784
+        return x