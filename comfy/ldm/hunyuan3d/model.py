--- conflicted
+++ resolved
@@ -1,17 +1,7 @@
 import torch
 from torch import nn
-<<<<<<< HEAD
 from ..flux.layers import DoubleStreamBlock, LastLayer, MLPEmbedder, SingleStreamBlock, timestep_embedding
-=======
-from comfy.ldm.flux.layers import (
-    DoubleStreamBlock,
-    LastLayer,
-    MLPEmbedder,
-    SingleStreamBlock,
-    timestep_embedding,
-)
-import comfy.patcher_extension
->>>>>>> 5352abc6
+from ...patcher_extension import WrapperExecutor, get_all_wrappers, WrappersMP
 
 
 class Hunyuan3Dv2(nn.Module):
@@ -72,10 +62,10 @@
         self.final_layer = LastLayer(hidden_size, 1, in_channels, dtype=dtype, device=device, operations=operations)
 
     def forward(self, x, timestep, context, guidance=None, transformer_options={}, **kwargs):
-        return comfy.patcher_extension.WrapperExecutor.new_class_executor(
+        return WrapperExecutor.new_class_executor(
             self._forward,
             self,
-            comfy.patcher_extension.get_all_wrappers(comfy.patcher_extension.WrappersMP.DIFFUSION_MODEL, transformer_options)
+            get_all_wrappers(WrappersMP.DIFFUSION_MODEL, transformer_options)
         ).execute(x, timestep, context, guidance, transformer_options, **kwargs)
 
     def _forward(self, x, timestep, context, guidance=None, transformer_options={}, **kwargs):
