--- conflicted
+++ resolved
@@ -269,11 +269,7 @@
                     out["img"], out["txt"] = block(img=args["img"], txt=args["txt"], vec=args["vec"], pe=args["pe"], attn_mask=args["attention_mask"], modulation_dims_img=args["modulation_dims_img"], modulation_dims_txt=args["modulation_dims_txt"])
                     return out
 
-<<<<<<< HEAD
-                out = blocks_replace[("double_block", i)]({"img": img, "txt": txt, "vec": vec, "pe": pe, "attention_mask": attn_mask}, {"original_block": block_wrap_2})
-=======
-                out = blocks_replace[("double_block", i)]({"img": img, "txt": txt, "vec": vec, "pe": pe, "attention_mask": attn_mask, 'modulation_dims_img': modulation_dims, 'modulation_dims_txt': modulation_dims_txt}, {"original_block": block_wrap})
->>>>>>> 2d17d891
+                out = blocks_replace[("double_block", i)]({"img": img, "txt": txt, "vec": vec, "pe": pe, "attention_mask": attn_mask, 'modulation_dims_img': modulation_dims, 'modulation_dims_txt': modulation_dims_txt}, {"original_block": block_wrap_2})
                 txt = out["txt"]
                 img = out["img"]
             else:
