import torch
from torch import nn

from ..common_dit import rms_norm
from einops import rearrange
import math
from typing import Dict, Optional, Tuple

from .symmetric_patchifier import SymmetricPatchifier, latent_to_pixel_coords
from ..modules.attention import optimized_attention, optimized_attention_masked
from ...patcher_extension import WrapperExecutor, get_all_wrappers, WrappersMP


def get_timestep_embedding(
    timesteps: torch.Tensor,
    embedding_dim: int,
    flip_sin_to_cos: bool = False,
    downscale_freq_shift: float = 1,
    scale: float = 1,
    max_period: int = 10000,
):
    """
    This matches the implementation in Denoising Diffusion Probabilistic Models: Create sinusoidal timestep embeddings.

    Args
        timesteps (torch.Tensor):
            a 1-D Tensor of N indices, one per batch element. These may be fractional.
        embedding_dim (int):
            the dimension of the output.
        flip_sin_to_cos (bool):
            Whether the embedding order should be `cos, sin` (if True) or `sin, cos` (if False)
        downscale_freq_shift (float):
            Controls the delta between frequencies between dimensions
        scale (float):
            Scaling factor applied to the embeddings.
        max_period (int):
            Controls the maximum frequency of the embeddings
    Returns
        torch.Tensor: an [N x dim] Tensor of positional embeddings.
    """
    assert len(timesteps.shape) == 1, "Timesteps should be a 1d-array"

    half_dim = embedding_dim // 2
    exponent = -math.log(max_period) * torch.arange(
        start=0, end=half_dim, dtype=torch.float32, device=timesteps.device
    )
    exponent = exponent / (half_dim - downscale_freq_shift)

    emb = torch.exp(exponent)
    emb = timesteps[:, None].float() * emb[None, :]

    # scale embeddings
    emb = scale * emb

    # concat sine and cosine embeddings
    emb = torch.cat([torch.sin(emb), torch.cos(emb)], dim=-1)

    # flip sine and cosine embeddings
    if flip_sin_to_cos:
        emb = torch.cat([emb[:, half_dim:], emb[:, :half_dim]], dim=-1)

    # zero pad
    if embedding_dim % 2 == 1:
        emb = torch.nn.functional.pad(emb, (0, 1, 0, 0))
    return emb


class TimestepEmbedding(nn.Module):
    def __init__(
        self,
        in_channels: int,
        time_embed_dim: int,
        act_fn: str = "silu",
        out_dim: int = None,
        post_act_fn: Optional[str] = None,
        cond_proj_dim=None,
        sample_proj_bias=True,
        dtype=None, device=None, operations=None,
    ):
        super().__init__()

        self.linear_1 = operations.Linear(in_channels, time_embed_dim, sample_proj_bias, dtype=dtype, device=device)

        if cond_proj_dim is not None:
            self.cond_proj = operations.Linear(cond_proj_dim, in_channels, bias=False, dtype=dtype, device=device)
        else:
            self.cond_proj = None

        self.act = nn.SiLU()

        if out_dim is not None:
            time_embed_dim_out = out_dim
        else:
            time_embed_dim_out = time_embed_dim
        self.linear_2 = operations.Linear(time_embed_dim, time_embed_dim_out, sample_proj_bias, dtype=dtype, device=device)

        if post_act_fn is None:
            self.post_act = None
        # else:
        #     self.post_act = get_activation(post_act_fn)

    def forward(self, sample, condition=None):
        if condition is not None:
            sample = sample + self.cond_proj(condition)
        sample = self.linear_1(sample)

        if self.act is not None:
            sample = self.act(sample)

        sample = self.linear_2(sample)

        if self.post_act is not None:
            sample = self.post_act(sample)
        return sample


class Timesteps(nn.Module):
    def __init__(self, num_channels: int, flip_sin_to_cos: bool, downscale_freq_shift: float, scale: int = 1):
        super().__init__()
        self.num_channels = num_channels
        self.flip_sin_to_cos = flip_sin_to_cos
        self.downscale_freq_shift = downscale_freq_shift
        self.scale = scale

    def forward(self, timesteps):
        t_emb = get_timestep_embedding(
            timesteps,
            self.num_channels,
            flip_sin_to_cos=self.flip_sin_to_cos,
            downscale_freq_shift=self.downscale_freq_shift,
            scale=self.scale,
        )
        return t_emb


class PixArtAlphaCombinedTimestepSizeEmbeddings(nn.Module):
    """
    For PixArt-Alpha.

    Reference:
    https://github.com/PixArt-alpha/PixArt-alpha/blob/0f55e922376d8b797edd44d25d0e7464b260dcab/diffusion/model/nets/PixArtMS.py#L164C9-L168C29
    """

    def __init__(self, embedding_dim, size_emb_dim, use_additional_conditions: bool = False, dtype=None, device=None, operations=None):
        super().__init__()

        self.outdim = size_emb_dim
        self.time_proj = Timesteps(num_channels=256, flip_sin_to_cos=True, downscale_freq_shift=0)
        self.timestep_embedder = TimestepEmbedding(in_channels=256, time_embed_dim=embedding_dim, dtype=dtype, device=device, operations=operations)

    def forward(self, timestep, resolution, aspect_ratio, batch_size, hidden_dtype):
        timesteps_proj = self.time_proj(timestep)
        timesteps_emb = self.timestep_embedder(timesteps_proj.to(dtype=hidden_dtype))  # (N, D)
        return timesteps_emb


class AdaLayerNormSingle(nn.Module):
    r"""
    Norm layer adaptive layer norm single (adaLN-single).

    As proposed in PixArt-Alpha (see: https://arxiv.org/abs/2310.00426; Section 2.3).

    Parameters:
        embedding_dim (`int`): The size of each embedding vector.
        use_additional_conditions (`bool`): To use additional conditions for normalization or not.
    """

    def __init__(self, embedding_dim: int, use_additional_conditions: bool = False, dtype=None, device=None, operations=None):
        super().__init__()

        self.emb = PixArtAlphaCombinedTimestepSizeEmbeddings(
            embedding_dim, size_emb_dim=embedding_dim // 3, use_additional_conditions=use_additional_conditions, dtype=dtype, device=device, operations=operations
        )

        self.silu = nn.SiLU()
        self.linear = operations.Linear(embedding_dim, 6 * embedding_dim, bias=True, dtype=dtype, device=device)

    def forward(
        self,
        timestep: torch.Tensor,
        added_cond_kwargs: Optional[Dict[str, torch.Tensor]] = None,
        batch_size: Optional[int] = None,
        hidden_dtype: Optional[torch.dtype] = None,
    ) -> Tuple[torch.Tensor, torch.Tensor, torch.Tensor, torch.Tensor, torch.Tensor]:
        # No modulation happening here.
        added_cond_kwargs = added_cond_kwargs or {"resolution": None, "aspect_ratio": None}
        embedded_timestep = self.emb(timestep, **added_cond_kwargs, batch_size=batch_size, hidden_dtype=hidden_dtype)
        return self.linear(self.silu(embedded_timestep)), embedded_timestep

class PixArtAlphaTextProjection(nn.Module):
    """
    Projects caption embeddings. Also handles dropout for classifier-free guidance.

    Adapted from https://github.com/PixArt-alpha/PixArt-alpha/blob/master/diffusion/model/nets/PixArt_blocks.py
    """

    def __init__(self, in_features, hidden_size, out_features=None, act_fn="gelu_tanh", dtype=None, device=None, operations=None):
        super().__init__()
        if out_features is None:
            out_features = hidden_size
        self.linear_1 = operations.Linear(in_features=in_features, out_features=hidden_size, bias=True, dtype=dtype, device=device)
        if act_fn == "gelu_tanh":
            self.act_1 = nn.GELU(approximate="tanh")
        elif act_fn == "silu":
            self.act_1 = nn.SiLU()
        else:
            raise ValueError(f"Unknown activation function: {act_fn}")
        self.linear_2 = operations.Linear(in_features=hidden_size, out_features=out_features, bias=True, dtype=dtype, device=device)

    def forward(self, caption):
        hidden_states = self.linear_1(caption)
        hidden_states = self.act_1(hidden_states)
        hidden_states = self.linear_2(hidden_states)
        return hidden_states


class GELU_approx(nn.Module):
    def __init__(self, dim_in, dim_out, dtype=None, device=None, operations=None):
        super().__init__()
        self.proj = operations.Linear(dim_in, dim_out, dtype=dtype, device=device)

    def forward(self, x):
        return torch.nn.functional.gelu(self.proj(x), approximate="tanh")


class FeedForward(nn.Module):
    def __init__(self, dim, dim_out, mult=4, glu=False, dropout=0., dtype=None, device=None, operations=None):
        super().__init__()
        inner_dim = int(dim * mult)
        project_in = GELU_approx(dim, inner_dim, dtype=dtype, device=device, operations=operations)

        self.net = nn.Sequential(
            project_in,
            nn.Dropout(dropout),
            operations.Linear(inner_dim, dim_out, dtype=dtype, device=device)
        )

    def forward(self, x):
        return self.net(x)


def apply_rotary_emb(input_tensor, freqs_cis): #TODO: remove duplicate funcs and pick the best/fastest one
    cos_freqs = freqs_cis[0]
    sin_freqs = freqs_cis[1]

    t_dup = rearrange(input_tensor, "... (d r) -> ... d r", r=2)
    t1, t2 = t_dup.unbind(dim=-1)
    t_dup = torch.stack((-t2, t1), dim=-1)
    input_tensor_rot = rearrange(t_dup, "... d r -> ... (d r)")

    out = input_tensor * cos_freqs + input_tensor_rot * sin_freqs

    return out


class CrossAttention(nn.Module):
    def __init__(self, query_dim, context_dim=None, heads=8, dim_head=64, dropout=0., attn_precision=None, dtype=None, device=None, operations=None):
        super().__init__()
        inner_dim = dim_head * heads
        context_dim = query_dim if context_dim is None else context_dim
        self.attn_precision = attn_precision

        self.heads = heads
        self.dim_head = dim_head

        self.q_norm = operations.RMSNorm(inner_dim, eps=1e-5, dtype=dtype, device=device)
        self.k_norm = operations.RMSNorm(inner_dim, eps=1e-5, dtype=dtype, device=device)

        self.to_q = operations.Linear(query_dim, inner_dim, bias=True, dtype=dtype, device=device)
        self.to_k = operations.Linear(context_dim, inner_dim, bias=True, dtype=dtype, device=device)
        self.to_v = operations.Linear(context_dim, inner_dim, bias=True, dtype=dtype, device=device)

        self.to_out = nn.Sequential(operations.Linear(inner_dim, query_dim, dtype=dtype, device=device), nn.Dropout(dropout))

    def forward(self, x, context=None, mask=None, pe=None, transformer_options={}):
        q = self.to_q(x)
        context = x if context is None else context
        k = self.to_k(context)
        v = self.to_v(context)

        q = self.q_norm(q)
        k = self.k_norm(k)

        if pe is not None:
            q = apply_rotary_emb(q, pe)
            k = apply_rotary_emb(k, pe)

        if mask is None:
<<<<<<< HEAD
            out = optimized_attention(q, k, v, self.heads, attn_precision=self.attn_precision)
        else:
            out = optimized_attention_masked(q, k, v, self.heads, mask, attn_precision=self.attn_precision)
=======
            out = comfy.ldm.modules.attention.optimized_attention(q, k, v, self.heads, attn_precision=self.attn_precision, transformer_options=transformer_options)
        else:
            out = comfy.ldm.modules.attention.optimized_attention_masked(q, k, v, self.heads, mask, attn_precision=self.attn_precision, transformer_options=transformer_options)
>>>>>>> 27bc181c
        return self.to_out(out)


class BasicTransformerBlock(nn.Module):
    def __init__(self, dim, n_heads, d_head, context_dim=None, attn_precision=None, dtype=None, device=None, operations=None):
        super().__init__()

        self.attn_precision = attn_precision
        self.attn1 = CrossAttention(query_dim=dim, heads=n_heads, dim_head=d_head, context_dim=None, attn_precision=self.attn_precision, dtype=dtype, device=device, operations=operations)
        self.ff = FeedForward(dim, dim_out=dim, glu=True, dtype=dtype, device=device, operations=operations)

        self.attn2 = CrossAttention(query_dim=dim, context_dim=context_dim, heads=n_heads, dim_head=d_head, attn_precision=self.attn_precision, dtype=dtype, device=device, operations=operations)

        self.scale_shift_table = nn.Parameter(torch.empty(6, dim, device=device, dtype=dtype))

    def forward(self, x, context=None, attention_mask=None, timestep=None, pe=None, transformer_options={}):
        shift_msa, scale_msa, gate_msa, shift_mlp, scale_mlp, gate_mlp = (self.scale_shift_table[None, None].to(device=x.device, dtype=x.dtype) + timestep.reshape(x.shape[0], timestep.shape[1], self.scale_shift_table.shape[0], -1)).unbind(dim=2)

<<<<<<< HEAD
        x += self.attn1(rms_norm(x) * (1 + scale_msa) + shift_msa, pe=pe) * gate_msa
=======
        x += self.attn1(comfy.ldm.common_dit.rms_norm(x) * (1 + scale_msa) + shift_msa, pe=pe, transformer_options=transformer_options) * gate_msa
>>>>>>> 27bc181c

        x += self.attn2(x, context=context, mask=attention_mask, transformer_options=transformer_options)

        y = rms_norm(x) * (1 + scale_mlp) + shift_mlp
        x += self.ff(y) * gate_mlp

        return x

def get_fractional_positions(indices_grid, max_pos):
    fractional_positions = torch.stack(
        [
            indices_grid[:, i] / max_pos[i]
            for i in range(3)
        ],
        dim=-1,
    )
    return fractional_positions


def precompute_freqs_cis(indices_grid, dim, out_dtype, theta=10000.0, max_pos=[20, 2048, 2048]):
    dtype = torch.float32 #self.dtype

    fractional_positions = get_fractional_positions(indices_grid, max_pos)

    start = 1
    end = theta
    device = fractional_positions.device

    indices = theta ** (
        torch.linspace(
            math.log(start, theta),
            math.log(end, theta),
            dim // 6,
            device=device,
            dtype=dtype,
        )
    )
    indices = indices.to(dtype=dtype)

    indices = indices * math.pi / 2

    freqs = (
        (indices * (fractional_positions.unsqueeze(-1) * 2 - 1))
        .transpose(-1, -2)
        .flatten(2)
    )

    cos_freq = freqs.cos().repeat_interleave(2, dim=-1)
    sin_freq = freqs.sin().repeat_interleave(2, dim=-1)
    if dim % 6 != 0:
        cos_padding = torch.ones_like(cos_freq[:, :, : dim % 6])
        sin_padding = torch.zeros_like(cos_freq[:, :, : dim % 6])
        cos_freq = torch.cat([cos_padding, cos_freq], dim=-1)
        sin_freq = torch.cat([sin_padding, sin_freq], dim=-1)
    return cos_freq.to(out_dtype), sin_freq.to(out_dtype)


class LTXVModel(torch.nn.Module):
    def __init__(self,
                 in_channels=128,
                 cross_attention_dim=2048,
                 attention_head_dim=64,
                 num_attention_heads=32,

                 caption_channels=4096,
                 num_layers=28,


                 positional_embedding_theta=10000.0,
                 positional_embedding_max_pos=[20, 2048, 2048],
                 causal_temporal_positioning=False,
                 vae_scale_factors=(8, 32, 32),
                 dtype=None, device=None, operations=None, **kwargs):
        super().__init__()
        self.generator = None
        self.vae_scale_factors = vae_scale_factors
        self.dtype = dtype
        self.out_channels = in_channels
        self.inner_dim = num_attention_heads * attention_head_dim
        self.causal_temporal_positioning = causal_temporal_positioning

        self.patchify_proj = operations.Linear(in_channels, self.inner_dim, bias=True, dtype=dtype, device=device)

        self.adaln_single = AdaLayerNormSingle(
            self.inner_dim, use_additional_conditions=False, dtype=dtype, device=device, operations=operations
        )

        # self.adaln_single.linear = operations.Linear(self.inner_dim, 4 * self.inner_dim, bias=True, dtype=dtype, device=device)

        self.caption_projection = PixArtAlphaTextProjection(
            in_features=caption_channels, hidden_size=self.inner_dim, dtype=dtype, device=device, operations=operations
        )

        self.transformer_blocks = nn.ModuleList(
            [
                BasicTransformerBlock(
                    self.inner_dim,
                    num_attention_heads,
                    attention_head_dim,
                    context_dim=cross_attention_dim,
                    # attn_precision=attn_precision,
                    dtype=dtype, device=device, operations=operations
                )
                for d in range(num_layers)
            ]
        )

        self.scale_shift_table = nn.Parameter(torch.empty(2, self.inner_dim, dtype=dtype, device=device))
        self.norm_out = operations.LayerNorm(self.inner_dim, elementwise_affine=False, eps=1e-6, dtype=dtype, device=device)
        self.proj_out = operations.Linear(self.inner_dim, self.out_channels, dtype=dtype, device=device)

        self.patchifier = SymmetricPatchifier(1)

    def forward(self, x, timestep, context, attention_mask, frame_rate=25, transformer_options={}, keyframe_idxs=None, **kwargs):
        return WrapperExecutor.new_class_executor(
            self._forward,
            self,
            get_all_wrappers(WrappersMP.DIFFUSION_MODEL, transformer_options)
        ).execute(x, timestep, context, attention_mask, frame_rate, transformer_options, keyframe_idxs, **kwargs)

    def _forward(self, x, timestep, context, attention_mask, frame_rate=25, transformer_options={}, keyframe_idxs=None, **kwargs):
        patches_replace = transformer_options.get("patches_replace", {})

        orig_shape = list(x.shape)

        x, latent_coords = self.patchifier.patchify(x)
        pixel_coords = latent_to_pixel_coords(
            latent_coords=latent_coords,
            scale_factors=self.vae_scale_factors,
            causal_fix=self.causal_temporal_positioning,
        )

        if keyframe_idxs is not None:
            pixel_coords[:, :, -keyframe_idxs.shape[2]:] = keyframe_idxs

        fractional_coords = pixel_coords.to(torch.float32)
        fractional_coords[:, 0] = fractional_coords[:, 0] * (1.0 / frame_rate)

        x = self.patchify_proj(x)
        timestep = timestep * 1000.0

        if attention_mask is not None and not torch.is_floating_point(attention_mask):
            attention_mask = (attention_mask - 1).to(x.dtype).reshape((attention_mask.shape[0], 1, -1, attention_mask.shape[-1])) * torch.finfo(x.dtype).max

        pe = precompute_freqs_cis(fractional_coords, dim=self.inner_dim, out_dtype=x.dtype)

        batch_size = x.shape[0]
        timestep, embedded_timestep = self.adaln_single(
            timestep.flatten(),
            {"resolution": None, "aspect_ratio": None},
            batch_size=batch_size,
            hidden_dtype=x.dtype,
        )
        # Second dimension is 1 or number of tokens (if timestep_per_token)
        timestep = timestep.view(batch_size, -1, timestep.shape[-1])
        embedded_timestep = embedded_timestep.view(
            batch_size, -1, embedded_timestep.shape[-1]
        )

        # 2. Blocks
        if self.caption_projection is not None:
            batch_size = x.shape[0]
            context = self.caption_projection(context)
            context = context.view(
                batch_size, -1, x.shape[-1]
            )

        blocks_replace = patches_replace.get("dit", {})
        for i, block in enumerate(self.transformer_blocks):
            if ("double_block", i) in blocks_replace:
                def block_wrap(args):
                    out = {}
                    out["img"] = block(args["img"], context=args["txt"], attention_mask=args["attention_mask"], timestep=args["vec"], pe=args["pe"], transformer_options=args["transformer_options"])
                    return out

                out = blocks_replace[("double_block", i)]({"img": x, "txt": context, "attention_mask": attention_mask, "vec": timestep, "pe": pe, "transformer_options": transformer_options}, {"original_block": block_wrap})
                x = out["img"]
            else:
                x = block(
                    x,
                    context=context,
                    attention_mask=attention_mask,
                    timestep=timestep,
                    pe=pe,
                    transformer_options=transformer_options,
                )

        # 3. Output
        scale_shift_values = (
            self.scale_shift_table[None, None].to(device=x.device, dtype=x.dtype) + embedded_timestep[:, :, None]
        )
        shift, scale = scale_shift_values[:, :, 0], scale_shift_values[:, :, 1]
        x = self.norm_out(x)
        # Modulation
        x = x * (1 + scale) + shift
        x = self.proj_out(x)

        x = self.patchifier.unpatchify(
            latents=x,
            output_height=orig_shape[3],
            output_width=orig_shape[4],
            output_num_frames=orig_shape[2],
            out_channels=orig_shape[1] // math.prod(self.patchifier.patch_size),
        )

        return x<|MERGE_RESOLUTION|>--- conflicted
+++ resolved
@@ -12,12 +12,12 @@
 
 
 def get_timestep_embedding(
-    timesteps: torch.Tensor,
-    embedding_dim: int,
-    flip_sin_to_cos: bool = False,
-    downscale_freq_shift: float = 1,
-    scale: float = 1,
-    max_period: int = 10000,
+        timesteps: torch.Tensor,
+        embedding_dim: int,
+        flip_sin_to_cos: bool = False,
+        downscale_freq_shift: float = 1,
+        scale: float = 1,
+        max_period: int = 10000,
 ):
     """
     This matches the implementation in Denoising Diffusion Probabilistic Models: Create sinusoidal timestep embeddings.
@@ -67,15 +67,15 @@
 
 class TimestepEmbedding(nn.Module):
     def __init__(
-        self,
-        in_channels: int,
-        time_embed_dim: int,
-        act_fn: str = "silu",
-        out_dim: int = None,
-        post_act_fn: Optional[str] = None,
-        cond_proj_dim=None,
-        sample_proj_bias=True,
-        dtype=None, device=None, operations=None,
+            self,
+            in_channels: int,
+            time_embed_dim: int,
+            act_fn: str = "silu",
+            out_dim: int = None,
+            post_act_fn: Optional[str] = None,
+            cond_proj_dim=None,
+            sample_proj_bias=True,
+            dtype=None, device=None, operations=None,
     ):
         super().__init__()
 
@@ -176,16 +176,17 @@
         self.linear = operations.Linear(embedding_dim, 6 * embedding_dim, bias=True, dtype=dtype, device=device)
 
     def forward(
-        self,
-        timestep: torch.Tensor,
-        added_cond_kwargs: Optional[Dict[str, torch.Tensor]] = None,
-        batch_size: Optional[int] = None,
-        hidden_dtype: Optional[torch.dtype] = None,
+            self,
+            timestep: torch.Tensor,
+            added_cond_kwargs: Optional[Dict[str, torch.Tensor]] = None,
+            batch_size: Optional[int] = None,
+            hidden_dtype: Optional[torch.dtype] = None,
     ) -> Tuple[torch.Tensor, torch.Tensor, torch.Tensor, torch.Tensor, torch.Tensor]:
         # No modulation happening here.
         added_cond_kwargs = added_cond_kwargs or {"resolution": None, "aspect_ratio": None}
         embedded_timestep = self.emb(timestep, **added_cond_kwargs, batch_size=batch_size, hidden_dtype=hidden_dtype)
         return self.linear(self.silu(embedded_timestep)), embedded_timestep
+
 
 class PixArtAlphaTextProjection(nn.Module):
     """
@@ -239,7 +240,7 @@
         return self.net(x)
 
 
-def apply_rotary_emb(input_tensor, freqs_cis): #TODO: remove duplicate funcs and pick the best/fastest one
+def apply_rotary_emb(input_tensor, freqs_cis):  # TODO: remove duplicate funcs and pick the best/fastest one
     cos_freqs = freqs_cis[0]
     sin_freqs = freqs_cis[1]
 
@@ -272,7 +273,9 @@
 
         self.to_out = nn.Sequential(operations.Linear(inner_dim, query_dim, dtype=dtype, device=device), nn.Dropout(dropout))
 
-    def forward(self, x, context=None, mask=None, pe=None, transformer_options={}):
+    def forward(self, x, context=None, mask=None, pe=None, transformer_options=None):
+        if transformer_options is None:
+            transformer_options = {}
         q = self.to_q(x)
         context = x if context is None else context
         k = self.to_k(context)
@@ -286,15 +289,9 @@
             k = apply_rotary_emb(k, pe)
 
         if mask is None:
-<<<<<<< HEAD
-            out = optimized_attention(q, k, v, self.heads, attn_precision=self.attn_precision)
+            out = optimized_attention(q, k, v, self.heads, attn_precision=self.attn_precision, transformer_options=transformer_options)
         else:
-            out = optimized_attention_masked(q, k, v, self.heads, mask, attn_precision=self.attn_precision)
-=======
-            out = comfy.ldm.modules.attention.optimized_attention(q, k, v, self.heads, attn_precision=self.attn_precision, transformer_options=transformer_options)
-        else:
-            out = comfy.ldm.modules.attention.optimized_attention_masked(q, k, v, self.heads, mask, attn_precision=self.attn_precision, transformer_options=transformer_options)
->>>>>>> 27bc181c
+            out = optimized_attention_masked(q, k, v, self.heads, mask, attn_precision=self.attn_precision, transformer_options=transformer_options)
         return self.to_out(out)
 
 
@@ -310,14 +307,12 @@
 
         self.scale_shift_table = nn.Parameter(torch.empty(6, dim, device=device, dtype=dtype))
 
-    def forward(self, x, context=None, attention_mask=None, timestep=None, pe=None, transformer_options={}):
+    def forward(self, x, context=None, attention_mask=None, timestep=None, pe=None, transformer_options=None):
+        if transformer_options is None:
+            transformer_options = {}
         shift_msa, scale_msa, gate_msa, shift_mlp, scale_mlp, gate_mlp = (self.scale_shift_table[None, None].to(device=x.device, dtype=x.dtype) + timestep.reshape(x.shape[0], timestep.shape[1], self.scale_shift_table.shape[0], -1)).unbind(dim=2)
 
-<<<<<<< HEAD
-        x += self.attn1(rms_norm(x) * (1 + scale_msa) + shift_msa, pe=pe) * gate_msa
-=======
-        x += self.attn1(comfy.ldm.common_dit.rms_norm(x) * (1 + scale_msa) + shift_msa, pe=pe, transformer_options=transformer_options) * gate_msa
->>>>>>> 27bc181c
+        x += self.attn1(rms_norm(x) * (1 + scale_msa) + shift_msa, pe=pe, transformer_options=transformer_options) * gate_msa
 
         x += self.attn2(x, context=context, mask=attention_mask, transformer_options=transformer_options)
 
@@ -325,6 +320,7 @@
         x += self.ff(y) * gate_mlp
 
         return x
+
 
 def get_fractional_positions(indices_grid, max_pos):
     fractional_positions = torch.stack(
@@ -337,8 +333,10 @@
     return fractional_positions
 
 
-def precompute_freqs_cis(indices_grid, dim, out_dtype, theta=10000.0, max_pos=[20, 2048, 2048]):
-    dtype = torch.float32 #self.dtype
+def precompute_freqs_cis(indices_grid, dim, out_dtype, theta=10000.0, max_pos=None):
+    if max_pos is None:
+        max_pos = [20, 2048, 2048]
+    dtype = torch.float32  # self.dtype
 
     fractional_positions = get_fractional_positions(indices_grid, max_pos)
 
@@ -385,13 +383,14 @@
                  caption_channels=4096,
                  num_layers=28,
 
-
                  positional_embedding_theta=10000.0,
-                 positional_embedding_max_pos=[20, 2048, 2048],
+                 positional_embedding_max_pos=None,
                  causal_temporal_positioning=False,
                  vae_scale_factors=(8, 32, 32),
                  dtype=None, device=None, operations=None, **kwargs):
         super().__init__()
+        if positional_embedding_max_pos is None:
+            positional_embedding_max_pos = [20, 2048, 2048]
         self.generator = None
         self.vae_scale_factors = vae_scale_factors
         self.dtype = dtype
@@ -431,14 +430,18 @@
 
         self.patchifier = SymmetricPatchifier(1)
 
-    def forward(self, x, timestep, context, attention_mask, frame_rate=25, transformer_options={}, keyframe_idxs=None, **kwargs):
+    def forward(self, x, timestep, context, attention_mask, frame_rate=25, transformer_options=None, keyframe_idxs=None, **kwargs):
+        if transformer_options is None:
+            transformer_options = {}
         return WrapperExecutor.new_class_executor(
             self._forward,
             self,
             get_all_wrappers(WrappersMP.DIFFUSION_MODEL, transformer_options)
         ).execute(x, timestep, context, attention_mask, frame_rate, transformer_options, keyframe_idxs, **kwargs)
 
-    def _forward(self, x, timestep, context, attention_mask, frame_rate=25, transformer_options={}, keyframe_idxs=None, **kwargs):
+    def _forward(self, x, timestep, context, attention_mask, frame_rate=25, transformer_options=None, keyframe_idxs=None, **kwargs):
+        if transformer_options is None:
+            transformer_options = {}
         patches_replace = transformer_options.get("patches_replace", {})
 
         orig_shape = list(x.shape)
@@ -507,7 +510,7 @@
 
         # 3. Output
         scale_shift_values = (
-            self.scale_shift_table[None, None].to(device=x.device, dtype=x.dtype) + embedded_timestep[:, :, None]
+                self.scale_shift_table[None, None].to(device=x.device, dtype=x.dtype) + embedded_timestep[:, :, None]
         )
         shift, scale = scale_shift_values[:, :, 0], scale_shift_values[:, :, 1]
         x = self.norm_out(x)
