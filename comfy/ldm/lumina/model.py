# Code from: https://github.com/Alpha-VLLM/Lumina-Image-2.0/blob/main/models/model.py
from __future__ import annotations

from typing import List, Optional, Tuple

import torch
import torch.nn as nn
import torch.nn.functional as F

<<<<<<< HEAD
from ..common_dit import pad_to_patch_size
from ..modules.diffusionmodules.mmdit import TimestepEmbedder
from ..modules.attention import optimized_attention_masked
from ..flux.layers import EmbedND
from ...patcher_extension import WrapperExecutor, get_all_wrappers, WrappersMP
=======
from comfy.ldm.modules.diffusionmodules.mmdit import TimestepEmbedder
from comfy.ldm.modules.attention import optimized_attention_masked
from comfy.ldm.flux.layers import EmbedND
from comfy.ldm.flux.math import apply_rope
import comfy.patcher_extension
>>>>>>> fd271ded


def modulate(x, scale):
    return x * (1 + scale.unsqueeze(1))

#############################################################################
#                               Core NextDiT Model                              #
#############################################################################

def clamp_fp16(x):
    if x.dtype == torch.float16:
        return torch.nan_to_num(x, nan=0.0, posinf=65504, neginf=-65504)
    return x

class JointAttention(nn.Module):
    """Multi-head attention module."""

    def __init__(
        self,
        dim: int,
        n_heads: int,
        n_kv_heads: Optional[int],
        qk_norm: bool,
        out_bias: bool = False,
        operation_settings={},
    ):
        """
        Initialize the Attention module.

        Args:
            dim (int): Number of input dimensions.
            n_heads (int): Number of heads.
            n_kv_heads (Optional[int]): Number of kv heads, if using GQA.

        """
        super().__init__()
        self.n_kv_heads = n_heads if n_kv_heads is None else n_kv_heads
        self.n_local_heads = n_heads
        self.n_local_kv_heads = self.n_kv_heads
        self.n_rep = self.n_local_heads // self.n_local_kv_heads
        self.head_dim = dim // n_heads

        self.qkv = operation_settings.get("operations").Linear(
            dim,
            (n_heads + self.n_kv_heads + self.n_kv_heads) * self.head_dim,
            bias=False,
            device=operation_settings.get("device"),
            dtype=operation_settings.get("dtype"),
        )
        self.out = operation_settings.get("operations").Linear(
            n_heads * self.head_dim,
            dim,
            bias=out_bias,
            device=operation_settings.get("device"),
            dtype=operation_settings.get("dtype"),
        )

        if qk_norm:
            self.q_norm = operation_settings.get("operations").RMSNorm(self.head_dim, elementwise_affine=True, device=operation_settings.get("device"), dtype=operation_settings.get("dtype"))
            self.k_norm = operation_settings.get("operations").RMSNorm(self.head_dim, elementwise_affine=True, device=operation_settings.get("device"), dtype=operation_settings.get("dtype"))
        else:
            self.q_norm = self.k_norm = nn.Identity()

    def forward(
        self,
        x: torch.Tensor,
        x_mask: torch.Tensor,
        freqs_cis: torch.Tensor,
        transformer_options={},
    ) -> torch.Tensor:
        """

        Args:
            x:
            x_mask:
            freqs_cis:

        Returns:

        """
        bsz, seqlen, _ = x.shape

        xq, xk, xv = torch.split(
            self.qkv(x),
            [
                self.n_local_heads * self.head_dim,
                self.n_local_kv_heads * self.head_dim,
                self.n_local_kv_heads * self.head_dim,
            ],
            dim=-1,
        )
        xq = xq.view(bsz, seqlen, self.n_local_heads, self.head_dim)
        xk = xk.view(bsz, seqlen, self.n_local_kv_heads, self.head_dim)
        xv = xv.view(bsz, seqlen, self.n_local_kv_heads, self.head_dim)

        xq = self.q_norm(xq)
        xk = self.k_norm(xk)

        xq, xk = apply_rope(xq, xk, freqs_cis)

        n_rep = self.n_local_heads // self.n_local_kv_heads
        if n_rep >= 1:
            xk = xk.unsqueeze(3).repeat(1, 1, 1, n_rep, 1).flatten(2, 3)
            xv = xv.unsqueeze(3).repeat(1, 1, 1, n_rep, 1).flatten(2, 3)
        output = optimized_attention_masked(xq.movedim(1, 2), xk.movedim(1, 2), xv.movedim(1, 2), self.n_local_heads, x_mask, skip_reshape=True, transformer_options=transformer_options)

        return self.out(output)


class FeedForward(nn.Module):
    def __init__(
        self,
        dim: int,
        hidden_dim: int,
        multiple_of: int,
        ffn_dim_multiplier: Optional[float],
        operation_settings={},
    ):
        """
        Initialize the FeedForward module.

        Args:
            dim (int): Input dimension.
            hidden_dim (int): Hidden dimension of the feedforward layer.
            multiple_of (int): Value to ensure hidden dimension is a multiple
                of this value.
            ffn_dim_multiplier (float, optional): Custom multiplier for hidden
                dimension. Defaults to None.

        """
        super().__init__()
        # custom dim factor multiplier
        if ffn_dim_multiplier is not None:
            hidden_dim = int(ffn_dim_multiplier * hidden_dim)
        hidden_dim = multiple_of * ((hidden_dim + multiple_of - 1) // multiple_of)

        self.w1 = operation_settings.get("operations").Linear(
            dim,
            hidden_dim,
            bias=False,
            device=operation_settings.get("device"),
            dtype=operation_settings.get("dtype"),
        )
        self.w2 = operation_settings.get("operations").Linear(
            hidden_dim,
            dim,
            bias=False,
            device=operation_settings.get("device"),
            dtype=operation_settings.get("dtype"),
        )
        self.w3 = operation_settings.get("operations").Linear(
            dim,
            hidden_dim,
            bias=False,
            device=operation_settings.get("device"),
            dtype=operation_settings.get("dtype"),
        )

    # @torch.compile
    def _forward_silu_gating(self, x1, x3):
        return clamp_fp16(F.silu(x1) * x3)

    def forward(self, x):
        return self.w2(self._forward_silu_gating(self.w1(x), self.w3(x)))


class JointTransformerBlock(nn.Module):
    def __init__(
        self,
        layer_id: int,
        dim: int,
        n_heads: int,
        n_kv_heads: int,
        multiple_of: int,
        ffn_dim_multiplier: float,
        norm_eps: float,
        qk_norm: bool,
        modulation=True,
        z_image_modulation=False,
        attn_out_bias=False,
        operation_settings={},
    ) -> None:
        """
        Initialize a TransformerBlock.

        Args:
            layer_id (int): Identifier for the layer.
            dim (int): Embedding dimension of the input features.
            n_heads (int): Number of attention heads.
            n_kv_heads (Optional[int]): Number of attention heads in key and
                value features (if using GQA), or set to None for the same as
                query.
            multiple_of (int):
            ffn_dim_multiplier (float):
            norm_eps (float):

        """
        super().__init__()
        self.dim = dim
        self.head_dim = dim // n_heads
        self.attention = JointAttention(dim, n_heads, n_kv_heads, qk_norm, out_bias=attn_out_bias, operation_settings=operation_settings)
        self.feed_forward = FeedForward(
            dim=dim,
            hidden_dim=dim,
            multiple_of=multiple_of,
            ffn_dim_multiplier=ffn_dim_multiplier,
            operation_settings=operation_settings,
        )
        self.layer_id = layer_id
        self.attention_norm1 = operation_settings.get("operations").RMSNorm(dim, eps=norm_eps, elementwise_affine=True, device=operation_settings.get("device"), dtype=operation_settings.get("dtype"))
        self.ffn_norm1 = operation_settings.get("operations").RMSNorm(dim, eps=norm_eps, elementwise_affine=True, device=operation_settings.get("device"), dtype=operation_settings.get("dtype"))

        self.attention_norm2 = operation_settings.get("operations").RMSNorm(dim, eps=norm_eps, elementwise_affine=True, device=operation_settings.get("device"), dtype=operation_settings.get("dtype"))
        self.ffn_norm2 = operation_settings.get("operations").RMSNorm(dim, eps=norm_eps, elementwise_affine=True, device=operation_settings.get("device"), dtype=operation_settings.get("dtype"))

        self.modulation = modulation
        if modulation:
            if z_image_modulation:
                self.adaLN_modulation = nn.Sequential(
                    operation_settings.get("operations").Linear(
                        min(dim, 256),
                        4 * dim,
                        bias=True,
                        device=operation_settings.get("device"),
                        dtype=operation_settings.get("dtype"),
                    ),
                )
            else:
                self.adaLN_modulation = nn.Sequential(
                    nn.SiLU(),
                    operation_settings.get("operations").Linear(
                        min(dim, 1024),
                        4 * dim,
                        bias=True,
                        device=operation_settings.get("device"),
                        dtype=operation_settings.get("dtype"),
                    ),
                )

    def forward(
        self,
        x: torch.Tensor,
        x_mask: torch.Tensor,
        freqs_cis: torch.Tensor,
        adaln_input: Optional[torch.Tensor]=None,
        transformer_options={},
    ):
        """
        Perform a forward pass through the TransformerBlock.

        Args:
            x (torch.Tensor): Input tensor.
            freqs_cis (torch.Tensor): Precomputed cosine and sine frequencies.

        Returns:
            torch.Tensor: Output tensor after applying attention and
                feedforward layers.

        """
        if self.modulation:
            assert adaln_input is not None
            scale_msa, gate_msa, scale_mlp, gate_mlp = self.adaLN_modulation(adaln_input).chunk(4, dim=1)

            x = x + gate_msa.unsqueeze(1).tanh() * self.attention_norm2(
                clamp_fp16(self.attention(
                    modulate(self.attention_norm1(x), scale_msa),
                    x_mask,
                    freqs_cis,
                    transformer_options=transformer_options,
                ))
            )
            x = x + gate_mlp.unsqueeze(1).tanh() * self.ffn_norm2(
                clamp_fp16(self.feed_forward(
                    modulate(self.ffn_norm1(x), scale_mlp),
                ))
            )
        else:
            assert adaln_input is None
            x = x + self.attention_norm2(
                clamp_fp16(self.attention(
                    self.attention_norm1(x),
                    x_mask,
                    freqs_cis,
                    transformer_options=transformer_options,
                ))
            )
            x = x + self.ffn_norm2(
                self.feed_forward(
                    self.ffn_norm1(x),
                )
            )
        return x


class FinalLayer(nn.Module):
    """
    The final layer of NextDiT.
    """

    def __init__(self, hidden_size, patch_size, out_channels, z_image_modulation=False, operation_settings={}):
        super().__init__()
        self.norm_final = operation_settings.get("operations").LayerNorm(
            hidden_size,
            elementwise_affine=False,
            eps=1e-6,
            device=operation_settings.get("device"),
            dtype=operation_settings.get("dtype"),
        )
        self.linear = operation_settings.get("operations").Linear(
            hidden_size,
            patch_size * patch_size * out_channels,
            bias=True,
            device=operation_settings.get("device"),
            dtype=operation_settings.get("dtype"),
        )

        if z_image_modulation:
            min_mod = 256
        else:
            min_mod = 1024

        self.adaLN_modulation = nn.Sequential(
            nn.SiLU(),
            operation_settings.get("operations").Linear(
                min(hidden_size, min_mod),
                hidden_size,
                bias=True,
                device=operation_settings.get("device"),
                dtype=operation_settings.get("dtype"),
            ),
        )

    def forward(self, x, c):
        scale = self.adaLN_modulation(c)
        x = modulate(self.norm_final(x), scale)
        x = self.linear(x)
        return x


class NextDiT(nn.Module):
    """
    Diffusion model with a Transformer backbone.
    """

    def __init__(
        self,
        patch_size: int = 2,
        in_channels: int = 4,
        dim: int = 4096,
        n_layers: int = 32,
        n_refiner_layers: int = 2,
        n_heads: int = 32,
        n_kv_heads: Optional[int] = None,
        multiple_of: int = 256,
        ffn_dim_multiplier: float = 4.0,
        norm_eps: float = 1e-5,
        qk_norm: bool = False,
        cap_feat_dim: int = 5120,
        axes_dims: List[int] = (16, 56, 56),
        axes_lens: List[int] = (1, 512, 512),
        rope_theta=10000.0,
        z_image_modulation=False,
        time_scale=1.0,
        pad_tokens_multiple=None,
        clip_text_dim=None,
        image_model=None,
        device=None,
        dtype=None,
        operations=None,
    ) -> None:
        super().__init__()
        self.dtype = dtype
        operation_settings = {"operations": operations, "device": device, "dtype": dtype}
        self.in_channels = in_channels
        self.out_channels = in_channels
        self.patch_size = patch_size
        self.time_scale = time_scale
        self.pad_tokens_multiple = pad_tokens_multiple

        self.x_embedder = operation_settings.get("operations").Linear(
            in_features=patch_size * patch_size * in_channels,
            out_features=dim,
            bias=True,
            device=operation_settings.get("device"),
            dtype=operation_settings.get("dtype"),
        )

        self.noise_refiner = nn.ModuleList(
            [
                JointTransformerBlock(
                    layer_id,
                    dim,
                    n_heads,
                    n_kv_heads,
                    multiple_of,
                    ffn_dim_multiplier,
                    norm_eps,
                    qk_norm,
                    modulation=True,
                    z_image_modulation=z_image_modulation,
                    operation_settings=operation_settings,
                )
                for layer_id in range(n_refiner_layers)
            ]
        )
        self.context_refiner = nn.ModuleList(
            [
                JointTransformerBlock(
                    layer_id,
                    dim,
                    n_heads,
                    n_kv_heads,
                    multiple_of,
                    ffn_dim_multiplier,
                    norm_eps,
                    qk_norm,
                    modulation=False,
                    operation_settings=operation_settings,
                )
                for layer_id in range(n_refiner_layers)
            ]
        )

        self.t_embedder = TimestepEmbedder(min(dim, 1024), output_size=256 if z_image_modulation else None, **operation_settings)
        self.cap_embedder = nn.Sequential(
            operation_settings.get("operations").RMSNorm(cap_feat_dim, eps=norm_eps, elementwise_affine=True, device=operation_settings.get("device"), dtype=operation_settings.get("dtype")),
            operation_settings.get("operations").Linear(
                cap_feat_dim,
                dim,
                bias=True,
                device=operation_settings.get("device"),
                dtype=operation_settings.get("dtype"),
            ),
        )

        self.clip_text_pooled_proj = None

        if clip_text_dim is not None:
            self.clip_text_dim = clip_text_dim
            self.clip_text_pooled_proj = nn.Sequential(
                operation_settings.get("operations").RMSNorm(clip_text_dim, eps=norm_eps, elementwise_affine=True, device=operation_settings.get("device"), dtype=operation_settings.get("dtype")),
                operation_settings.get("operations").Linear(
                    clip_text_dim,
                    clip_text_dim,
                    bias=True,
                    device=operation_settings.get("device"),
                    dtype=operation_settings.get("dtype"),
                ),
            )
            self.time_text_embed = nn.Sequential(
                nn.SiLU(),
                operation_settings.get("operations").Linear(
                    min(dim, 1024) + clip_text_dim,
                    min(dim, 1024),
                    bias=True,
                    device=operation_settings.get("device"),
                    dtype=operation_settings.get("dtype"),
                ),
            )

        self.layers = nn.ModuleList(
            [
                JointTransformerBlock(
                    layer_id,
                    dim,
                    n_heads,
                    n_kv_heads,
                    multiple_of,
                    ffn_dim_multiplier,
                    norm_eps,
                    qk_norm,
                    z_image_modulation=z_image_modulation,
                    attn_out_bias=False,
                    operation_settings=operation_settings,
                )
                for layer_id in range(n_layers)
            ]
        )
        self.norm_final = operation_settings.get("operations").RMSNorm(dim, eps=norm_eps, elementwise_affine=True, device=operation_settings.get("device"), dtype=operation_settings.get("dtype"))
        self.final_layer = FinalLayer(dim, patch_size, self.out_channels, z_image_modulation=z_image_modulation, operation_settings=operation_settings)

        if self.pad_tokens_multiple is not None:
            self.x_pad_token = nn.Parameter(torch.empty((1, dim), device=device, dtype=dtype))
            self.cap_pad_token = nn.Parameter(torch.empty((1, dim), device=device, dtype=dtype))

        assert (dim // n_heads) == sum(axes_dims)
        self.axes_dims = axes_dims
        self.axes_lens = axes_lens
        self.rope_embedder = EmbedND(dim=dim // n_heads, theta=rope_theta, axes_dim=axes_dims)
        self.dim = dim
        self.n_heads = n_heads

    def unpatchify(
        self, x: torch.Tensor, img_size: List[Tuple[int, int]], cap_size: List[int], return_tensor=False
    ) -> List[torch.Tensor]:
        """
        x: (N, T, patch_size**2 * C)
        imgs: (N, H, W, C)
        """
        pH = pW = self.patch_size
        imgs = []
        for i in range(x.size(0)):
            H, W = img_size[i]
            begin = cap_size[i]
            end = begin + (H // pH) * (W // pW)
            imgs.append(
                x[i][begin:end]
                .view(H // pH, W // pW, pH, pW, self.out_channels)
                .permute(4, 0, 2, 1, 3)
                .flatten(3, 4)
                .flatten(1, 2)
            )

        if return_tensor:
            imgs = torch.stack(imgs, dim=0)
        return imgs

    def patchify_and_embed(
        self, x: List[torch.Tensor] | torch.Tensor, cap_feats: torch.Tensor, cap_mask: torch.Tensor, t: torch.Tensor, num_tokens, transformer_options={}
    ) -> Tuple[torch.Tensor, torch.Tensor, List[Tuple[int, int]], List[int], torch.Tensor]:
        bsz = len(x)
        pH = pW = self.patch_size
        device = x[0].device

        if self.pad_tokens_multiple is not None:
            pad_extra = (-cap_feats.shape[1]) % self.pad_tokens_multiple
            cap_feats = torch.cat((cap_feats, self.cap_pad_token.to(device=cap_feats.device, dtype=cap_feats.dtype, copy=True).unsqueeze(0).repeat(cap_feats.shape[0], pad_extra, 1)), dim=1)

        cap_pos_ids = torch.zeros(bsz, cap_feats.shape[1], 3, dtype=torch.float32, device=device)
        cap_pos_ids[:, :, 0] = torch.arange(cap_feats.shape[1], dtype=torch.float32, device=device) + 1.0

        B, C, H, W = x.shape
        x = self.x_embedder(x.view(B, C, H // pH, pH, W // pW, pW).permute(0, 2, 4, 3, 5, 1).flatten(3).flatten(1, 2))

        rope_options = transformer_options.get("rope_options", None)
        h_scale = 1.0
        w_scale = 1.0
        h_start = 0
        w_start = 0
        if rope_options is not None:
            h_scale = rope_options.get("scale_y", 1.0)
            w_scale = rope_options.get("scale_x", 1.0)

            h_start = rope_options.get("shift_y", 0.0)
            w_start = rope_options.get("shift_x", 0.0)

        H_tokens, W_tokens = H // pH, W // pW
        x_pos_ids = torch.zeros((bsz, x.shape[1], 3), dtype=torch.float32, device=device)
        x_pos_ids[:, :, 0] = cap_feats.shape[1] + 1
        x_pos_ids[:, :, 1] = (torch.arange(H_tokens, dtype=torch.float32, device=device) * h_scale + h_start).view(-1, 1).repeat(1, W_tokens).flatten()
        x_pos_ids[:, :, 2] = (torch.arange(W_tokens, dtype=torch.float32, device=device) * w_scale + w_start).view(1, -1).repeat(H_tokens, 1).flatten()

        if self.pad_tokens_multiple is not None:
            pad_extra = (-x.shape[1]) % self.pad_tokens_multiple
            x = torch.cat((x, self.x_pad_token.to(device=x.device, dtype=x.dtype, copy=True).unsqueeze(0).repeat(x.shape[0], pad_extra, 1)), dim=1)
            x_pos_ids = torch.nn.functional.pad(x_pos_ids, (0, 0, 0, pad_extra))

        freqs_cis = self.rope_embedder(torch.cat((cap_pos_ids, x_pos_ids), dim=1)).movedim(1, 2)

        # refine context
        for layer in self.context_refiner:
            cap_feats = layer(cap_feats, cap_mask, freqs_cis[:, :cap_pos_ids.shape[1]], transformer_options=transformer_options)

        padded_img_mask = None
        for layer in self.noise_refiner:
            x = layer(x, padded_img_mask, freqs_cis[:, cap_pos_ids.shape[1]:], t, transformer_options=transformer_options)

        padded_full_embed = torch.cat((cap_feats, x), dim=1)
        mask = None
        img_sizes = [(H, W)] * bsz
        l_effective_cap_len = [cap_feats.shape[1]] * bsz
        return padded_full_embed, mask, img_sizes, l_effective_cap_len, freqs_cis

    def forward(self, x, timesteps, context, num_tokens, attention_mask=None, **kwargs):
        return WrapperExecutor.new_class_executor(
            self._forward,
            self,
            get_all_wrappers(WrappersMP.DIFFUSION_MODEL, kwargs.get("transformer_options", {}))
        ).execute(x, timesteps, context, num_tokens, attention_mask, **kwargs)

    # def forward(self, x, t, cap_feats, cap_mask):
    def _forward(self, x, timesteps, context, num_tokens, attention_mask=None, transformer_options={}, **kwargs):
        t = 1.0 - timesteps
        cap_feats = context
        cap_mask = attention_mask
        bs, c, h, w = x.shape
        x = pad_to_patch_size(x, (self.patch_size, self.patch_size))
        """
        Forward pass of NextDiT.
        t: (N,) tensor of diffusion timesteps
        y: (N,) tensor of text tokens/features
        """

        t = self.t_embedder(t * self.time_scale, dtype=x.dtype)  # (N, D)
        adaln_input = t

        cap_feats = self.cap_embedder(cap_feats)  # (N, L, D)  # todo check if able to batchify w.o. redundant compute

        if self.clip_text_pooled_proj is not None:
            pooled = kwargs.get("clip_text_pooled", None)
            if pooled is not None:
                pooled = self.clip_text_pooled_proj(pooled)
            else:
                pooled = torch.zeros((1, self.clip_text_dim), device=x.device, dtype=x.dtype)

            adaln_input = self.time_text_embed(torch.cat((t, pooled), dim=-1))

        patches = transformer_options.get("patches", {})
        x_is_tensor = isinstance(x, torch.Tensor)
        img, mask, img_size, cap_size, freqs_cis = self.patchify_and_embed(x, cap_feats, cap_mask, t, num_tokens, transformer_options=transformer_options)
        freqs_cis = freqs_cis.to(img.device)

        for i, layer in enumerate(self.layers):
            img = layer(img, mask, freqs_cis, adaln_input, transformer_options=transformer_options)
            if "double_block" in patches:
                for p in patches["double_block"]:
                    out = p({"img": img[:, cap_size[0]:], "txt": img[:, :cap_size[0]], "pe": freqs_cis[:, cap_size[0]:], "vec": adaln_input, "x": x, "block_index": i, "transformer_options": transformer_options})
                    if "img" in out:
                        img[:, cap_size[0]:] = out["img"]
                    if "txt" in out:
                        img[:, :cap_size[0]] = out["txt"]

        img = self.final_layer(img, adaln_input)
        img = self.unpatchify(img, img_size, cap_size, return_tensor=x_is_tensor)[:, :, :h, :w]

        return -img
<|MERGE_RESOLUTION|>--- conflicted
+++ resolved
@@ -7,23 +7,17 @@
 import torch.nn as nn
 import torch.nn.functional as F
 
-<<<<<<< HEAD
 from ..common_dit import pad_to_patch_size
 from ..modules.diffusionmodules.mmdit import TimestepEmbedder
 from ..modules.attention import optimized_attention_masked
 from ..flux.layers import EmbedND
 from ...patcher_extension import WrapperExecutor, get_all_wrappers, WrappersMP
-=======
-from comfy.ldm.modules.diffusionmodules.mmdit import TimestepEmbedder
-from comfy.ldm.modules.attention import optimized_attention_masked
-from comfy.ldm.flux.layers import EmbedND
-from comfy.ldm.flux.math import apply_rope
-import comfy.patcher_extension
->>>>>>> fd271ded
+from ..flux.math import apply_rope
 
 
 def modulate(x, scale):
     return x * (1 + scale.unsqueeze(1))
+
 
 #############################################################################
 #                               Core NextDiT Model                              #
@@ -34,17 +28,18 @@
         return torch.nan_to_num(x, nan=0.0, posinf=65504, neginf=-65504)
     return x
 
+
 class JointAttention(nn.Module):
     """Multi-head attention module."""
 
     def __init__(
-        self,
-        dim: int,
-        n_heads: int,
-        n_kv_heads: Optional[int],
-        qk_norm: bool,
-        out_bias: bool = False,
-        operation_settings={},
+            self,
+            dim: int,
+            n_heads: int,
+            n_kv_heads: Optional[int],
+            qk_norm: bool,
+            out_bias: bool = False,
+            operation_settings=None,
     ):
         """
         Initialize the Attention module.
@@ -56,6 +51,8 @@
 
         """
         super().__init__()
+        if operation_settings is None:
+            operation_settings = {}
         self.n_kv_heads = n_heads if n_kv_heads is None else n_kv_heads
         self.n_local_heads = n_heads
         self.n_local_kv_heads = self.n_kv_heads
@@ -84,11 +81,11 @@
             self.q_norm = self.k_norm = nn.Identity()
 
     def forward(
-        self,
-        x: torch.Tensor,
-        x_mask: torch.Tensor,
-        freqs_cis: torch.Tensor,
-        transformer_options={},
+            self,
+            x: torch.Tensor,
+            x_mask: torch.Tensor,
+            freqs_cis: torch.Tensor,
+            transformer_options=None,
     ) -> torch.Tensor:
         """
 
@@ -100,6 +97,8 @@
         Returns:
 
         """
+        if transformer_options is None:
+            transformer_options = {}
         bsz, seqlen, _ = x.shape
 
         xq, xk, xv = torch.split(
@@ -131,12 +130,12 @@
 
 class FeedForward(nn.Module):
     def __init__(
-        self,
-        dim: int,
-        hidden_dim: int,
-        multiple_of: int,
-        ffn_dim_multiplier: Optional[float],
-        operation_settings={},
+            self,
+            dim: int,
+            hidden_dim: int,
+            multiple_of: int,
+            ffn_dim_multiplier: Optional[float],
+            operation_settings=None,
     ):
         """
         Initialize the FeedForward module.
@@ -152,6 +151,8 @@
         """
         super().__init__()
         # custom dim factor multiplier
+        if operation_settings is None:
+            operation_settings = {}
         if ffn_dim_multiplier is not None:
             hidden_dim = int(ffn_dim_multiplier * hidden_dim)
         hidden_dim = multiple_of * ((hidden_dim + multiple_of - 1) // multiple_of)
@@ -188,19 +189,19 @@
 
 class JointTransformerBlock(nn.Module):
     def __init__(
-        self,
-        layer_id: int,
-        dim: int,
-        n_heads: int,
-        n_kv_heads: int,
-        multiple_of: int,
-        ffn_dim_multiplier: float,
-        norm_eps: float,
-        qk_norm: bool,
-        modulation=True,
-        z_image_modulation=False,
-        attn_out_bias=False,
-        operation_settings={},
+            self,
+            layer_id: int,
+            dim: int,
+            n_heads: int,
+            n_kv_heads: int,
+            multiple_of: int,
+            ffn_dim_multiplier: float,
+            norm_eps: float,
+            qk_norm: bool,
+            modulation=True,
+            z_image_modulation=False,
+            attn_out_bias=False,
+            operation_settings=None,
     ) -> None:
         """
         Initialize a TransformerBlock.
@@ -218,6 +219,8 @@
 
         """
         super().__init__()
+        if operation_settings is None:
+            operation_settings = {}
         self.dim = dim
         self.head_dim = dim // n_heads
         self.attention = JointAttention(dim, n_heads, n_kv_heads, qk_norm, out_bias=attn_out_bias, operation_settings=operation_settings)
@@ -260,12 +263,12 @@
                 )
 
     def forward(
-        self,
-        x: torch.Tensor,
-        x_mask: torch.Tensor,
-        freqs_cis: torch.Tensor,
-        adaln_input: Optional[torch.Tensor]=None,
-        transformer_options={},
+            self,
+            x: torch.Tensor,
+            x_mask: torch.Tensor,
+            freqs_cis: torch.Tensor,
+            adaln_input: Optional[torch.Tensor] = None,
+            transformer_options=None,
     ):
         """
         Perform a forward pass through the TransformerBlock.
@@ -279,6 +282,8 @@
                 feedforward layers.
 
         """
+        if transformer_options is None:
+            transformer_options = {}
         if self.modulation:
             assert adaln_input is not None
             scale_msa, gate_msa, scale_mlp, gate_mlp = self.adaLN_modulation(adaln_input).chunk(4, dim=1)
@@ -319,8 +324,10 @@
     The final layer of NextDiT.
     """
 
-    def __init__(self, hidden_size, patch_size, out_channels, z_image_modulation=False, operation_settings={}):
+    def __init__(self, hidden_size, patch_size, out_channels, z_image_modulation=False, operation_settings=None):
         super().__init__()
+        if operation_settings is None:
+            operation_settings = {}
         self.norm_final = operation_settings.get("operations").LayerNorm(
             hidden_size,
             elementwise_affine=False,
@@ -365,30 +372,30 @@
     """
 
     def __init__(
-        self,
-        patch_size: int = 2,
-        in_channels: int = 4,
-        dim: int = 4096,
-        n_layers: int = 32,
-        n_refiner_layers: int = 2,
-        n_heads: int = 32,
-        n_kv_heads: Optional[int] = None,
-        multiple_of: int = 256,
-        ffn_dim_multiplier: float = 4.0,
-        norm_eps: float = 1e-5,
-        qk_norm: bool = False,
-        cap_feat_dim: int = 5120,
-        axes_dims: List[int] = (16, 56, 56),
-        axes_lens: List[int] = (1, 512, 512),
-        rope_theta=10000.0,
-        z_image_modulation=False,
-        time_scale=1.0,
-        pad_tokens_multiple=None,
-        clip_text_dim=None,
-        image_model=None,
-        device=None,
-        dtype=None,
-        operations=None,
+            self,
+            patch_size: int = 2,
+            in_channels: int = 4,
+            dim: int = 4096,
+            n_layers: int = 32,
+            n_refiner_layers: int = 2,
+            n_heads: int = 32,
+            n_kv_heads: Optional[int] = None,
+            multiple_of: int = 256,
+            ffn_dim_multiplier: float = 4.0,
+            norm_eps: float = 1e-5,
+            qk_norm: bool = False,
+            cap_feat_dim: int = 5120,
+            axes_dims: List[int] = (16, 56, 56),
+            axes_lens: List[int] = (1, 512, 512),
+            rope_theta=10000.0,
+            z_image_modulation=False,
+            time_scale=1.0,
+            pad_tokens_multiple=None,
+            clip_text_dim=None,
+            image_model=None,
+            device=None,
+            dtype=None,
+            operations=None,
     ) -> None:
         super().__init__()
         self.dtype = dtype
@@ -513,7 +520,7 @@
         self.n_heads = n_heads
 
     def unpatchify(
-        self, x: torch.Tensor, img_size: List[Tuple[int, int]], cap_size: List[int], return_tensor=False
+            self, x: torch.Tensor, img_size: List[Tuple[int, int]], cap_size: List[int], return_tensor=False
     ) -> List[torch.Tensor]:
         """
         x: (N, T, patch_size**2 * C)
@@ -538,8 +545,10 @@
         return imgs
 
     def patchify_and_embed(
-        self, x: List[torch.Tensor] | torch.Tensor, cap_feats: torch.Tensor, cap_mask: torch.Tensor, t: torch.Tensor, num_tokens, transformer_options={}
+            self, x: List[torch.Tensor] | torch.Tensor, cap_feats: torch.Tensor, cap_mask: torch.Tensor, t: torch.Tensor, num_tokens, transformer_options=None
     ) -> Tuple[torch.Tensor, torch.Tensor, List[Tuple[int, int]], List[int], torch.Tensor]:
+        if transformer_options is None:
+            transformer_options = {}
         bsz = len(x)
         pH = pW = self.patch_size
         device = x[0].device
@@ -601,7 +610,9 @@
         ).execute(x, timesteps, context, num_tokens, attention_mask, **kwargs)
 
     # def forward(self, x, t, cap_feats, cap_mask):
-    def _forward(self, x, timesteps, context, num_tokens, attention_mask=None, transformer_options={}, **kwargs):
+    def _forward(self, x, timesteps, context, num_tokens, attention_mask=None, transformer_options=None, **kwargs):
+        if transformer_options is None:
+            transformer_options = {}
         t = 1.0 - timesteps
         cap_feats = context
         cap_mask = attention_mask
@@ -645,4 +656,4 @@
         img = self.final_layer(img, adaln_input)
         img = self.unpatchify(img, img_size, cap_size, return_tensor=x_is_tensor)[:, :, :h, :w]
 
-        return -img
+        return -img