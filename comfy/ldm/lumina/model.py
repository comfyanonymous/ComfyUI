# Code from: https://github.com/Alpha-VLLM/Lumina-Image-2.0/blob/main/models/model.py
from __future__ import annotations

from typing import List, Optional, Tuple

import torch
import torch.nn as nn
import torch.nn.functional as F

<<<<<<< HEAD
from ..common_dit import pad_to_patch_size
from ..modules.diffusionmodules.mmdit import TimestepEmbedder
from ..modules.attention import optimized_attention_masked
from ..flux.layers import EmbedND
=======
from comfy.ldm.modules.diffusionmodules.mmdit import TimestepEmbedder
from comfy.ldm.modules.attention import optimized_attention_masked
from comfy.ldm.flux.layers import EmbedND
import comfy.patcher_extension
>>>>>>> 5352abc6


def modulate(x, scale):
    return x * (1 + scale.unsqueeze(1))

#############################################################################
#                               Core NextDiT Model                              #
#############################################################################


class JointAttention(nn.Module):
    """Multi-head attention module."""

    def __init__(
        self,
        dim: int,
        n_heads: int,
        n_kv_heads: Optional[int],
        qk_norm: bool,
        operation_settings={},
    ):
        """
        Initialize the Attention module.

        Args:
            dim (int): Number of input dimensions.
            n_heads (int): Number of heads.
            n_kv_heads (Optional[int]): Number of kv heads, if using GQA.

        """
        super().__init__()
        self.n_kv_heads = n_heads if n_kv_heads is None else n_kv_heads
        self.n_local_heads = n_heads
        self.n_local_kv_heads = self.n_kv_heads
        self.n_rep = self.n_local_heads // self.n_local_kv_heads
        self.head_dim = dim // n_heads

        self.qkv = operation_settings.get("operations").Linear(
            dim,
            (n_heads + self.n_kv_heads + self.n_kv_heads) * self.head_dim,
            bias=False,
            device=operation_settings.get("device"),
            dtype=operation_settings.get("dtype"),
        )
        self.out = operation_settings.get("operations").Linear(
            n_heads * self.head_dim,
            dim,
            bias=False,
            device=operation_settings.get("device"),
            dtype=operation_settings.get("dtype"),
        )

        if qk_norm:
            self.q_norm = operation_settings.get("operations").RMSNorm(self.head_dim, elementwise_affine=True, device=operation_settings.get("device"), dtype=operation_settings.get("dtype"))
            self.k_norm = operation_settings.get("operations").RMSNorm(self.head_dim, elementwise_affine=True, device=operation_settings.get("device"), dtype=operation_settings.get("dtype"))
        else:
            self.q_norm = self.k_norm = nn.Identity()

    @staticmethod
    def apply_rotary_emb(
        x_in: torch.Tensor,
        freqs_cis: torch.Tensor,
    ) -> torch.Tensor:
        """
        Apply rotary embeddings to input tensors using the given frequency
        tensor.

        This function applies rotary embeddings to the given query 'xq' and
        key 'xk' tensors using the provided frequency tensor 'freqs_cis'. The
        input tensors are reshaped as complex numbers, and the frequency tensor
        is reshaped for broadcasting compatibility. The resulting tensors
        contain rotary embeddings and are returned as real tensors.

        Args:
            x_in (torch.Tensor): Query or Key tensor to apply rotary embeddings.
            freqs_cis (torch.Tensor): Precomputed frequency tensor for complex
                exponentials.

        Returns:
            Tuple[torch.Tensor, torch.Tensor]: Tuple of modified query tensor
                and key tensor with rotary embeddings.
        """

        t_ = x_in.reshape(*x_in.shape[:-1], -1, 1, 2)
        t_out = freqs_cis[..., 0] * t_[..., 0] + freqs_cis[..., 1] * t_[..., 1]
        return t_out.reshape(*x_in.shape)

    def forward(
        self,
        x: torch.Tensor,
        x_mask: torch.Tensor,
        freqs_cis: torch.Tensor,
    ) -> torch.Tensor:
        """

        Args:
            x:
            x_mask:
            freqs_cis:

        Returns:

        """
        bsz, seqlen, _ = x.shape

        xq, xk, xv = torch.split(
            self.qkv(x),
            [
                self.n_local_heads * self.head_dim,
                self.n_local_kv_heads * self.head_dim,
                self.n_local_kv_heads * self.head_dim,
            ],
            dim=-1,
        )
        xq = xq.view(bsz, seqlen, self.n_local_heads, self.head_dim)
        xk = xk.view(bsz, seqlen, self.n_local_kv_heads, self.head_dim)
        xv = xv.view(bsz, seqlen, self.n_local_kv_heads, self.head_dim)

        xq = self.q_norm(xq)
        xk = self.k_norm(xk)

        xq = JointAttention.apply_rotary_emb(xq, freqs_cis=freqs_cis)
        xk = JointAttention.apply_rotary_emb(xk, freqs_cis=freqs_cis)

        n_rep = self.n_local_heads // self.n_local_kv_heads
        if n_rep >= 1:
            xk = xk.unsqueeze(3).repeat(1, 1, 1, n_rep, 1).flatten(2, 3)
            xv = xv.unsqueeze(3).repeat(1, 1, 1, n_rep, 1).flatten(2, 3)
        output = optimized_attention_masked(xq.movedim(1, 2), xk.movedim(1, 2), xv.movedim(1, 2), self.n_local_heads, x_mask, skip_reshape=True)

        return self.out(output)


class FeedForward(nn.Module):
    def __init__(
        self,
        dim: int,
        hidden_dim: int,
        multiple_of: int,
        ffn_dim_multiplier: Optional[float],
        operation_settings={},
    ):
        """
        Initialize the FeedForward module.

        Args:
            dim (int): Input dimension.
            hidden_dim (int): Hidden dimension of the feedforward layer.
            multiple_of (int): Value to ensure hidden dimension is a multiple
                of this value.
            ffn_dim_multiplier (float, optional): Custom multiplier for hidden
                dimension. Defaults to None.

        """
        super().__init__()
        # custom dim factor multiplier
        if ffn_dim_multiplier is not None:
            hidden_dim = int(ffn_dim_multiplier * hidden_dim)
        hidden_dim = multiple_of * ((hidden_dim + multiple_of - 1) // multiple_of)

        self.w1 = operation_settings.get("operations").Linear(
            dim,
            hidden_dim,
            bias=False,
            device=operation_settings.get("device"),
            dtype=operation_settings.get("dtype"),
        )
        self.w2 = operation_settings.get("operations").Linear(
            hidden_dim,
            dim,
            bias=False,
            device=operation_settings.get("device"),
            dtype=operation_settings.get("dtype"),
        )
        self.w3 = operation_settings.get("operations").Linear(
            dim,
            hidden_dim,
            bias=False,
            device=operation_settings.get("device"),
            dtype=operation_settings.get("dtype"),
        )

    # @torch.compile
    def _forward_silu_gating(self, x1, x3):
        return F.silu(x1) * x3

    def forward(self, x):
        return self.w2(self._forward_silu_gating(self.w1(x), self.w3(x)))


class JointTransformerBlock(nn.Module):
    def __init__(
        self,
        layer_id: int,
        dim: int,
        n_heads: int,
        n_kv_heads: int,
        multiple_of: int,
        ffn_dim_multiplier: float,
        norm_eps: float,
        qk_norm: bool,
        modulation=True,
        operation_settings={},
    ) -> None:
        """
        Initialize a TransformerBlock.

        Args:
            layer_id (int): Identifier for the layer.
            dim (int): Embedding dimension of the input features.
            n_heads (int): Number of attention heads.
            n_kv_heads (Optional[int]): Number of attention heads in key and
                value features (if using GQA), or set to None for the same as
                query.
            multiple_of (int):
            ffn_dim_multiplier (float):
            norm_eps (float):

        """
        super().__init__()
        self.dim = dim
        self.head_dim = dim // n_heads
        self.attention = JointAttention(dim, n_heads, n_kv_heads, qk_norm, operation_settings=operation_settings)
        self.feed_forward = FeedForward(
            dim=dim,
            hidden_dim=4 * dim,
            multiple_of=multiple_of,
            ffn_dim_multiplier=ffn_dim_multiplier,
            operation_settings=operation_settings,
        )
        self.layer_id = layer_id
        self.attention_norm1 = operation_settings.get("operations").RMSNorm(dim, eps=norm_eps, elementwise_affine=True, device=operation_settings.get("device"), dtype=operation_settings.get("dtype"))
        self.ffn_norm1 = operation_settings.get("operations").RMSNorm(dim, eps=norm_eps, elementwise_affine=True, device=operation_settings.get("device"), dtype=operation_settings.get("dtype"))

        self.attention_norm2 = operation_settings.get("operations").RMSNorm(dim, eps=norm_eps, elementwise_affine=True, device=operation_settings.get("device"), dtype=operation_settings.get("dtype"))
        self.ffn_norm2 = operation_settings.get("operations").RMSNorm(dim, eps=norm_eps, elementwise_affine=True, device=operation_settings.get("device"), dtype=operation_settings.get("dtype"))

        self.modulation = modulation
        if modulation:
            self.adaLN_modulation = nn.Sequential(
                nn.SiLU(),
                operation_settings.get("operations").Linear(
                    min(dim, 1024),
                    4 * dim,
                    bias=True,
                    device=operation_settings.get("device"),
                    dtype=operation_settings.get("dtype"),
                ),
            )

    def forward(
        self,
        x: torch.Tensor,
        x_mask: torch.Tensor,
        freqs_cis: torch.Tensor,
        adaln_input: Optional[torch.Tensor]=None,
    ):
        """
        Perform a forward pass through the TransformerBlock.

        Args:
            x (torch.Tensor): Input tensor.
            freqs_cis (torch.Tensor): Precomputed cosine and sine frequencies.

        Returns:
            torch.Tensor: Output tensor after applying attention and
                feedforward layers.

        """
        if self.modulation:
            assert adaln_input is not None
            scale_msa, gate_msa, scale_mlp, gate_mlp = self.adaLN_modulation(adaln_input).chunk(4, dim=1)

            x = x + gate_msa.unsqueeze(1).tanh() * self.attention_norm2(
                self.attention(
                    modulate(self.attention_norm1(x), scale_msa),
                    x_mask,
                    freqs_cis,
                )
            )
            x = x + gate_mlp.unsqueeze(1).tanh() * self.ffn_norm2(
                self.feed_forward(
                    modulate(self.ffn_norm1(x), scale_mlp),
                )
            )
        else:
            assert adaln_input is None
            x = x + self.attention_norm2(
                self.attention(
                    self.attention_norm1(x),
                    x_mask,
                    freqs_cis,
                )
            )
            x = x + self.ffn_norm2(
                self.feed_forward(
                    self.ffn_norm1(x),
                )
            )
        return x


class FinalLayer(nn.Module):
    """
    The final layer of NextDiT.
    """

    def __init__(self, hidden_size, patch_size, out_channels, operation_settings={}):
        super().__init__()
        self.norm_final = operation_settings.get("operations").LayerNorm(
            hidden_size,
            elementwise_affine=False,
            eps=1e-6,
            device=operation_settings.get("device"),
            dtype=operation_settings.get("dtype"),
        )
        self.linear = operation_settings.get("operations").Linear(
            hidden_size,
            patch_size * patch_size * out_channels,
            bias=True,
            device=operation_settings.get("device"),
            dtype=operation_settings.get("dtype"),
        )

        self.adaLN_modulation = nn.Sequential(
            nn.SiLU(),
            operation_settings.get("operations").Linear(
                min(hidden_size, 1024),
                hidden_size,
                bias=True,
                device=operation_settings.get("device"),
                dtype=operation_settings.get("dtype"),
            ),
        )

    def forward(self, x, c):
        scale = self.adaLN_modulation(c)
        x = modulate(self.norm_final(x), scale)
        x = self.linear(x)
        return x


class NextDiT(nn.Module):
    """
    Diffusion model with a Transformer backbone.
    """

    def __init__(
        self,
        patch_size: int = 2,
        in_channels: int = 4,
        dim: int = 4096,
        n_layers: int = 32,
        n_refiner_layers: int = 2,
        n_heads: int = 32,
        n_kv_heads: Optional[int] = None,
        multiple_of: int = 256,
        ffn_dim_multiplier: Optional[float] = None,
        norm_eps: float = 1e-5,
        qk_norm: bool = False,
        cap_feat_dim: int = 5120,
        axes_dims: List[int] = (16, 56, 56),
        axes_lens: List[int] = (1, 512, 512),
        image_model=None,
        device=None,
        dtype=None,
        operations=None,
    ) -> None:
        super().__init__()
        self.dtype = dtype
        operation_settings = {"operations": operations, "device": device, "dtype": dtype}
        self.in_channels = in_channels
        self.out_channels = in_channels
        self.patch_size = patch_size

        self.x_embedder = operation_settings.get("operations").Linear(
            in_features=patch_size * patch_size * in_channels,
            out_features=dim,
            bias=True,
            device=operation_settings.get("device"),
            dtype=operation_settings.get("dtype"),
        )

        self.noise_refiner = nn.ModuleList(
            [
                JointTransformerBlock(
                    layer_id,
                    dim,
                    n_heads,
                    n_kv_heads,
                    multiple_of,
                    ffn_dim_multiplier,
                    norm_eps,
                    qk_norm,
                    modulation=True,
                    operation_settings=operation_settings,
                )
                for layer_id in range(n_refiner_layers)
            ]
        )
        self.context_refiner = nn.ModuleList(
            [
                JointTransformerBlock(
                    layer_id,
                    dim,
                    n_heads,
                    n_kv_heads,
                    multiple_of,
                    ffn_dim_multiplier,
                    norm_eps,
                    qk_norm,
                    modulation=False,
                    operation_settings=operation_settings,
                )
                for layer_id in range(n_refiner_layers)
            ]
        )

        self.t_embedder = TimestepEmbedder(min(dim, 1024), **operation_settings)
        self.cap_embedder = nn.Sequential(
            operation_settings.get("operations").RMSNorm(cap_feat_dim, eps=norm_eps, elementwise_affine=True, device=operation_settings.get("device"), dtype=operation_settings.get("dtype")),
            operation_settings.get("operations").Linear(
                cap_feat_dim,
                dim,
                bias=True,
                device=operation_settings.get("device"),
                dtype=operation_settings.get("dtype"),
            ),
        )

        self.layers = nn.ModuleList(
            [
                JointTransformerBlock(
                    layer_id,
                    dim,
                    n_heads,
                    n_kv_heads,
                    multiple_of,
                    ffn_dim_multiplier,
                    norm_eps,
                    qk_norm,
                    operation_settings=operation_settings,
                )
                for layer_id in range(n_layers)
            ]
        )
        self.norm_final = operation_settings.get("operations").RMSNorm(dim, eps=norm_eps, elementwise_affine=True, device=operation_settings.get("device"), dtype=operation_settings.get("dtype"))
        self.final_layer = FinalLayer(dim, patch_size, self.out_channels, operation_settings=operation_settings)

        assert (dim // n_heads) == sum(axes_dims)
        self.axes_dims = axes_dims
        self.axes_lens = axes_lens
        self.rope_embedder = EmbedND(dim=dim // n_heads, theta=10000.0, axes_dim=axes_dims)
        self.dim = dim
        self.n_heads = n_heads

    def unpatchify(
        self, x: torch.Tensor, img_size: List[Tuple[int, int]], cap_size: List[int], return_tensor=False
    ) -> List[torch.Tensor]:
        """
        x: (N, T, patch_size**2 * C)
        imgs: (N, H, W, C)
        """
        pH = pW = self.patch_size
        imgs = []
        for i in range(x.size(0)):
            H, W = img_size[i]
            begin = cap_size[i]
            end = begin + (H // pH) * (W // pW)
            imgs.append(
                x[i][begin:end]
                .view(H // pH, W // pW, pH, pW, self.out_channels)
                .permute(4, 0, 2, 1, 3)
                .flatten(3, 4)
                .flatten(1, 2)
            )

        if return_tensor:
            imgs = torch.stack(imgs, dim=0)
        return imgs

    def patchify_and_embed(
        self, x: List[torch.Tensor] | torch.Tensor, cap_feats: torch.Tensor, cap_mask: torch.Tensor, t: torch.Tensor, num_tokens
    ) -> Tuple[torch.Tensor, torch.Tensor, List[Tuple[int, int]], List[int], torch.Tensor]:
        bsz = len(x)
        pH = pW = self.patch_size
        device = x[0].device
        dtype = x[0].dtype

        if cap_mask is not None:
            l_effective_cap_len = cap_mask.sum(dim=1).tolist()
        else:
            l_effective_cap_len = [num_tokens] * bsz

        if cap_mask is not None and not torch.is_floating_point(cap_mask):
            cap_mask = (cap_mask - 1).to(dtype) * torch.finfo(dtype).max

        img_sizes = [(img.size(1), img.size(2)) for img in x]
        l_effective_img_len = [(H // pH) * (W // pW) for (H, W) in img_sizes]

        max_seq_len = max(
            (cap_len+img_len for cap_len, img_len in zip(l_effective_cap_len, l_effective_img_len))
        )
        max_cap_len = max(l_effective_cap_len)
        max_img_len = max(l_effective_img_len)

        position_ids = torch.zeros(bsz, max_seq_len, 3, dtype=torch.int32, device=device)

        for i in range(bsz):
            cap_len = l_effective_cap_len[i]
            img_len = l_effective_img_len[i]
            H, W = img_sizes[i]
            H_tokens, W_tokens = H // pH, W // pW
            assert H_tokens * W_tokens == img_len

            position_ids[i, :cap_len, 0] = torch.arange(cap_len, dtype=torch.int32, device=device)
            position_ids[i, cap_len:cap_len+img_len, 0] = cap_len
            row_ids = torch.arange(H_tokens, dtype=torch.int32, device=device).view(-1, 1).repeat(1, W_tokens).flatten()
            col_ids = torch.arange(W_tokens, dtype=torch.int32, device=device).view(1, -1).repeat(H_tokens, 1).flatten()
            position_ids[i, cap_len:cap_len+img_len, 1] = row_ids
            position_ids[i, cap_len:cap_len+img_len, 2] = col_ids

        freqs_cis = self.rope_embedder(position_ids).movedim(1, 2).to(dtype)

        # build freqs_cis for cap and image individually
        cap_freqs_cis_shape = list(freqs_cis.shape)
        # cap_freqs_cis_shape[1] = max_cap_len
        cap_freqs_cis_shape[1] = cap_feats.shape[1]
        cap_freqs_cis = torch.zeros(*cap_freqs_cis_shape, device=device, dtype=freqs_cis.dtype)

        img_freqs_cis_shape = list(freqs_cis.shape)
        img_freqs_cis_shape[1] = max_img_len
        img_freqs_cis = torch.zeros(*img_freqs_cis_shape, device=device, dtype=freqs_cis.dtype)

        for i in range(bsz):
            cap_len = l_effective_cap_len[i]
            img_len = l_effective_img_len[i]
            cap_freqs_cis[i, :cap_len] = freqs_cis[i, :cap_len]
            img_freqs_cis[i, :img_len] = freqs_cis[i, cap_len:cap_len+img_len]

        # refine context
        for layer in self.context_refiner:
            cap_feats = layer(cap_feats, cap_mask, cap_freqs_cis)

        # refine image
        flat_x = []
        for i in range(bsz):
            img = x[i]
            C, H, W = img.size()
            img = img.view(C, H // pH, pH, W // pW, pW).permute(1, 3, 2, 4, 0).flatten(2).flatten(0, 1)
            flat_x.append(img)
        x = flat_x
        padded_img_embed = torch.zeros(bsz, max_img_len, x[0].shape[-1], device=device, dtype=x[0].dtype)
        padded_img_mask = torch.zeros(bsz, max_img_len, dtype=dtype, device=device)
        for i in range(bsz):
            padded_img_embed[i, :l_effective_img_len[i]] = x[i]
            padded_img_mask[i, l_effective_img_len[i]:] = -torch.finfo(dtype).max

        padded_img_embed = self.x_embedder(padded_img_embed)
        padded_img_mask = padded_img_mask.unsqueeze(1)
        for layer in self.noise_refiner:
            padded_img_embed = layer(padded_img_embed, padded_img_mask, img_freqs_cis, t)

        if cap_mask is not None:
            mask = torch.zeros(bsz, max_seq_len, dtype=dtype, device=device)
            mask[:, :max_cap_len] = cap_mask[:, :max_cap_len]
        else:
            mask = None

        padded_full_embed = torch.zeros(bsz, max_seq_len, self.dim, device=device, dtype=x[0].dtype)
        for i in range(bsz):
            cap_len = l_effective_cap_len[i]
            img_len = l_effective_img_len[i]

            padded_full_embed[i, :cap_len] = cap_feats[i, :cap_len]
            padded_full_embed[i, cap_len:cap_len+img_len] = padded_img_embed[i, :img_len]

        return padded_full_embed, mask, img_sizes, l_effective_cap_len, freqs_cis

    def forward(self, x, timesteps, context, num_tokens, attention_mask=None, **kwargs):
        return comfy.patcher_extension.WrapperExecutor.new_class_executor(
            self._forward,
            self,
            comfy.patcher_extension.get_all_wrappers(comfy.patcher_extension.WrappersMP.DIFFUSION_MODEL, kwargs.get("transformer_options", {}))
        ).execute(x, timesteps, context, num_tokens, attention_mask, **kwargs)

    # def forward(self, x, t, cap_feats, cap_mask):
    def _forward(self, x, timesteps, context, num_tokens, attention_mask=None, **kwargs):
        t = 1.0 - timesteps
        cap_feats = context
        cap_mask = attention_mask
        bs, c, h, w = x.shape
        x = pad_to_patch_size(x, (self.patch_size, self.patch_size))
        """
        Forward pass of NextDiT.
        t: (N,) tensor of diffusion timesteps
        y: (N,) tensor of text tokens/features
        """

        t = self.t_embedder(t, dtype=x.dtype)  # (N, D)
        adaln_input = t

        cap_feats = self.cap_embedder(cap_feats)  # (N, L, D)  # todo check if able to batchify w.o. redundant compute

        x_is_tensor = isinstance(x, torch.Tensor)
        x, mask, img_size, cap_size, freqs_cis = self.patchify_and_embed(x, cap_feats, cap_mask, t, num_tokens)
        freqs_cis = freqs_cis.to(x.device)

        for layer in self.layers:
            x = layer(x, mask, freqs_cis, adaln_input)

        x = self.final_layer(x, adaln_input)
        x = self.unpatchify(x, img_size, cap_size, return_tensor=x_is_tensor)[:,:,:h,:w]

        return -x
<|MERGE_RESOLUTION|>--- conflicted
+++ resolved
@@ -7,17 +7,11 @@
 import torch.nn as nn
 import torch.nn.functional as F
 
-<<<<<<< HEAD
 from ..common_dit import pad_to_patch_size
 from ..modules.diffusionmodules.mmdit import TimestepEmbedder
 from ..modules.attention import optimized_attention_masked
 from ..flux.layers import EmbedND
-=======
-from comfy.ldm.modules.diffusionmodules.mmdit import TimestepEmbedder
-from comfy.ldm.modules.attention import optimized_attention_masked
-from comfy.ldm.flux.layers import EmbedND
-import comfy.patcher_extension
->>>>>>> 5352abc6
+from ...patcher_extension import WrapperExecutor, get_all_wrappers, WrappersMP
 
 
 def modulate(x, scale):
@@ -598,10 +592,10 @@
         return padded_full_embed, mask, img_sizes, l_effective_cap_len, freqs_cis
 
     def forward(self, x, timesteps, context, num_tokens, attention_mask=None, **kwargs):
-        return comfy.patcher_extension.WrapperExecutor.new_class_executor(
+        return WrapperExecutor.new_class_executor(
             self._forward,
             self,
-            comfy.patcher_extension.get_all_wrappers(comfy.patcher_extension.WrappersMP.DIFFUSION_MODEL, kwargs.get("transformer_options", {}))
+            get_all_wrappers(WrappersMP.DIFFUSION_MODEL, kwargs.get("transformer_options", {}))
         ).execute(x, timesteps, context, num_tokens, attention_mask, **kwargs)
 
     # def forward(self, x, t, cap_feats, cap_mask):
