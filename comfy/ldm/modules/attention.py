import logging
import math
import functools
from functools import wraps
from typing import Optional, Any, Callable, Union

import torch
import torch.nn.functional as F
from einops import rearrange, repeat
from torch import nn, einsum

from .diffusionmodules.util import AlphaBlender, timestep_embedding
from .sub_quadratic_attention import efficient_dot_product_attention
from ... import model_management
from ...ops import scaled_dot_product_attention

logger = logging.getLogger(__name__)

if model_management.xformers_enabled():
    import xformers  # pylint: disable=import-error
    import xformers.ops  # pylint: disable=import-error

sageattn = torch.nn.functional.scaled_dot_product_attention
SAGE_ATTENTION_IS_AVAILABLE = False
try:
    from .sage_attention_dispatcher import sageattn

    SAGE_ATTENTION_IS_AVAILABLE = True
except (ImportError, ModuleNotFoundError) as e:
    if e.name == "sageattention" and model_management.sage_attention_enabled():
        logger.debug(f"To use the `--use-sage-attention` feature, the `sageattention` package must be installed first.")

flash_attn_func = torch.nn.functional.scaled_dot_product_attention
FLASH_ATTENTION_IS_AVAILABLE = False
try:
    from flash_attn import flash_attn_func  # pylint: disable=import-error

    FLASH_ATTENTION_IS_AVAILABLE = True
except (ImportError, ModuleNotFoundError):
    if model_management.flash_attention_enabled():
        logger.debug(f"\n\nTo use the `--use-flash-attention` feature, the `flash-attn` package must be installed first.")

REGISTERED_ATTENTION_FUNCTIONS = {}


def register_attention_function(name: str, func: Callable):
    # avoid replacing existing functions
    if name not in REGISTERED_ATTENTION_FUNCTIONS:
        REGISTERED_ATTENTION_FUNCTIONS[name] = func
    else:
        logger.warning(f"Attention function {name} already registered, skipping registration.")


def get_attention_function(name: str, default: Any = ...) -> Union[Callable, None]:
    if name == "optimized":
        return optimized_attention
    elif name not in REGISTERED_ATTENTION_FUNCTIONS:
        if default is ...:
            raise KeyError(f"Attention function {name} not found.")
        else:
            return default
    return REGISTERED_ATTENTION_FUNCTIONS[name]


from ...cli_args import args
from ... import ops

ops = ops.disable_weight_init

FORCE_UPCAST_ATTENTION_DTYPE = model_management.force_upcast_attention_dtype()


def get_attn_precision(attn_precision, current_dtype):
    if args.dont_upcast_attention:
        return None

    if FORCE_UPCAST_ATTENTION_DTYPE is not None and current_dtype in FORCE_UPCAST_ATTENTION_DTYPE:
        return FORCE_UPCAST_ATTENTION_DTYPE[current_dtype]
    return attn_precision


def exists(val):
    return val is not None


def uniq(arr):
    return {el: True for el in arr}.keys()


def default(val, d):
    if exists(val):
        return val
    return d


# feedforward
class GEGLU(nn.Module):
    def __init__(self, dim_in, dim_out, dtype=None, device=None, operations=ops):
        super().__init__()
        self.proj = operations.Linear(dim_in, dim_out * 2, dtype=dtype, device=device)

    def forward(self, x):
        x, gate = self.proj(x).chunk(2, dim=-1)
        return x * F.gelu(gate)


class FeedForward(nn.Module):
    def __init__(self, dim, dim_out=None, mult=4, glu=False, dropout=0., dtype=None, device=None, operations=ops):
        super().__init__()
        inner_dim = int(dim * mult)
        dim_out = default(dim_out, dim)
        project_in = nn.Sequential(
            operations.Linear(dim, inner_dim, dtype=dtype, device=device),
            nn.GELU()
        ) if not glu else GEGLU(dim, inner_dim, dtype=dtype, device=device, operations=operations)

        self.net = nn.Sequential(
            project_in,
            nn.Dropout(dropout),
            operations.Linear(inner_dim, dim_out, dtype=dtype, device=device)
        )

    def forward(self, x):
        return self.net(x)


def Normalize(in_channels, dtype=None, device=None):
    return torch.nn.GroupNorm(num_groups=32, num_channels=in_channels, eps=1e-6, affine=True, dtype=dtype, device=device)


def wrap_attn(func):
    @functools.wraps(func)
    def wrapper(*args, **kwargs):
        remove_attn_wrapper_key = False
        try:
            if "_inside_attn_wrapper" not in kwargs:
                transformer_options = kwargs.get("transformer_options", None)
                remove_attn_wrapper_key = True
                kwargs["_inside_attn_wrapper"] = True
                if transformer_options is not None:
                    if "optimized_attention_override" in transformer_options:
                        return transformer_options["optimized_attention_override"](func, *args, **kwargs)
            return func(*args, **kwargs)
        finally:
            if remove_attn_wrapper_key:
                del kwargs["_inside_attn_wrapper"]

    return wrapper


@wrap_attn
def attention_basic(q, k, v, heads, mask=None, attn_precision=None, skip_reshape=False, skip_output_reshape=False, **kwargs):
    attn_precision = get_attn_precision(attn_precision, q.dtype)

    if skip_reshape:
        b, _, _, dim_head = q.shape
    else:
        b, _, dim_head = q.shape
        dim_head //= heads

    scale = dim_head ** -0.5

    h = heads
    if skip_reshape:
        q, k, v = map(
            lambda t: t.reshape(b * heads, -1, dim_head),
            (q, k, v),
        )
    else:
        q, k, v = map(
            lambda t: t.unsqueeze(3)
            .reshape(b, -1, heads, dim_head)
            .permute(0, 2, 1, 3)
            .reshape(b * heads, -1, dim_head)
            .contiguous(),
            (q, k, v),
        )

    # force cast to fp32 to avoid overflowing
    if attn_precision == torch.float32:
        sim = einsum('b i d, b j d -> b i j', q.float(), k.float()) * scale
    else:
        sim = einsum('b i d, b j d -> b i j', q, k) * scale

    del q, k

    if exists(mask):
        if mask.dtype == torch.bool:
            mask = rearrange(mask, 'b ... -> b (...)')  # TODO: check if this bool part matches pytorch attention
            max_neg_value = -torch.finfo(sim.dtype).max
            mask = repeat(mask, 'b j -> (b h) () j', h=h)
            sim.masked_fill_(~mask, max_neg_value)
        else:
            if len(mask.shape) == 2:
                bs = 1
            else:
                bs = mask.shape[0]
            mask = mask.reshape(bs, -1, mask.shape[-2], mask.shape[-1]).expand(b, heads, -1, -1).reshape(-1, mask.shape[-2], mask.shape[-1])
            sim.add_(mask)

    # attention, what we cannot get enough of
    sim = sim.softmax(dim=-1)

    out = einsum('b i j, b j d -> b i d', sim.to(v.dtype), v)

    if skip_output_reshape:
        out = (
            out.unsqueeze(0)
            .reshape(b, heads, -1, dim_head)
        )
    else:
        out = (
            out.unsqueeze(0)
            .reshape(b, heads, -1, dim_head)
            .permute(0, 2, 1, 3)
            .reshape(b, -1, heads * dim_head)
        )
    return out


@wrap_attn
def attention_sub_quad(query, key, value, heads, mask=None, attn_precision=None, skip_reshape=False, skip_output_reshape=False, **kwargs):
    attn_precision = get_attn_precision(attn_precision, query.dtype)

    if skip_reshape:
        b, _, _, dim_head = query.shape
    else:
        b, _, dim_head = query.shape
        dim_head //= heads

    if skip_reshape:
        query = query.reshape(b * heads, -1, dim_head)
        value = value.reshape(b * heads, -1, dim_head)
        key = key.reshape(b * heads, -1, dim_head).movedim(1, 2)
    else:
        query = query.unsqueeze(3).reshape(b, -1, heads, dim_head).permute(0, 2, 1, 3).reshape(b * heads, -1, dim_head)
        value = value.unsqueeze(3).reshape(b, -1, heads, dim_head).permute(0, 2, 1, 3).reshape(b * heads, -1, dim_head)
        key = key.unsqueeze(3).reshape(b, -1, heads, dim_head).permute(0, 2, 3, 1).reshape(b * heads, dim_head, -1)

    dtype = query.dtype
    upcast_attention = attn_precision == torch.float32 and query.dtype != torch.float32
    if upcast_attention:
        bytes_per_token = torch.finfo(torch.float32).bits // 8
    else:
        bytes_per_token = torch.finfo(query.dtype).bits // 8
    batch_x_heads, q_tokens, _ = query.shape
    _, _, k_tokens = key.shape

    mem_free_total, _ = model_management.get_free_memory(query.device, True)

    kv_chunk_size_min = None
    kv_chunk_size = None
    query_chunk_size = None

    for x in [4096, 2048, 1024, 512, 256]:
        count = mem_free_total / (batch_x_heads * bytes_per_token * x * 4.0)
        if count >= k_tokens:
            kv_chunk_size = k_tokens
            query_chunk_size = x
            break

    if query_chunk_size is None:
        query_chunk_size = 512

    if mask is not None:
        if len(mask.shape) == 2:
            bs = 1
        else:
            bs = mask.shape[0]
        mask = mask.reshape(bs, -1, mask.shape[-2], mask.shape[-1]).expand(b, heads, -1, -1).reshape(-1, mask.shape[-2], mask.shape[-1])

    hidden_states = efficient_dot_product_attention(
        query,
        key,
        value,
        query_chunk_size=query_chunk_size,
        kv_chunk_size=kv_chunk_size,
        kv_chunk_size_min=kv_chunk_size_min,
        use_checkpoint=False,
        upcast_attention=upcast_attention,
        mask=mask,
    )

    hidden_states = hidden_states.to(dtype)
    if skip_output_reshape:
        hidden_states = hidden_states.unflatten(0, (-1, heads))
    else:
        hidden_states = hidden_states.unflatten(0, (-1, heads)).transpose(1, 2).flatten(start_dim=2)
    return hidden_states


@wrap_attn
def attention_split(q, k, v, heads, mask=None, attn_precision=None, skip_reshape=False, skip_output_reshape=False, **kwargs):
    attn_precision = get_attn_precision(attn_precision, q.dtype)

    if skip_reshape:
        b, _, _, dim_head = q.shape
    else:
        b, _, dim_head = q.shape
        dim_head //= heads

    scale = dim_head ** -0.5

    if skip_reshape:
        q, k, v = map(
            lambda t: t.reshape(b * heads, -1, dim_head),
            (q, k, v),
        )
    else:
        q, k, v = map(
            lambda t: t.unsqueeze(3)
            .reshape(b, -1, heads, dim_head)
            .permute(0, 2, 1, 3)
            .reshape(b * heads, -1, dim_head)
            .contiguous(),
            (q, k, v),
        )

    r1 = torch.zeros(q.shape[0], q.shape[1], v.shape[2], device=q.device, dtype=q.dtype)

    mem_free_total = model_management.get_free_memory(q.device)

    if attn_precision == torch.float32:
        element_size = 4
        upcast = True
    else:
        element_size = q.element_size()
        upcast = False

    gb = 1024 ** 3
    tensor_size = q.shape[0] * q.shape[1] * k.shape[1] * element_size
    modifier = 3
    mem_required = tensor_size * modifier
    steps = 1

    if mem_required > mem_free_total:
        steps = 2 ** (math.ceil(math.log(mem_required / mem_free_total, 2)))
        # print(f"Expected tensor size:{tensor_size/gb:0.1f}GB, cuda free:{mem_free_cuda/gb:0.1f}GB "
        #      f"torch free:{mem_free_torch/gb:0.1f} total:{mem_free_total/gb:0.1f} steps:{steps}")

    if steps > 64:
        max_res = math.floor(math.sqrt(math.sqrt(mem_free_total / 2.5)) / 8) * 64
        raise RuntimeError(f'Not enough memory, use lower resolution (max approx. {max_res}x{max_res}). '
                           f'Need: {mem_required / 64 / gb:0.1f}GB free, Have:{mem_free_total / gb:0.1f}GB free')

    if mask is not None:
        if len(mask.shape) == 2:
            bs = 1
        else:
            bs = mask.shape[0]
        mask = mask.reshape(bs, -1, mask.shape[-2], mask.shape[-1]).expand(b, heads, -1, -1).reshape(-1, mask.shape[-2], mask.shape[-1])

    # print("steps", steps, mem_required, mem_free_total, modifier, q.element_size(), tensor_size)
    first_op_done = False
    cleared_cache = False
    while True:
        try:
            slice_size = q.shape[1] // steps if (q.shape[1] % steps) == 0 else q.shape[1]
            for i in range(0, q.shape[1], slice_size):
                end = i + slice_size
                if upcast:
                    with torch.autocast(enabled=False, device_type='cuda'):
                        s1 = einsum('b i d, b j d -> b i j', q[:, i:end].float(), k.float()) * scale
                else:
                    s1 = einsum('b i d, b j d -> b i j', q[:, i:end], k) * scale

                if mask is not None:
                    if len(mask.shape) == 2:
                        s1 += mask[i:end]
                    else:
                        if mask.shape[1] == 1:
                            s1 += mask
                        else:
                            s1 += mask[:, i:end]

                s2 = s1.softmax(dim=-1).to(v.dtype)
                del s1
                first_op_done = True

                r1[:, i:end] = einsum('b i j, b j d -> b i d', s2, v)
                del s2
            break
        except model_management.OOM_EXCEPTION as e:
            if first_op_done == False:
                model_management.soft_empty_cache(True)
                if cleared_cache == False:
                    cleared_cache = True
                    logger.warning("out of memory error, emptying cache and trying again")
                    continue
                steps *= 2
                if steps > 64:
                    raise e
                logger.warning("out of memory error, increasing steps and trying again {}".format(steps))
            else:
                raise e

    del q, k, v

    if skip_output_reshape:
        r1 = (
            r1.unsqueeze(0)
            .reshape(b, heads, -1, dim_head)
        )
    else:
        r1 = (
            r1.unsqueeze(0)
            .reshape(b, heads, -1, dim_head)
            .permute(0, 2, 1, 3)
            .reshape(b, -1, heads * dim_head)
        )
    return r1


@wrap_attn
def attention_xformers(q, k, v, heads, mask=None, attn_precision=None, skip_reshape=False, skip_output_reshape=False, **kwargs):
    b = q.shape[0]
    dim_head = q.shape[-1]
    # check to make sure xformers isn't broken
    disabled_xformers = False

    if not disabled_xformers:
        if torch.jit.is_tracing() or torch.jit.is_scripting():
            disabled_xformers = True

    if disabled_xformers:
        return attention_pytorch(q, k, v, heads, mask, skip_reshape=skip_reshape, **kwargs)

    if skip_reshape:
        # b h k d -> b k h d
        q, k, v = map(
            lambda t: t.permute(0, 2, 1, 3),
            (q, k, v),
        )
    # actually do the reshaping
    else:
        dim_head //= heads
        q, k, v = map(
            lambda t: t.reshape(b, -1, heads, dim_head),
            (q, k, v),
        )

    if mask is not None:
        # add a singleton batch dimension
        if mask.ndim == 2:
            mask = mask.unsqueeze(0)
        # add a singleton heads dimension
        if mask.ndim == 3:
            mask = mask.unsqueeze(1)
        # pad to a multiple of 8
        pad = 8 - mask.shape[-1] % 8
        # the xformers docs says that it's allowed to have a mask of shape (1, Nq, Nk)
        # but when using separated heads, the shape has to be (B, H, Nq, Nk)
        # in flux, this matrix ends up being over 1GB
        # here, we create a mask with the same batch/head size as the input mask (potentially singleton or full)
        mask_out = torch.empty([mask.shape[0], mask.shape[1], q.shape[1], mask.shape[-1] + pad], dtype=q.dtype, device=q.device)

        mask_out[..., :mask.shape[-1]] = mask
        # doesn't this remove the padding again??
        mask = mask_out[..., :mask.shape[-1]]
        mask = mask.expand(b, heads, -1, -1)

    out = xformers.ops.memory_efficient_attention(q, k, v, attn_bias=mask)  # pylint: disable=possibly-used-before-assignment

    if skip_output_reshape:
        out = out.permute(0, 2, 1, 3)
    else:
        out = (
            out.reshape(b, -1, heads * dim_head)
        )

    return out


if model_management.is_nvidia():  # pytorch 2.3 and up seem to have this issue.
    SDP_BATCH_LIMIT = 2 ** 15
else:
    # TODO: other GPUs ?
    SDP_BATCH_LIMIT = 2 ** 31


def pytorch_style_decl(func):
    """
    wraps a pytorch style functon for attention into one that can be used with comfyui
    :param func:
    :return:
    """

    @wraps(func)
    def wrapper(q, k, v, heads, mask=None, attn_precision=None, skip_reshape=False):
        if skip_reshape:
            b, _, _, dim_head = q.shape
        else:
            b, _, dim_head = q.shape
            dim_head //= heads
            q, k, v = map(
                lambda t: t.view(b, -1, heads, dim_head).transpose(1, 2),
                (q, k, v),
            )

        if SDP_BATCH_LIMIT >= q.shape[0]:
            out = func(q, k, v, heads=heads, mask=mask, attn_precision=attn_precision)
            out = (
                out.transpose(1, 2).reshape(b, -1, heads * dim_head)
            )
        else:
            out = torch.empty((q.shape[0], q.shape[2], heads * dim_head), dtype=q.dtype, layout=q.layout, device=q.device)
            for i in range(0, q.shape[0], SDP_BATCH_LIMIT):
                out[i: i + SDP_BATCH_LIMIT] = func(q[i: i + SDP_BATCH_LIMIT], k[i: i + SDP_BATCH_LIMIT], v[i: i + SDP_BATCH_LIMIT], heads=heads, mask=mask, attn_precision=attn_precision).transpose(1, 2).reshape(-1, q.shape[2], heads * dim_head)
        return out

    return wrapper


@wrap_attn
def attention_pytorch(q, k, v, heads, mask=None, attn_precision=None, skip_reshape=False, skip_output_reshape=False, **kwargs):
    if skip_reshape:
        b, _, _, dim_head = q.shape
    else:
        b, _, dim_head = q.shape
        dim_head //= heads
        q, k, v = map(
            lambda t: t.view(b, -1, heads, dim_head).transpose(1, 2),
            (q, k, v),
        )

    if mask is not None:
        # add a batch dimension if there isn't already one
        if mask.ndim == 2:
            mask = mask.unsqueeze(0)
        # add a heads dimension if there isn't already one
        if mask.ndim == 3:
            mask = mask.unsqueeze(1)

    if SDP_BATCH_LIMIT >= b:
        out = scaled_dot_product_attention(q, k, v, attn_mask=mask, dropout_p=0.0, is_causal=False)
        if not skip_output_reshape:
            out = (
                out.transpose(1, 2).reshape(b, -1, heads * dim_head)
            )
    else:
        out = torch.empty((b, q.shape[2], heads * dim_head), dtype=q.dtype, layout=q.layout, device=q.device)
        for i in range(0, b, SDP_BATCH_LIMIT):
            m = mask
            if mask is not None:
                if mask.shape[0] > 1:
                    m = mask[i: i + SDP_BATCH_LIMIT]

            out[i: i + SDP_BATCH_LIMIT] = scaled_dot_product_attention(
                q[i: i + SDP_BATCH_LIMIT],
                k[i: i + SDP_BATCH_LIMIT],
                v[i: i + SDP_BATCH_LIMIT],
                attn_mask=m,
                dropout_p=0.0, is_causal=False
            ).transpose(1, 2).reshape(-1, q.shape[2], heads * dim_head)
    return out


@wrap_attn
def attention_sage(q, k, v, heads, mask=None, attn_precision=None, skip_reshape=False, skip_output_reshape=False, **kwargs):
    exception_fallback = False
    if skip_reshape:
        b, _, _, dim_head = q.shape
        tensor_layout = "HND"
    else:
        b, _, dim_head = q.shape
        dim_head //= heads
        q, k, v = map(
            lambda t: t.view(b, -1, heads, dim_head),
            (q, k, v),
        )
        tensor_layout = "NHD"

    if mask is not None:
        # add a batch dimension if there isn't already one
        if mask.ndim == 2:
            mask = mask.unsqueeze(0)
        # add a heads dimension if there isn't already one
        if mask.ndim == 3:
            mask = mask.unsqueeze(1)

    try:
        out = sageattn(q, k, v, attn_mask=mask, is_causal=False, tensor_layout=tensor_layout)
    except Exception as e:
<<<<<<< HEAD
        logger.error("Error running sage attention: {}, using pytorch attention instead.".format(e))
=======
        logging.error("Error running sage attention: {}, using pytorch attention instead.".format(e))
        exception_fallback = True
    if exception_fallback:
>>>>>>> fd271ded
        if tensor_layout == "NHD":
            q, k, v = map(
                lambda t: t.transpose(1, 2),
                (q, k, v),
            )
        return attention_pytorch(q, k, v, heads, mask=mask, skip_reshape=True, skip_output_reshape=skip_output_reshape, **kwargs)

    if tensor_layout == "HND":
        if not skip_output_reshape:
            out = (
                out.transpose(1, 2).reshape(b, -1, heads * dim_head)
            )
    else:
        if skip_output_reshape:
            out = out.transpose(1, 2)
        else:
            out = out.reshape(b, -1, heads * dim_head)
    return out


try:
    @torch.library.custom_op("flash_attention::flash_attn", mutates_args=())
    def flash_attn_wrapper(q: torch.Tensor, k: torch.Tensor, v: torch.Tensor,
                           dropout_p: float = 0.0, causal: bool = False) -> torch.Tensor:
        return flash_attn_func(q, k, v, dropout_p=dropout_p, causal=causal)  # pylint: disable=possibly-used-before-assignment,used-before-assignment


    @flash_attn_wrapper.register_fake
    def flash_attn_fake(q, k, v, dropout_p=0.0, causal=False):
        # Output shape is the same as q
        return q.new_empty(q.shape)
except AttributeError as error:
    FLASH_ATTN_ERROR = error


    def flash_attn_wrapper(q: torch.Tensor, k: torch.Tensor, v: torch.Tensor,
                           dropout_p: float = 0.0, causal: bool = False) -> torch.Tensor:
        assert False, f"Could not define flash_attn_wrapper: {FLASH_ATTN_ERROR}"


@wrap_attn
def attention_flash(q, k, v, heads, mask=None, attn_precision=None, skip_reshape=False, skip_output_reshape=False, **kwargs):
    if skip_reshape:
        b, _, _, dim_head = q.shape
    else:
        b, _, dim_head = q.shape
        dim_head //= heads
        q, k, v = map(
            lambda t: t.view(b, -1, heads, dim_head).transpose(1, 2),
            (q, k, v),
        )

    if mask is not None:
        # add a batch dimension if there isn't already one
        if mask.ndim == 2:
            mask = mask.unsqueeze(0)
        # add a heads dimension if there isn't already one
        if mask.ndim == 3:
            mask = mask.unsqueeze(1)

    try:
        if mask is not None:
            raise RuntimeError("Mask must not be set for Flash attention")
        out = flash_attn_wrapper(
            q.transpose(1, 2),
            k.transpose(1, 2),
            v.transpose(1, 2),
            dropout_p=0.0,
            causal=False,
        ).transpose(1, 2)
    except Exception as e:
        logger.warning(f"Flash Attention failed, using default SDPA: {e}")
        out = torch.nn.functional.scaled_dot_product_attention(q, k, v, attn_mask=mask, dropout_p=0.0, is_causal=False)
    if not skip_output_reshape:
        out = (
            out.transpose(1, 2).reshape(b, -1, heads * dim_head)
        )
    return out


optimized_attention = attention_pytorch
optimized_attention_no_sage = attention_pytorch

if model_management.sage_attention_enabled():
    logger.debug("Using sage attention")
    optimized_attention = attention_sage
    optimized_attention_no_sage = attention_pytorch
elif model_management.xformers_enabled():
    logger.debug("Using xformers attention")
    optimized_attention = attention_xformers
elif model_management.flash_attention_enabled():
    logger.debug("Using Flash Attention")
    optimized_attention = attention_flash
elif model_management.pytorch_attention_enabled():
    logger.debug("Using pytorch attention")
    optimized_attention = attention_pytorch
else:
    if args.use_split_cross_attention:
        logger.debug("Using split optimization for attention")
        optimized_attention = attention_split
    else:
        logger.debug("Using sub quadratic optimization for attention, if you have memory or speed issues try using: --use-split-cross-attention")
        optimized_attention = attention_sub_quad

optimized_attention_masked = optimized_attention
optimized_attention_no_sage_masked = optimized_attention_no_sage

# register core-supported attention functions
if SAGE_ATTENTION_IS_AVAILABLE:
    register_attention_function("sage", attention_sage)
if FLASH_ATTENTION_IS_AVAILABLE:
    register_attention_function("flash", attention_flash)
if model_management.xformers_enabled():
    register_attention_function("xformers", attention_xformers)
register_attention_function("pytorch", attention_pytorch)
register_attention_function("sub_quad", attention_sub_quad)
register_attention_function("split", attention_split)


def optimized_attention_for_device(device, mask=False, small_input=False):
    if small_input:
        if model_management.pytorch_attention_enabled():
            return attention_pytorch  # TODO: need to confirm but this is probably slightly faster for small inputs in all cases
        else:
            return attention_basic

    if device == torch.device("cpu"):
        return attention_sub_quad

    if mask:
        return optimized_attention_masked

    return optimized_attention


class CrossAttention(nn.Module):
    def __init__(self, query_dim, context_dim=None, heads=8, dim_head=64, dropout=0., attn_precision=None, dtype=None, device=None, operations=ops):
        super().__init__()
        inner_dim = dim_head * heads
        context_dim = default(context_dim, query_dim)
        self.attn_precision = attn_precision

        self.heads = heads
        self.dim_head = dim_head

        self.to_q = operations.Linear(query_dim, inner_dim, bias=False, dtype=dtype, device=device)
        self.to_k = operations.Linear(context_dim, inner_dim, bias=False, dtype=dtype, device=device)
        self.to_v = operations.Linear(context_dim, inner_dim, bias=False, dtype=dtype, device=device)

        self.to_out = nn.Sequential(operations.Linear(inner_dim, query_dim, dtype=dtype, device=device), nn.Dropout(dropout))

    def forward(self, x, context=None, value=None, mask=None, transformer_options={}):
        q = self.to_q(x)
        context = default(context, x)
        k = self.to_k(context)
        if value is not None:
            v = self.to_v(value)
            del value
        else:
            v = self.to_v(context)

        if mask is None:
            out = optimized_attention(q, k, v, self.heads, attn_precision=self.attn_precision, transformer_options=transformer_options)
        else:
            out = optimized_attention_masked(q, k, v, self.heads, mask, attn_precision=self.attn_precision, transformer_options=transformer_options)
        return self.to_out(out)


class BasicTransformerBlock(nn.Module):
    def __init__(self, dim, n_heads, d_head, dropout=0., context_dim=None, gated_ff=True, checkpoint=True, ff_in=False, inner_dim=None,
                 disable_self_attn=False, disable_temporal_crossattention=False, switch_temporal_ca_to_sa=False, attn_precision=None, dtype=None, device=None, operations=ops):
        super().__init__()

        self.ff_in = ff_in or inner_dim is not None
        if inner_dim is None:
            inner_dim = dim

        self.is_res = inner_dim == dim
        self.attn_precision = attn_precision

        if self.ff_in:
            self.norm_in = operations.LayerNorm(dim, dtype=dtype, device=device)
            self.ff_in = FeedForward(dim, dim_out=inner_dim, dropout=dropout, glu=gated_ff, dtype=dtype, device=device, operations=operations)

        self.disable_self_attn = disable_self_attn
        self.attn1 = CrossAttention(query_dim=inner_dim, heads=n_heads, dim_head=d_head, dropout=dropout,
                                    context_dim=context_dim if self.disable_self_attn else None, attn_precision=self.attn_precision, dtype=dtype, device=device, operations=operations)  # is a self-attention if not self.disable_self_attn
        self.ff = FeedForward(inner_dim, dim_out=dim, dropout=dropout, glu=gated_ff, dtype=dtype, device=device, operations=operations)

        if disable_temporal_crossattention:
            if switch_temporal_ca_to_sa:
                raise ValueError
            else:
                self.attn2 = None
        else:
            context_dim_attn2 = None
            if not switch_temporal_ca_to_sa:
                context_dim_attn2 = context_dim

            self.attn2 = CrossAttention(query_dim=inner_dim, context_dim=context_dim_attn2,
                                        heads=n_heads, dim_head=d_head, dropout=dropout, attn_precision=self.attn_precision, dtype=dtype, device=device, operations=operations)  # is self-attn if context is none
            self.norm2 = operations.LayerNorm(inner_dim, dtype=dtype, device=device)

        self.norm1 = operations.LayerNorm(inner_dim, dtype=dtype, device=device)
        self.norm3 = operations.LayerNorm(inner_dim, dtype=dtype, device=device)
        self.n_heads = n_heads
        self.d_head = d_head
        self.switch_temporal_ca_to_sa = switch_temporal_ca_to_sa

    def forward(self, x, context=None, transformer_options={}):
        extra_options = {}
        block = transformer_options.get("block", None)
        block_index = transformer_options.get("block_index", 0)
        transformer_patches = {}
        transformer_patches_replace = {}

        for k in transformer_options:
            if k == "patches":
                transformer_patches = transformer_options[k]
            elif k == "patches_replace":
                transformer_patches_replace = transformer_options[k]
            else:
                extra_options[k] = transformer_options[k]

        extra_options["n_heads"] = self.n_heads
        extra_options["dim_head"] = self.d_head
        extra_options["attn_precision"] = self.attn_precision

        if self.ff_in:
            x_skip = x
            x = self.ff_in(self.norm_in(x))
            if self.is_res:
                x += x_skip

        n = self.norm1(x)
        if self.disable_self_attn:
            context_attn1 = context
        else:
            context_attn1 = None
        value_attn1 = None

        if "attn1_patch" in transformer_patches:
            patch = transformer_patches["attn1_patch"]
            if context_attn1 is None:
                context_attn1 = n
            value_attn1 = context_attn1
            for p in patch:
                n, context_attn1, value_attn1 = p(n, context_attn1, value_attn1, extra_options)

        if block is not None:
            transformer_block = (block[0], block[1], block_index)
        else:
            transformer_block = None
        attn1_replace_patch = transformer_patches_replace.get("attn1", {})
        block_attn1 = transformer_block
        if block_attn1 not in attn1_replace_patch:
            block_attn1 = block

        if block_attn1 in attn1_replace_patch:
            if context_attn1 is None:
                context_attn1 = n
                value_attn1 = n
            n = self.attn1.to_q(n)
            context_attn1 = self.attn1.to_k(context_attn1)
            value_attn1 = self.attn1.to_v(value_attn1)
            n = attn1_replace_patch[block_attn1](n, context_attn1, value_attn1, extra_options)
            n = self.attn1.to_out(n)
        else:
            n = self.attn1(n, context=context_attn1, value=value_attn1, transformer_options=transformer_options)

        if "attn1_output_patch" in transformer_patches:
            patch = transformer_patches["attn1_output_patch"]
            for p in patch:
                n = p(n, extra_options)

        x = n + x
        if "middle_patch" in transformer_patches:
            patch = transformer_patches["middle_patch"]
            for p in patch:
                x = p(x, extra_options)

        if self.attn2 is not None:
            n = self.norm2(x)
            if self.switch_temporal_ca_to_sa:
                context_attn2 = n
            else:
                context_attn2 = context
            value_attn2 = None
            if "attn2_patch" in transformer_patches:
                patch = transformer_patches["attn2_patch"]
                value_attn2 = context_attn2
                for p in patch:
                    n, context_attn2, value_attn2 = p(n, context_attn2, value_attn2, extra_options)

            attn2_replace_patch = transformer_patches_replace.get("attn2", {})
            block_attn2 = transformer_block
            if block_attn2 not in attn2_replace_patch:
                block_attn2 = block

            if block_attn2 in attn2_replace_patch:
                if value_attn2 is None:
                    value_attn2 = context_attn2
                n = self.attn2.to_q(n)
                context_attn2 = self.attn2.to_k(context_attn2)
                value_attn2 = self.attn2.to_v(value_attn2)
                n = attn2_replace_patch[block_attn2](n, context_attn2, value_attn2, extra_options)
                n = self.attn2.to_out(n)
            else:
                n = self.attn2(n, context=context_attn2, value=value_attn2, transformer_options=transformer_options)

        if "attn2_output_patch" in transformer_patches:
            patch = transformer_patches["attn2_output_patch"]
            for p in patch:
                n = p(n, extra_options)

        x = n + x
        if self.is_res:
            x_skip = x
        x = self.ff(self.norm3(x))
        if self.is_res:
            x = x_skip + x

        return x


class SpatialTransformer(nn.Module):
    """
    Transformer block for image-like data.
    First, project the input (aka embedding)
    and reshape to b, t, d.
    Then apply standard transformer action.
    Finally, reshape to image
    NEW: use_linear for more efficiency instead of the 1x1 convs
    """

    def __init__(self, in_channels, n_heads, d_head,
                 depth=1, dropout=0., context_dim=None,
                 disable_self_attn=False, use_linear=False,
                 use_checkpoint=True, attn_precision=None, dtype=None, device=None, operations=ops):
        super().__init__()
        if exists(context_dim) and not isinstance(context_dim, list):
            context_dim = [context_dim] * depth
        self.in_channels = in_channels
        inner_dim = n_heads * d_head
        self.norm = operations.GroupNorm(num_groups=32, num_channels=in_channels, eps=1e-6, affine=True, dtype=dtype, device=device)
        if not use_linear:
            self.proj_in = operations.Conv2d(in_channels,
                                             inner_dim,
                                             kernel_size=1,
                                             stride=1,
                                             padding=0, dtype=dtype, device=device)
        else:
            self.proj_in = operations.Linear(in_channels, inner_dim, dtype=dtype, device=device)

        self.transformer_blocks = nn.ModuleList(
            [BasicTransformerBlock(inner_dim, n_heads, d_head, dropout=dropout, context_dim=context_dim[d],
                                   disable_self_attn=disable_self_attn, checkpoint=use_checkpoint, attn_precision=attn_precision, dtype=dtype, device=device, operations=operations)
             for d in range(depth)]
        )
        if not use_linear:
            self.proj_out = operations.Conv2d(inner_dim, in_channels,
                                              kernel_size=1,
                                              stride=1,
                                              padding=0, dtype=dtype, device=device)
        else:
            self.proj_out = operations.Linear(in_channels, inner_dim, dtype=dtype, device=device)
        self.use_linear = use_linear

    def forward(self, x, context=None, transformer_options={}):
        # note: if no context is given, cross-attention defaults to self-attention
        if not isinstance(context, list):
            context = [context] * len(self.transformer_blocks)
        b, c, h, w = x.shape
        transformer_options["activations_shape"] = list(x.shape)
        x_in = x
        x = self.norm(x)
        if not self.use_linear:
            x = self.proj_in(x)
        x = x.movedim(1, 3).flatten(1, 2).contiguous()
        if self.use_linear:
            x = self.proj_in(x)
        for i, block in enumerate(self.transformer_blocks):
            transformer_options["block_index"] = i
            x = block(x, context=context[i], transformer_options=transformer_options)
        if self.use_linear:
            x = self.proj_out(x)
        x = x.reshape(x.shape[0], h, w, x.shape[-1]).movedim(3, 1).contiguous()
        if not self.use_linear:
            x = self.proj_out(x)
        return x + x_in


class SpatialVideoTransformer(SpatialTransformer):
    def __init__(
            self,
            in_channels,
            n_heads,
            d_head,
            depth=1,
            dropout=0.0,
            use_linear=False,
            context_dim=None,
            use_spatial_context=False,
            timesteps=None,
            merge_strategy: str = "fixed",
            merge_factor: float = 0.5,
            time_context_dim=None,
            ff_in=False,
            checkpoint=False,
            time_depth=1,
            disable_self_attn=False,
            disable_temporal_crossattention=False,
            max_time_embed_period: int = 10000,
            attn_precision=None,
            dtype=None, device=None, operations=ops
    ):
        super().__init__(
            in_channels,
            n_heads,
            d_head,
            depth=depth,
            dropout=dropout,
            use_checkpoint=checkpoint,
            context_dim=context_dim,
            use_linear=use_linear,
            disable_self_attn=disable_self_attn,
            attn_precision=attn_precision,
            dtype=dtype, device=device, operations=operations
        )
        self.time_depth = time_depth
        self.depth = depth
        self.max_time_embed_period = max_time_embed_period

        time_mix_d_head = d_head
        n_time_mix_heads = n_heads

        time_mix_inner_dim = int(time_mix_d_head * n_time_mix_heads)

        inner_dim = n_heads * d_head
        if use_spatial_context:
            time_context_dim = context_dim

        self.time_stack = nn.ModuleList(
            [
                BasicTransformerBlock(
                    inner_dim,
                    n_time_mix_heads,
                    time_mix_d_head,
                    dropout=dropout,
                    context_dim=time_context_dim,
                    # timesteps=timesteps,
                    checkpoint=checkpoint,
                    ff_in=ff_in,
                    inner_dim=time_mix_inner_dim,
                    disable_self_attn=disable_self_attn,
                    disable_temporal_crossattention=disable_temporal_crossattention,
                    attn_precision=attn_precision,
                    dtype=dtype, device=device, operations=operations
                )
                for _ in range(self.depth)
            ]
        )

        assert len(self.time_stack) == len(self.transformer_blocks)

        self.use_spatial_context = use_spatial_context
        self.in_channels = in_channels

        time_embed_dim = self.in_channels * 4
        self.time_pos_embed = nn.Sequential(
            operations.Linear(self.in_channels, time_embed_dim, dtype=dtype, device=device),
            nn.SiLU(),
            operations.Linear(time_embed_dim, self.in_channels, dtype=dtype, device=device),
        )

        self.time_mixer = AlphaBlender(
            alpha=merge_factor, merge_strategy=merge_strategy
        )

    def forward(
            self,
            x: torch.Tensor,
            context: Optional[torch.Tensor] = None,
            time_context: Optional[torch.Tensor] = None,
            timesteps: Optional[int] = None,
            image_only_indicator: Optional[torch.Tensor] = None,
            transformer_options={}
    ) -> torch.Tensor:
        _, _, h, w = x.shape
        transformer_options["activations_shape"] = list(x.shape)
        x_in = x
        spatial_context = None
        if exists(context):
            spatial_context = context

        if self.use_spatial_context:
            assert (
                    context.ndim == 3
            ), f"n dims of spatial context should be 3 but are {context.ndim}"

            if time_context is None:
                time_context = context
            time_context_first_timestep = time_context[::timesteps]
            time_context = repeat(
                time_context_first_timestep, "b ... -> (b n) ...", n=h * w
            )
        elif time_context is not None and not self.use_spatial_context:
            time_context = repeat(time_context, "b ... -> (b n) ...", n=h * w)
            if time_context.ndim == 2:
                time_context = rearrange(time_context, "b c -> b 1 c")

        x = self.norm(x)
        if not self.use_linear:
            x = self.proj_in(x)
        x = rearrange(x, "b c h w -> b (h w) c")
        if self.use_linear:
            x = self.proj_in(x)

        num_frames = torch.arange(timesteps, device=x.device)
        num_frames = repeat(num_frames, "t -> b t", b=x.shape[0] // timesteps)
        num_frames = rearrange(num_frames, "b t -> (b t)")
        t_emb = timestep_embedding(num_frames, self.in_channels, repeat_only=False, max_period=self.max_time_embed_period).to(x.dtype)
        emb = self.time_pos_embed(t_emb)
        emb = emb[:, None, :]

        for it_, (block, mix_block) in enumerate(
                zip(self.transformer_blocks, self.time_stack)
        ):
            transformer_options["block_index"] = it_
            x = block(
                x,
                context=spatial_context,
                transformer_options=transformer_options,
            )

            x_mix = x
            x_mix = x_mix + emb

            B, S, C = x_mix.shape
            x_mix = rearrange(x_mix, "(b t) s c -> (b s) t c", t=timesteps)
            x_mix = mix_block(x_mix, context=time_context, transformer_options=transformer_options)
            x_mix = rearrange(
                x_mix, "(b s) t c -> (b t) s c", s=S, b=B // timesteps, c=C, t=timesteps
            )

            x = self.time_mixer(x_spatial=x, x_temporal=x_mix, image_only_indicator=image_only_indicator)

        if self.use_linear:
            x = self.proj_out(x)
        x = rearrange(x, "b (h w) c -> b c h w", h=h, w=w)
        if not self.use_linear:
            x = self.proj_out(x)
        out = x + x_in
        return out<|MERGE_RESOLUTION|>--- conflicted
+++ resolved
@@ -581,13 +581,9 @@
     try:
         out = sageattn(q, k, v, attn_mask=mask, is_causal=False, tensor_layout=tensor_layout)
     except Exception as e:
-<<<<<<< HEAD
         logger.error("Error running sage attention: {}, using pytorch attention instead.".format(e))
-=======
-        logging.error("Error running sage attention: {}, using pytorch attention instead.".format(e))
         exception_fallback = True
     if exception_fallback:
->>>>>>> fd271ded
         if tensor_layout == "NHD":
             q, k, v = map(
                 lambda t: t.transpose(1, 2),
