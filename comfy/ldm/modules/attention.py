import logging
import math
<<<<<<< HEAD
from functools import wraps
from typing import Optional
=======
import sys
>>>>>>> 96d891cb

import torch
import torch.nn.functional as F
from einops import rearrange, repeat
from torch import nn, einsum

from .diffusionmodules.util import AlphaBlender, timestep_embedding
from .sub_quadratic_attention import efficient_dot_product_attention
from ... import model_management

if model_management.xformers_enabled():
    import xformers  # pylint: disable=import-error
    import xformers.ops  # pylint: disable=import-error

if model_management.sage_attention_enabled():
<<<<<<< HEAD
    from sageattention import sageattn  # pylint: disable=import-error
else:
    sageattn = torch.nn.functional.scaled_dot_product_attention
=======
    try:
        from sageattention import sageattn
    except ModuleNotFoundError:
        logging.error(f"\n\nTo use the `--use-sage-attention` feature, the `sageattention` package must be installed first.\ncommand:\n\t{sys.executable} -m pip install sageattention")
        exit(-1)
>>>>>>> 96d891cb

from ...cli_args import args
from ... import ops

ops = ops.disable_weight_init

FORCE_UPCAST_ATTENTION_DTYPE = model_management.force_upcast_attention_dtype()
logger = logging.getLogger(__name__)


def get_attn_precision(attn_precision, current_dtype):
    if args.dont_upcast_attention:
        return None

    if FORCE_UPCAST_ATTENTION_DTYPE is not None and current_dtype in FORCE_UPCAST_ATTENTION_DTYPE:
        return FORCE_UPCAST_ATTENTION_DTYPE[current_dtype]
    return attn_precision


def exists(val):
    return val is not None


<<<<<<< HEAD
def uniq(arr):
    return {el: True for el in arr}.keys()


=======
>>>>>>> 96d891cb
def default(val, d):
    if exists(val):
        return val
    return d


# feedforward
class GEGLU(nn.Module):
    def __init__(self, dim_in, dim_out, dtype=None, device=None, operations=ops):
        super().__init__()
        self.proj = operations.Linear(dim_in, dim_out * 2, dtype=dtype, device=device)

    def forward(self, x):
        x, gate = self.proj(x).chunk(2, dim=-1)
        return x * F.gelu(gate)


class FeedForward(nn.Module):
    def __init__(self, dim, dim_out=None, mult=4, glu=False, dropout=0., dtype=None, device=None, operations=ops):
        super().__init__()
        inner_dim = int(dim * mult)
        dim_out = default(dim_out, dim)
        project_in = nn.Sequential(
            operations.Linear(dim, inner_dim, dtype=dtype, device=device),
            nn.GELU()
        ) if not glu else GEGLU(dim, inner_dim, dtype=dtype, device=device, operations=operations)

        self.net = nn.Sequential(
            project_in,
            nn.Dropout(dropout),
            operations.Linear(inner_dim, dim_out, dtype=dtype, device=device)
        )

    def forward(self, x):
        return self.net(x)


def Normalize(in_channels, dtype=None, device=None):
    return torch.nn.GroupNorm(num_groups=32, num_channels=in_channels, eps=1e-6, affine=True, dtype=dtype, device=device)


def attention_basic(q, k, v, heads, mask=None, attn_precision=None, skip_reshape=False, skip_output_reshape=False):
    attn_precision = get_attn_precision(attn_precision, q.dtype)

    if skip_reshape:
        b, _, _, dim_head = q.shape
    else:
        b, _, dim_head = q.shape
        dim_head //= heads

    scale = dim_head ** -0.5

    h = heads
    if skip_reshape:
        q, k, v = map(
            lambda t: t.reshape(b * heads, -1, dim_head),
            (q, k, v),
        )
    else:
        q, k, v = map(
            lambda t: t.unsqueeze(3)
            .reshape(b, -1, heads, dim_head)
            .permute(0, 2, 1, 3)
            .reshape(b * heads, -1, dim_head)
            .contiguous(),
            (q, k, v),
        )

    # force cast to fp32 to avoid overflowing
    if attn_precision == torch.float32:
        sim = einsum('b i d, b j d -> b i j', q.float(), k.float()) * scale
    else:
        sim = einsum('b i d, b j d -> b i j', q, k) * scale

    del q, k

    if exists(mask):
        if mask.dtype == torch.bool:
            mask = rearrange(mask, 'b ... -> b (...)')  # TODO: check if this bool part matches pytorch attention
            max_neg_value = -torch.finfo(sim.dtype).max
            mask = repeat(mask, 'b j -> (b h) () j', h=h)
            sim.masked_fill_(~mask, max_neg_value)
        else:
            if len(mask.shape) == 2:
                bs = 1
            else:
                bs = mask.shape[0]
            mask = mask.reshape(bs, -1, mask.shape[-2], mask.shape[-1]).expand(b, heads, -1, -1).reshape(-1, mask.shape[-2], mask.shape[-1])
            sim.add_(mask)

    # attention, what we cannot get enough of
    sim = sim.softmax(dim=-1)

    out = einsum('b i j, b j d -> b i d', sim.to(v.dtype), v)

    if skip_output_reshape:
        out = (
            out.unsqueeze(0)
            .reshape(b, heads, -1, dim_head)
        )
    else:
        out = (
            out.unsqueeze(0)
            .reshape(b, heads, -1, dim_head)
            .permute(0, 2, 1, 3)
            .reshape(b, -1, heads * dim_head)
        )
    return out


def attention_sub_quad(query, key, value, heads, mask=None, attn_precision=None, skip_reshape=False, skip_output_reshape=False):
    attn_precision = get_attn_precision(attn_precision, query.dtype)

    if skip_reshape:
        b, _, _, dim_head = query.shape
    else:
        b, _, dim_head = query.shape
        dim_head //= heads

    if skip_reshape:
        query = query.reshape(b * heads, -1, dim_head)
        value = value.reshape(b * heads, -1, dim_head)
        key = key.reshape(b * heads, -1, dim_head).movedim(1, 2)
    else:
        query = query.unsqueeze(3).reshape(b, -1, heads, dim_head).permute(0, 2, 1, 3).reshape(b * heads, -1, dim_head)
        value = value.unsqueeze(3).reshape(b, -1, heads, dim_head).permute(0, 2, 1, 3).reshape(b * heads, -1, dim_head)
        key = key.unsqueeze(3).reshape(b, -1, heads, dim_head).permute(0, 2, 3, 1).reshape(b * heads, dim_head, -1)

    dtype = query.dtype
    upcast_attention = attn_precision == torch.float32 and query.dtype != torch.float32
    if upcast_attention:
        bytes_per_token = torch.finfo(torch.float32).bits // 8
    else:
        bytes_per_token = torch.finfo(query.dtype).bits // 8
    batch_x_heads, q_tokens, _ = query.shape
    _, _, k_tokens = key.shape

    mem_free_total, _ = model_management.get_free_memory(query.device, True)

    kv_chunk_size_min = None
    kv_chunk_size = None
    query_chunk_size = None

    for x in [4096, 2048, 1024, 512, 256]:
        count = mem_free_total / (batch_x_heads * bytes_per_token * x * 4.0)
        if count >= k_tokens:
            kv_chunk_size = k_tokens
            query_chunk_size = x
            break

    if query_chunk_size is None:
        query_chunk_size = 512

    if mask is not None:
        if len(mask.shape) == 2:
            bs = 1
        else:
            bs = mask.shape[0]
        mask = mask.reshape(bs, -1, mask.shape[-2], mask.shape[-1]).expand(b, heads, -1, -1).reshape(-1, mask.shape[-2], mask.shape[-1])

    hidden_states = efficient_dot_product_attention(
        query,
        key,
        value,
        query_chunk_size=query_chunk_size,
        kv_chunk_size=kv_chunk_size,
        kv_chunk_size_min=kv_chunk_size_min,
        use_checkpoint=False,
        upcast_attention=upcast_attention,
        mask=mask,
    )

    hidden_states = hidden_states.to(dtype)
    if skip_output_reshape:
        hidden_states = hidden_states.unflatten(0, (-1, heads))
    else:
        hidden_states = hidden_states.unflatten(0, (-1, heads)).transpose(1, 2).flatten(start_dim=2)
    return hidden_states


def attention_split(q, k, v, heads, mask=None, attn_precision=None, skip_reshape=False, skip_output_reshape=False):
    attn_precision = get_attn_precision(attn_precision, q.dtype)

    if skip_reshape:
        b, _, _, dim_head = q.shape
    else:
        b, _, dim_head = q.shape
        dim_head //= heads

    scale = dim_head ** -0.5

    if skip_reshape:
        q, k, v = map(
            lambda t: t.reshape(b * heads, -1, dim_head),
            (q, k, v),
        )
    else:
        q, k, v = map(
            lambda t: t.unsqueeze(3)
            .reshape(b, -1, heads, dim_head)
            .permute(0, 2, 1, 3)
            .reshape(b * heads, -1, dim_head)
            .contiguous(),
            (q, k, v),
        )

    r1 = torch.zeros(q.shape[0], q.shape[1], v.shape[2], device=q.device, dtype=q.dtype)

    mem_free_total = model_management.get_free_memory(q.device)

    if attn_precision == torch.float32:
        element_size = 4
        upcast = True
    else:
        element_size = q.element_size()
        upcast = False

    gb = 1024 ** 3
    tensor_size = q.shape[0] * q.shape[1] * k.shape[1] * element_size
    modifier = 3
    mem_required = tensor_size * modifier
    steps = 1

    if mem_required > mem_free_total:
        steps = 2 ** (math.ceil(math.log(mem_required / mem_free_total, 2)))
        # print(f"Expected tensor size:{tensor_size/gb:0.1f}GB, cuda free:{mem_free_cuda/gb:0.1f}GB "
        #      f"torch free:{mem_free_torch/gb:0.1f} total:{mem_free_total/gb:0.1f} steps:{steps}")

    if steps > 64:
        max_res = math.floor(math.sqrt(math.sqrt(mem_free_total / 2.5)) / 8) * 64
        raise RuntimeError(f'Not enough memory, use lower resolution (max approx. {max_res}x{max_res}). '
                           f'Need: {mem_required / 64 / gb:0.1f}GB free, Have:{mem_free_total / gb:0.1f}GB free')

    if mask is not None:
        if len(mask.shape) == 2:
            bs = 1
        else:
            bs = mask.shape[0]
        mask = mask.reshape(bs, -1, mask.shape[-2], mask.shape[-1]).expand(b, heads, -1, -1).reshape(-1, mask.shape[-2], mask.shape[-1])

    # print("steps", steps, mem_required, mem_free_total, modifier, q.element_size(), tensor_size)
    first_op_done = False
    cleared_cache = False
    while True:
        try:
            slice_size = q.shape[1] // steps if (q.shape[1] % steps) == 0 else q.shape[1]
            for i in range(0, q.shape[1], slice_size):
                end = i + slice_size
                if upcast:
                    with torch.autocast(enabled=False, device_type='cuda'):
                        s1 = einsum('b i d, b j d -> b i j', q[:, i:end].float(), k.float()) * scale
                else:
                    s1 = einsum('b i d, b j d -> b i j', q[:, i:end], k) * scale

                if mask is not None:
                    if len(mask.shape) == 2:
                        s1 += mask[i:end]
                    else:
                        if mask.shape[1] == 1:
                            s1 += mask
                        else:
                            s1 += mask[:, i:end]

                s2 = s1.softmax(dim=-1).to(v.dtype)
                del s1
                first_op_done = True

                r1[:, i:end] = einsum('b i j, b j d -> b i d', s2, v)
                del s2
            break
        except model_management.OOM_EXCEPTION as e:
            if first_op_done == False:
                model_management.soft_empty_cache(True)
                if cleared_cache == False:
                    cleared_cache = True
                    logger.warning("out of memory error, emptying cache and trying again")
                    continue
                steps *= 2
                if steps > 64:
                    raise e
                logger.warning("out of memory error, increasing steps and trying again {}".format(steps))
            else:
                raise e

    del q, k, v

    if skip_output_reshape:
        r1 = (
            r1.unsqueeze(0)
            .reshape(b, heads, -1, dim_head)
        )
    else:
        r1 = (
            r1.unsqueeze(0)
            .reshape(b, heads, -1, dim_head)
            .permute(0, 2, 1, 3)
            .reshape(b, -1, heads * dim_head)
        )
    return r1


def attention_xformers(q, k, v, heads, mask=None, attn_precision=None, skip_reshape=False, skip_output_reshape=False):
    b = q.shape[0]
    dim_head = q.shape[-1]
    # check to make sure xformers isn't broken
    disabled_xformers = False

    if not disabled_xformers:
        if torch.jit.is_tracing() or torch.jit.is_scripting():
            disabled_xformers = True

    if disabled_xformers:
        return attention_pytorch(q, k, v, heads, mask, skip_reshape=skip_reshape)

    if skip_reshape:
        # b h k d -> b k h d
        q, k, v = map(
            lambda t: t.permute(0, 2, 1, 3),
            (q, k, v),
        )
    # actually do the reshaping
    else:
        dim_head //= heads
        q, k, v = map(
            lambda t: t.reshape(b, -1, heads, dim_head),
            (q, k, v),
        )

    if mask is not None:
        # add a singleton batch dimension
        if mask.ndim == 2:
            mask = mask.unsqueeze(0)
        # add a singleton heads dimension
        if mask.ndim == 3:
            mask = mask.unsqueeze(1)
        # pad to a multiple of 8
        pad = 8 - mask.shape[-1] % 8
        # the xformers docs says that it's allowed to have a mask of shape (1, Nq, Nk)
        # but when using separated heads, the shape has to be (B, H, Nq, Nk)
        # in flux, this matrix ends up being over 1GB
        # here, we create a mask with the same batch/head size as the input mask (potentially singleton or full)
        mask_out = torch.empty([mask.shape[0], mask.shape[1], q.shape[1], mask.shape[-1] + pad], dtype=q.dtype, device=q.device)

        mask_out[..., :mask.shape[-1]] = mask
        # doesn't this remove the padding again??
        mask = mask_out[..., :mask.shape[-1]]
        mask = mask.expand(b, heads, -1, -1)

    out = xformers.ops.memory_efficient_attention(q, k, v, attn_bias=mask)  # pylint: disable=possibly-used-before-assignment

    if skip_output_reshape:
        out = out.permute(0, 2, 1, 3)
    else:
        out = (
            out.reshape(b, -1, heads * dim_head)
        )

    return out


if model_management.is_nvidia():  # pytorch 2.3 and up seem to have this issue.
    SDP_BATCH_LIMIT = 2 ** 15
else:
    # TODO: other GPUs ?
    SDP_BATCH_LIMIT = 2 ** 31


def pytorch_style_decl(func):
    """
    wraps a pytorch style functon for attention into one that can be used with comfyui
    :param func:
    :return:
    """
    @wraps(func)
    def wrapper(q, k, v, heads, mask=None, attn_precision=None, skip_reshape=False):
        if skip_reshape:
            b, _, _, dim_head = q.shape
        else:
            b, _, dim_head = q.shape
            dim_head //= heads
            q, k, v = map(
                lambda t: t.view(b, -1, heads, dim_head).transpose(1, 2),
                (q, k, v),
            )

        if SDP_BATCH_LIMIT >= q.shape[0]:
            out = func(q, k, v, heads=heads, mask=mask, attn_precision=attn_precision)
            out = (
                out.transpose(1, 2).reshape(b, -1, heads * dim_head)
            )
        else:
            out = torch.empty((q.shape[0], q.shape[2], heads * dim_head), dtype=q.dtype, layout=q.layout, device=q.device)
            for i in range(0, q.shape[0], SDP_BATCH_LIMIT):
                out[i: i + SDP_BATCH_LIMIT] = func(q[i: i + SDP_BATCH_LIMIT], k[i: i + SDP_BATCH_LIMIT], v[i: i + SDP_BATCH_LIMIT], heads=heads, mask=mask, attn_precision=attn_precision).transpose(1, 2).reshape(-1, q.shape[2], heads * dim_head)
        return out

    return wrapper


def attention_pytorch(q, k, v, heads, mask=None, attn_precision=None, skip_reshape=False, skip_output_reshape=False):
    if skip_reshape:
        b, _, _, dim_head = q.shape
    else:
        b, _, dim_head = q.shape
        dim_head //= heads
        q, k, v = map(
            lambda t: t.view(b, -1, heads, dim_head).transpose(1, 2),
            (q, k, v),
        )

    if mask is not None:
        # add a batch dimension if there isn't already one
        if mask.ndim == 2:
            mask = mask.unsqueeze(0)
        # add a heads dimension if there isn't already one
        if mask.ndim == 3:
            mask = mask.unsqueeze(1)

    if SDP_BATCH_LIMIT >= b:
        out = torch.nn.functional.scaled_dot_product_attention(q, k, v, attn_mask=mask, dropout_p=0.0, is_causal=False)
        if not skip_output_reshape:
            out = (
                out.transpose(1, 2).reshape(b, -1, heads * dim_head)
            )
    else:
        out = torch.empty((b, q.shape[2], heads * dim_head), dtype=q.dtype, layout=q.layout, device=q.device)
        for i in range(0, b, SDP_BATCH_LIMIT):
            m = mask
            if mask is not None:
                if mask.shape[0] > 1:
                    m = mask[i : i + SDP_BATCH_LIMIT]

            out[i : i + SDP_BATCH_LIMIT] = torch.nn.functional.scaled_dot_product_attention(
                q[i : i + SDP_BATCH_LIMIT],
                k[i : i + SDP_BATCH_LIMIT],
                v[i : i + SDP_BATCH_LIMIT],
                attn_mask=m,
                dropout_p=0.0, is_causal=False
            ).transpose(1, 2).reshape(-1, q.shape[2], heads * dim_head)
    return out


def attention_sage(q, k, v, heads, mask=None, attn_precision=None, skip_reshape=False, skip_output_reshape=False):
    if skip_reshape:
        b, _, _, dim_head = q.shape
        tensor_layout="HND"
    else:
        b, _, dim_head = q.shape
        dim_head //= heads
        q, k, v = map(
            lambda t: t.view(b, -1, heads, dim_head),
            (q, k, v),
        )
        tensor_layout="NHD"

    if mask is not None:
        # add a batch dimension if there isn't already one
        if mask.ndim == 2:
            mask = mask.unsqueeze(0)
        # add a heads dimension if there isn't already one
        if mask.ndim == 3:
            mask = mask.unsqueeze(1)

    out = sageattn(q, k, v, attn_mask=mask, is_causal=False, tensor_layout=tensor_layout)
    if tensor_layout == "HND":
        if not skip_output_reshape:
            out = (
                out.transpose(1, 2).reshape(b, -1, heads * dim_head)
            )
    else:
        if skip_output_reshape:
            out = out.transpose(1, 2)
        else:
            out = out.reshape(b, -1, heads * dim_head)
    return out


optimized_attention = attention_basic

if model_management.sage_attention_enabled():
    logger.info("Using sage attention")
    optimized_attention = attention_sage
elif model_management.xformers_enabled():
    logger.info("Using xformers attention")
    optimized_attention = attention_xformers
elif model_management.pytorch_attention_enabled():
    logger.info("Using pytorch attention")
    optimized_attention = attention_pytorch
else:
    if args.use_split_cross_attention:
        logger.info("Using split optimization for attention")
        optimized_attention = attention_split
    else:
        logger.info("Using sub quadratic optimization for attention, if you have memory or speed issues try using: --use-split-cross-attention")
        optimized_attention = attention_sub_quad

optimized_attention_masked = optimized_attention


def optimized_attention_for_device(device, mask=False, small_input=False):
    if small_input:
        if model_management.pytorch_attention_enabled():
            return attention_pytorch  # TODO: need to confirm but this is probably slightly faster for small inputs in all cases
        else:
            return attention_basic

    if device == torch.device("cpu"):
        return attention_sub_quad

    if mask:
        return optimized_attention_masked

    return optimized_attention


class CrossAttention(nn.Module):
    def __init__(self, query_dim, context_dim=None, heads=8, dim_head=64, dropout=0., attn_precision=None, dtype=None, device=None, operations=ops):
        super().__init__()
        inner_dim = dim_head * heads
        context_dim = default(context_dim, query_dim)
        self.attn_precision = attn_precision

        self.heads = heads
        self.dim_head = dim_head

        self.to_q = operations.Linear(query_dim, inner_dim, bias=False, dtype=dtype, device=device)
        self.to_k = operations.Linear(context_dim, inner_dim, bias=False, dtype=dtype, device=device)
        self.to_v = operations.Linear(context_dim, inner_dim, bias=False, dtype=dtype, device=device)

        self.to_out = nn.Sequential(operations.Linear(inner_dim, query_dim, dtype=dtype, device=device), nn.Dropout(dropout))

    def forward(self, x, context=None, value=None, mask=None):
        q = self.to_q(x)
        context = default(context, x)
        k = self.to_k(context)
        if value is not None:
            v = self.to_v(value)
            del value
        else:
            v = self.to_v(context)

        if mask is None:
            out = optimized_attention(q, k, v, self.heads, attn_precision=self.attn_precision)
        else:
            out = optimized_attention_masked(q, k, v, self.heads, mask, attn_precision=self.attn_precision)
        return self.to_out(out)


class BasicTransformerBlock(nn.Module):
    def __init__(self, dim, n_heads, d_head, dropout=0., context_dim=None, gated_ff=True, checkpoint=True, ff_in=False, inner_dim=None,
                 disable_self_attn=False, disable_temporal_crossattention=False, switch_temporal_ca_to_sa=False, attn_precision=None, dtype=None, device=None, operations=ops):
        super().__init__()

        self.ff_in = ff_in or inner_dim is not None
        if inner_dim is None:
            inner_dim = dim

        self.is_res = inner_dim == dim
        self.attn_precision = attn_precision

        if self.ff_in:
            self.norm_in = operations.LayerNorm(dim, dtype=dtype, device=device)
            self.ff_in = FeedForward(dim, dim_out=inner_dim, dropout=dropout, glu=gated_ff, dtype=dtype, device=device, operations=operations)

        self.disable_self_attn = disable_self_attn
        self.attn1 = CrossAttention(query_dim=inner_dim, heads=n_heads, dim_head=d_head, dropout=dropout,
                                    context_dim=context_dim if self.disable_self_attn else None, attn_precision=self.attn_precision, dtype=dtype, device=device, operations=operations)  # is a self-attention if not self.disable_self_attn
        self.ff = FeedForward(inner_dim, dim_out=dim, dropout=dropout, glu=gated_ff, dtype=dtype, device=device, operations=operations)

        if disable_temporal_crossattention:
            if switch_temporal_ca_to_sa:
                raise ValueError
            else:
                self.attn2 = None
        else:
            context_dim_attn2 = None
            if not switch_temporal_ca_to_sa:
                context_dim_attn2 = context_dim

            self.attn2 = CrossAttention(query_dim=inner_dim, context_dim=context_dim_attn2,
                                        heads=n_heads, dim_head=d_head, dropout=dropout, attn_precision=self.attn_precision, dtype=dtype, device=device, operations=operations)  # is self-attn if context is none
            self.norm2 = operations.LayerNorm(inner_dim, dtype=dtype, device=device)

        self.norm1 = operations.LayerNorm(inner_dim, dtype=dtype, device=device)
        self.norm3 = operations.LayerNorm(inner_dim, dtype=dtype, device=device)
        self.n_heads = n_heads
        self.d_head = d_head
        self.switch_temporal_ca_to_sa = switch_temporal_ca_to_sa

    def forward(self, x, context=None, transformer_options={}):
        extra_options = {}
        block = transformer_options.get("block", None)
        block_index = transformer_options.get("block_index", 0)
        transformer_patches = {}
        transformer_patches_replace = {}

        for k in transformer_options:
            if k == "patches":
                transformer_patches = transformer_options[k]
            elif k == "patches_replace":
                transformer_patches_replace = transformer_options[k]
            else:
                extra_options[k] = transformer_options[k]

        extra_options["n_heads"] = self.n_heads
        extra_options["dim_head"] = self.d_head
        extra_options["attn_precision"] = self.attn_precision

        if self.ff_in:
            x_skip = x
            x = self.ff_in(self.norm_in(x))
            if self.is_res:
                x += x_skip

        n = self.norm1(x)
        if self.disable_self_attn:
            context_attn1 = context
        else:
            context_attn1 = None
        value_attn1 = None

        if "attn1_patch" in transformer_patches:
            patch = transformer_patches["attn1_patch"]
            if context_attn1 is None:
                context_attn1 = n
            value_attn1 = context_attn1
            for p in patch:
                n, context_attn1, value_attn1 = p(n, context_attn1, value_attn1, extra_options)

        if block is not None:
            transformer_block = (block[0], block[1], block_index)
        else:
            transformer_block = None
        attn1_replace_patch = transformer_patches_replace.get("attn1", {})
        block_attn1 = transformer_block
        if block_attn1 not in attn1_replace_patch:
            block_attn1 = block

        if block_attn1 in attn1_replace_patch:
            if context_attn1 is None:
                context_attn1 = n
                value_attn1 = n
            n = self.attn1.to_q(n)
            context_attn1 = self.attn1.to_k(context_attn1)
            value_attn1 = self.attn1.to_v(value_attn1)
            n = attn1_replace_patch[block_attn1](n, context_attn1, value_attn1, extra_options)
            n = self.attn1.to_out(n)
        else:
            n = self.attn1(n, context=context_attn1, value=value_attn1)

        if "attn1_output_patch" in transformer_patches:
            patch = transformer_patches["attn1_output_patch"]
            for p in patch:
                n = p(n, extra_options)

        x += n
        if "middle_patch" in transformer_patches:
            patch = transformer_patches["middle_patch"]
            for p in patch:
                x = p(x, extra_options)

        if self.attn2 is not None:
            n = self.norm2(x)
            if self.switch_temporal_ca_to_sa:
                context_attn2 = n
            else:
                context_attn2 = context
            value_attn2 = None
            if "attn2_patch" in transformer_patches:
                patch = transformer_patches["attn2_patch"]
                value_attn2 = context_attn2
                for p in patch:
                    n, context_attn2, value_attn2 = p(n, context_attn2, value_attn2, extra_options)

            attn2_replace_patch = transformer_patches_replace.get("attn2", {})
            block_attn2 = transformer_block
            if block_attn2 not in attn2_replace_patch:
                block_attn2 = block

            if block_attn2 in attn2_replace_patch:
                if value_attn2 is None:
                    value_attn2 = context_attn2
                n = self.attn2.to_q(n)
                context_attn2 = self.attn2.to_k(context_attn2)
                value_attn2 = self.attn2.to_v(value_attn2)
                n = attn2_replace_patch[block_attn2](n, context_attn2, value_attn2, extra_options)
                n = self.attn2.to_out(n)
            else:
                n = self.attn2(n, context=context_attn2, value=value_attn2)

        if "attn2_output_patch" in transformer_patches:
            patch = transformer_patches["attn2_output_patch"]
            for p in patch:
                n = p(n, extra_options)

        x += n
        if self.is_res:
            x_skip = x
        x = self.ff(self.norm3(x))
        if self.is_res:
            x += x_skip

        return x


class SpatialTransformer(nn.Module):
    """
    Transformer block for image-like data.
    First, project the input (aka embedding)
    and reshape to b, t, d.
    Then apply standard transformer action.
    Finally, reshape to image
    NEW: use_linear for more efficiency instead of the 1x1 convs
    """

    def __init__(self, in_channels, n_heads, d_head,
                 depth=1, dropout=0., context_dim=None,
                 disable_self_attn=False, use_linear=False,
                 use_checkpoint=True, attn_precision=None, dtype=None, device=None, operations=ops):
        super().__init__()
        if exists(context_dim) and not isinstance(context_dim, list):
            context_dim = [context_dim] * depth
        self.in_channels = in_channels
        inner_dim = n_heads * d_head
        self.norm = operations.GroupNorm(num_groups=32, num_channels=in_channels, eps=1e-6, affine=True, dtype=dtype, device=device)
        if not use_linear:
            self.proj_in = operations.Conv2d(in_channels,
                                             inner_dim,
                                             kernel_size=1,
                                             stride=1,
                                             padding=0, dtype=dtype, device=device)
        else:
            self.proj_in = operations.Linear(in_channels, inner_dim, dtype=dtype, device=device)

        self.transformer_blocks = nn.ModuleList(
            [BasicTransformerBlock(inner_dim, n_heads, d_head, dropout=dropout, context_dim=context_dim[d],
                                   disable_self_attn=disable_self_attn, checkpoint=use_checkpoint, attn_precision=attn_precision, dtype=dtype, device=device, operations=operations)
             for d in range(depth)]
        )
        if not use_linear:
            self.proj_out = operations.Conv2d(inner_dim, in_channels,
                                              kernel_size=1,
                                              stride=1,
                                              padding=0, dtype=dtype, device=device)
        else:
            self.proj_out = operations.Linear(in_channels, inner_dim, dtype=dtype, device=device)
        self.use_linear = use_linear

    def forward(self, x, context=None, transformer_options={}):
        # note: if no context is given, cross-attention defaults to self-attention
        if not isinstance(context, list):
            context = [context] * len(self.transformer_blocks)
        b, c, h, w = x.shape
        x_in = x
        x = self.norm(x)
        if not self.use_linear:
            x = self.proj_in(x)
        x = x.movedim(1, 3).flatten(1, 2).contiguous()
        if self.use_linear:
            x = self.proj_in(x)
        for i, block in enumerate(self.transformer_blocks):
            transformer_options["block_index"] = i
            x = block(x, context=context[i], transformer_options=transformer_options)
        if self.use_linear:
            x = self.proj_out(x)
        x = x.reshape(x.shape[0], h, w, x.shape[-1]).movedim(3, 1).contiguous()
        if not self.use_linear:
            x = self.proj_out(x)
        return x + x_in


class SpatialVideoTransformer(SpatialTransformer):
    def __init__(
            self,
            in_channels,
            n_heads,
            d_head,
            depth=1,
            dropout=0.0,
            use_linear=False,
            context_dim=None,
            use_spatial_context=False,
            timesteps=None,
            merge_strategy: str = "fixed",
            merge_factor: float = 0.5,
            time_context_dim=None,
            ff_in=False,
            checkpoint=False,
            time_depth=1,
            disable_self_attn=False,
            disable_temporal_crossattention=False,
            max_time_embed_period: int = 10000,
            attn_precision=None,
            dtype=None, device=None, operations=ops
    ):
        super().__init__(
            in_channels,
            n_heads,
            d_head,
            depth=depth,
            dropout=dropout,
            use_checkpoint=checkpoint,
            context_dim=context_dim,
            use_linear=use_linear,
            disable_self_attn=disable_self_attn,
            attn_precision=attn_precision,
            dtype=dtype, device=device, operations=operations
        )
        self.time_depth = time_depth
        self.depth = depth
        self.max_time_embed_period = max_time_embed_period

        time_mix_d_head = d_head
        n_time_mix_heads = n_heads

        time_mix_inner_dim = int(time_mix_d_head * n_time_mix_heads)

        inner_dim = n_heads * d_head
        if use_spatial_context:
            time_context_dim = context_dim

        self.time_stack = nn.ModuleList(
            [
                BasicTransformerBlock(
                    inner_dim,
                    n_time_mix_heads,
                    time_mix_d_head,
                    dropout=dropout,
                    context_dim=time_context_dim,
                    # timesteps=timesteps,
                    checkpoint=checkpoint,
                    ff_in=ff_in,
                    inner_dim=time_mix_inner_dim,
                    disable_self_attn=disable_self_attn,
                    disable_temporal_crossattention=disable_temporal_crossattention,
                    attn_precision=attn_precision,
                    dtype=dtype, device=device, operations=operations
                )
                for _ in range(self.depth)
            ]
        )

        assert len(self.time_stack) == len(self.transformer_blocks)

        self.use_spatial_context = use_spatial_context
        self.in_channels = in_channels

        time_embed_dim = self.in_channels * 4
        self.time_pos_embed = nn.Sequential(
            operations.Linear(self.in_channels, time_embed_dim, dtype=dtype, device=device),
            nn.SiLU(),
            operations.Linear(time_embed_dim, self.in_channels, dtype=dtype, device=device),
        )

        self.time_mixer = AlphaBlender(
            alpha=merge_factor, merge_strategy=merge_strategy
        )

    def forward(
            self,
            x: torch.Tensor,
            context: Optional[torch.Tensor] = None,
            time_context: Optional[torch.Tensor] = None,
            timesteps: Optional[int] = None,
            image_only_indicator: Optional[torch.Tensor] = None,
            transformer_options={}
    ) -> torch.Tensor:
        _, _, h, w = x.shape
        x_in = x
        spatial_context = None
        if exists(context):
            spatial_context = context

        if self.use_spatial_context:
            assert (
                    context.ndim == 3
            ), f"n dims of spatial context should be 3 but are {context.ndim}"

            if time_context is None:
                time_context = context
            time_context_first_timestep = time_context[::timesteps]
            time_context = repeat(
                time_context_first_timestep, "b ... -> (b n) ...", n=h * w
            )
        elif time_context is not None and not self.use_spatial_context:
            time_context = repeat(time_context, "b ... -> (b n) ...", n=h * w)
            if time_context.ndim == 2:
                time_context = rearrange(time_context, "b c -> b 1 c")

        x = self.norm(x)
        if not self.use_linear:
            x = self.proj_in(x)
        x = rearrange(x, "b c h w -> b (h w) c")
        if self.use_linear:
            x = self.proj_in(x)

        num_frames = torch.arange(timesteps, device=x.device)
        num_frames = repeat(num_frames, "t -> b t", b=x.shape[0] // timesteps)
        num_frames = rearrange(num_frames, "b t -> (b t)")
        t_emb = timestep_embedding(num_frames, self.in_channels, repeat_only=False, max_period=self.max_time_embed_period).to(x.dtype)
        emb = self.time_pos_embed(t_emb)
        emb = emb[:, None, :]

        for it_, (block, mix_block) in enumerate(
                zip(self.transformer_blocks, self.time_stack)
        ):
            transformer_options["block_index"] = it_
            x = block(
                x,
                context=spatial_context,
                transformer_options=transformer_options,
            )

            x_mix = x
            x_mix = x_mix + emb

            B, S, C = x_mix.shape
            x_mix = rearrange(x_mix, "(b t) s c -> (b s) t c", t=timesteps)
            x_mix = mix_block(x_mix, context=time_context)  # TODO: transformer_options
            x_mix = rearrange(
                x_mix, "(b s) t c -> (b t) s c", s=S, b=B // timesteps, c=C, t=timesteps
            )

            x = self.time_mixer(x_spatial=x, x_temporal=x_mix, image_only_indicator=image_only_indicator)

        if self.use_linear:
            x = self.proj_out(x)
        x = rearrange(x, "b (h w) c -> b c h w", h=h, w=w)
        if not self.use_linear:
            x = self.proj_out(x)
        out = x + x_in
        return out<|MERGE_RESOLUTION|>--- conflicted
+++ resolved
@@ -1,11 +1,7 @@
 import logging
 import math
-<<<<<<< HEAD
 from functools import wraps
 from typing import Optional
-=======
-import sys
->>>>>>> 96d891cb
 
 import torch
 import torch.nn.functional as F
@@ -21,17 +17,9 @@
     import xformers.ops  # pylint: disable=import-error
 
 if model_management.sage_attention_enabled():
-<<<<<<< HEAD
     from sageattention import sageattn  # pylint: disable=import-error
 else:
     sageattn = torch.nn.functional.scaled_dot_product_attention
-=======
-    try:
-        from sageattention import sageattn
-    except ModuleNotFoundError:
-        logging.error(f"\n\nTo use the `--use-sage-attention` feature, the `sageattention` package must be installed first.\ncommand:\n\t{sys.executable} -m pip install sageattention")
-        exit(-1)
->>>>>>> 96d891cb
 
 from ...cli_args import args
 from ... import ops
@@ -55,13 +43,10 @@
     return val is not None
 
 
-<<<<<<< HEAD
 def uniq(arr):
     return {el: True for el in arr}.keys()
 
 
-=======
->>>>>>> 96d891cb
 def default(val, d):
     if exists(val):
         return val
@@ -435,6 +420,7 @@
     :param func:
     :return:
     """
+
     @wraps(func)
     def wrapper(q, k, v, heads, mask=None, attn_precision=None, skip_reshape=False):
         if skip_reshape:
@@ -492,12 +478,12 @@
             m = mask
             if mask is not None:
                 if mask.shape[0] > 1:
-                    m = mask[i : i + SDP_BATCH_LIMIT]
-
-            out[i : i + SDP_BATCH_LIMIT] = torch.nn.functional.scaled_dot_product_attention(
-                q[i : i + SDP_BATCH_LIMIT],
-                k[i : i + SDP_BATCH_LIMIT],
-                v[i : i + SDP_BATCH_LIMIT],
+                    m = mask[i: i + SDP_BATCH_LIMIT]
+
+            out[i: i + SDP_BATCH_LIMIT] = torch.nn.functional.scaled_dot_product_attention(
+                q[i: i + SDP_BATCH_LIMIT],
+                k[i: i + SDP_BATCH_LIMIT],
+                v[i: i + SDP_BATCH_LIMIT],
                 attn_mask=m,
                 dropout_p=0.0, is_causal=False
             ).transpose(1, 2).reshape(-1, q.shape[2], heads * dim_head)
@@ -507,7 +493,7 @@
 def attention_sage(q, k, v, heads, mask=None, attn_precision=None, skip_reshape=False, skip_output_reshape=False):
     if skip_reshape:
         b, _, _, dim_head = q.shape
-        tensor_layout="HND"
+        tensor_layout = "HND"
     else:
         b, _, dim_head = q.shape
         dim_head //= heads
@@ -515,7 +501,7 @@
             lambda t: t.view(b, -1, heads, dim_head),
             (q, k, v),
         )
-        tensor_layout="NHD"
+        tensor_layout = "NHD"
 
     if mask is not None:
         # add a batch dimension if there isn't already one
