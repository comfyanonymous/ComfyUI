from abc import abstractmethod

import torch as th
import torch.nn as nn
import torch.nn.functional as F
from einops import rearrange
import logging

from .util import (
    checkpoint,
    avg_pool_nd,
    timestep_embedding,
    AlphaBlender,
)
from ..attention import SpatialTransformer, SpatialVideoTransformer, default
<<<<<<< HEAD
from ...util import exists
from .... import ops
ops = ops.disable_weight_init
=======
from comfy.ldm.util import exists
import comfy.patcher_extension
import comfy.ops
ops = comfy.ops.disable_weight_init
>>>>>>> 0fd4e6c7

class TimestepBlock(nn.Module):
    """
    Any module where forward() takes timestep embeddings as a second argument.
    """

    @abstractmethod
    def forward(self, x, emb):
        """
        Apply the module to `x` given `emb` timestep embeddings.
        """

#This is needed because accelerate makes a copy of transformer_options which breaks "transformer_index"
def forward_timestep_embed(ts, x, emb, context=None, transformer_options={}, output_shape=None, time_context=None, num_video_frames=None, image_only_indicator=None):
    for layer in ts:
        if isinstance(layer, VideoResBlock):
            x = layer(x, emb, num_video_frames, image_only_indicator)
        elif isinstance(layer, TimestepBlock):
            x = layer(x, emb)
        elif isinstance(layer, SpatialVideoTransformer):
            x = layer(x, context, time_context, num_video_frames, image_only_indicator, transformer_options)
            if "transformer_index" in transformer_options:
                transformer_options["transformer_index"] += 1
        elif isinstance(layer, SpatialTransformer):
            x = layer(x, context, transformer_options)
            if "transformer_index" in transformer_options:
                transformer_options["transformer_index"] += 1
        elif isinstance(layer, Upsample):
            x = layer(x, output_shape=output_shape)
        else:
            if "patches" in transformer_options and "forward_timestep_embed_patch" in transformer_options["patches"]:
                found_patched = False
                for class_type, handler in transformer_options["patches"]["forward_timestep_embed_patch"]:
                    if isinstance(layer, class_type):
                        x = handler(layer, x, emb, context, transformer_options, output_shape, time_context, num_video_frames, image_only_indicator)
                        found_patched = True
                        break
                if found_patched:
                    continue
            x = layer(x)
    return x

class TimestepEmbedSequential(nn.Sequential, TimestepBlock):
    """
    A sequential module that passes timestep embeddings to the children that
    support it as an extra input.
    """

    def forward(self, *args, **kwargs):
        return forward_timestep_embed(self, *args, **kwargs)

class Upsample(nn.Module):
    """
    An upsampling layer with an optional convolution.
    :param channels: channels in the inputs and outputs.
    :param use_conv: a bool determining if a convolution is applied.
    :param dims: determines if the signal is 1D, 2D, or 3D. If 3D, then
                 upsampling occurs in the inner-two dimensions.
    """

    def __init__(self, channels, use_conv, dims=2, out_channels=None, padding=1, dtype=None, device=None, operations=ops):
        super().__init__()
        self.channels = channels
        self.out_channels = out_channels or channels
        self.use_conv = use_conv
        self.dims = dims
        if use_conv:
            self.conv = operations.conv_nd(dims, self.channels, self.out_channels, 3, padding=padding, dtype=dtype, device=device)

    def forward(self, x, output_shape=None):
        assert x.shape[1] == self.channels
        if self.dims == 3:
            shape = [x.shape[2], x.shape[3] * 2, x.shape[4] * 2]
            if output_shape is not None:
                shape[1] = output_shape[3]
                shape[2] = output_shape[4]
        else:
            shape = [x.shape[2] * 2, x.shape[3] * 2]
            if output_shape is not None:
                shape[0] = output_shape[2]
                shape[1] = output_shape[3]

        x = F.interpolate(x, size=shape, mode="nearest")
        if self.use_conv:
            x = self.conv(x)
        return x

class Downsample(nn.Module):
    """
    A downsampling layer with an optional convolution.
    :param channels: channels in the inputs and outputs.
    :param use_conv: a bool determining if a convolution is applied.
    :param dims: determines if the signal is 1D, 2D, or 3D. If 3D, then
                 downsampling occurs in the inner-two dimensions.
    """

    def __init__(self, channels, use_conv, dims=2, out_channels=None, padding=1, dtype=None, device=None, operations=ops):
        super().__init__()
        self.channels = channels
        self.out_channels = out_channels or channels
        self.use_conv = use_conv
        self.dims = dims
        stride = 2 if dims != 3 else (1, 2, 2)
        if use_conv:
            self.op = operations.conv_nd(
                dims, self.channels, self.out_channels, 3, stride=stride, padding=padding, dtype=dtype, device=device
            )
        else:
            assert self.channels == self.out_channels
            self.op = avg_pool_nd(dims, kernel_size=stride, stride=stride)

    def forward(self, x):
        assert x.shape[1] == self.channels
        return self.op(x)


class ResBlock(TimestepBlock):
    """
    A residual block that can optionally change the number of channels.
    :param channels: the number of input channels.
    :param emb_channels: the number of timestep embedding channels.
    :param dropout: the rate of dropout.
    :param out_channels: if specified, the number of out channels.
    :param use_conv: if True and out_channels is specified, use a spatial
        convolution instead of a smaller 1x1 convolution to change the
        channels in the skip connection.
    :param dims: determines if the signal is 1D, 2D, or 3D.
    :param use_checkpoint: if True, use gradient checkpointing on this module.
    :param up: if True, use this block for upsampling.
    :param down: if True, use this block for downsampling.
    """

    def __init__(
        self,
        channels,
        emb_channels,
        dropout,
        out_channels=None,
        use_conv=False,
        use_scale_shift_norm=False,
        dims=2,
        use_checkpoint=False,
        up=False,
        down=False,
        kernel_size=3,
        exchange_temb_dims=False,
        skip_t_emb=False,
        dtype=None,
        device=None,
        operations=ops
    ):
        super().__init__()
        self.channels = channels
        self.emb_channels = emb_channels
        self.dropout = dropout
        self.out_channels = out_channels or channels
        self.use_conv = use_conv
        self.use_checkpoint = use_checkpoint
        self.use_scale_shift_norm = use_scale_shift_norm
        self.exchange_temb_dims = exchange_temb_dims

        if isinstance(kernel_size, list):
            padding = [k // 2 for k in kernel_size]
        else:
            padding = kernel_size // 2

        self.in_layers = nn.Sequential(
            operations.GroupNorm(32, channels, dtype=dtype, device=device),
            nn.SiLU(),
            operations.conv_nd(dims, channels, self.out_channels, kernel_size, padding=padding, dtype=dtype, device=device),
        )

        self.updown = up or down

        if up:
            self.h_upd = Upsample(channels, False, dims, dtype=dtype, device=device)
            self.x_upd = Upsample(channels, False, dims, dtype=dtype, device=device)
        elif down:
            self.h_upd = Downsample(channels, False, dims, dtype=dtype, device=device)
            self.x_upd = Downsample(channels, False, dims, dtype=dtype, device=device)
        else:
            self.h_upd = self.x_upd = nn.Identity()

        self.skip_t_emb = skip_t_emb
        if self.skip_t_emb:
            self.emb_layers = None
            self.exchange_temb_dims = False
        else:
            self.emb_layers = nn.Sequential(
                nn.SiLU(),
                operations.Linear(
                    emb_channels,
                    2 * self.out_channels if use_scale_shift_norm else self.out_channels, dtype=dtype, device=device
                ),
            )
        self.out_layers = nn.Sequential(
            operations.GroupNorm(32, self.out_channels, dtype=dtype, device=device),
            nn.SiLU(),
            nn.Dropout(p=dropout),
            operations.conv_nd(dims, self.out_channels, self.out_channels, kernel_size, padding=padding, dtype=dtype, device=device)
            ,
        )

        if self.out_channels == channels:
            self.skip_connection = nn.Identity()
        elif use_conv:
            self.skip_connection = operations.conv_nd(
                dims, channels, self.out_channels, kernel_size, padding=padding, dtype=dtype, device=device
            )
        else:
            self.skip_connection = operations.conv_nd(dims, channels, self.out_channels, 1, dtype=dtype, device=device)

    def forward(self, x, emb):
        """
        Apply the block to a Tensor, conditioned on a timestep embedding.
        :param x: an [N x C x ...] Tensor of features.
        :param emb: an [N x emb_channels] Tensor of timestep embeddings.
        :return: an [N x C x ...] Tensor of outputs.
        """
        return checkpoint(
            self._forward, (x, emb), self.parameters(), self.use_checkpoint
        )


    def _forward(self, x, emb):
        if self.updown:
            in_rest, in_conv = self.in_layers[:-1], self.in_layers[-1]
            h = in_rest(x)
            h = self.h_upd(h)
            x = self.x_upd(x)
            h = in_conv(h)
        else:
            h = self.in_layers(x)

        emb_out = None
        if not self.skip_t_emb:
            emb_out = self.emb_layers(emb).type(h.dtype)
            while len(emb_out.shape) < len(h.shape):
                emb_out = emb_out[..., None]
        if self.use_scale_shift_norm:
            out_norm, out_rest = self.out_layers[0], self.out_layers[1:]
            h = out_norm(h)
            if emb_out is not None:
                scale, shift = th.chunk(emb_out, 2, dim=1)
                h *= (1 + scale)
                h += shift
            h = out_rest(h)
        else:
            if emb_out is not None:
                if self.exchange_temb_dims:
                    emb_out = emb_out.movedim(1, 2)
                h = h + emb_out
            h = self.out_layers(h)
        return self.skip_connection(x) + h


class VideoResBlock(ResBlock):
    def __init__(
        self,
        channels: int,
        emb_channels: int,
        dropout: float,
        video_kernel_size=3,
        merge_strategy: str = "fixed",
        merge_factor: float = 0.5,
        out_channels=None,
        use_conv: bool = False,
        use_scale_shift_norm: bool = False,
        dims: int = 2,
        use_checkpoint: bool = False,
        up: bool = False,
        down: bool = False,
        dtype=None,
        device=None,
        operations=ops
    ):
        super().__init__(
            channels,
            emb_channels,
            dropout,
            out_channels=out_channels,
            use_conv=use_conv,
            use_scale_shift_norm=use_scale_shift_norm,
            dims=dims,
            use_checkpoint=use_checkpoint,
            up=up,
            down=down,
            dtype=dtype,
            device=device,
            operations=operations
        )

        self.time_stack = ResBlock(
            default(out_channels, channels),
            emb_channels,
            dropout=dropout,
            dims=3,
            out_channels=default(out_channels, channels),
            use_scale_shift_norm=False,
            use_conv=False,
            up=False,
            down=False,
            kernel_size=video_kernel_size,
            use_checkpoint=use_checkpoint,
            exchange_temb_dims=True,
            dtype=dtype,
            device=device,
            operations=operations
        )
        self.time_mixer = AlphaBlender(
            alpha=merge_factor,
            merge_strategy=merge_strategy,
            rearrange_pattern="b t -> b 1 t 1 1",
        )

    def forward(
        self,
        x: th.Tensor,
        emb: th.Tensor,
        num_video_frames: int,
        image_only_indicator = None,
    ) -> th.Tensor:
        x = super().forward(x, emb)

        x_mix = rearrange(x, "(b t) c h w -> b c t h w", t=num_video_frames)
        x = rearrange(x, "(b t) c h w -> b c t h w", t=num_video_frames)

        x = self.time_stack(
            x, rearrange(emb, "(b t) ... -> b t ...", t=num_video_frames)
        )
        x = self.time_mixer(
            x_spatial=x_mix, x_temporal=x, image_only_indicator=image_only_indicator
        )
        x = rearrange(x, "b c t h w -> (b t) c h w")
        return x


class Timestep(nn.Module):
    def __init__(self, dim):
        super().__init__()
        self.dim = dim

    def forward(self, t):
        return timestep_embedding(t, self.dim)

def apply_control(h, control, name):
    if control is not None and name in control and len(control[name]) > 0:
        ctrl = control[name].pop()
        if ctrl is not None:
            try:
                h += ctrl
            except:
                logging.warning("warning control could not be applied {} {}".format(h.shape, ctrl.shape))
    return h

class UNetModel(nn.Module):
    """
    The full UNet model with attention and timestep embedding.
    :param in_channels: channels in the input Tensor.
    :param model_channels: base channel count for the model.
    :param out_channels: channels in the output Tensor.
    :param num_res_blocks: number of residual blocks per downsample.
    :param dropout: the dropout probability.
    :param channel_mult: channel multiplier for each level of the UNet.
    :param conv_resample: if True, use learned convolutions for upsampling and
        downsampling.
    :param dims: determines if the signal is 1D, 2D, or 3D.
    :param num_classes: if specified (as an int), then this model will be
        class-conditional with `num_classes` classes.
    :param use_checkpoint: use gradient checkpointing to reduce memory usage.
    :param num_heads: the number of attention heads in each attention layer.
    :param num_heads_channels: if specified, ignore num_heads and instead use
                               a fixed channel width per attention head.
    :param num_heads_upsample: works with num_heads to set a different number
                               of heads for upsampling. Deprecated.
    :param use_scale_shift_norm: use a FiLM-like conditioning mechanism.
    :param resblock_updown: use residual blocks for up/downsampling.
    :param use_new_attention_order: use a different attention pattern for potentially
                                    increased efficiency.
    """

    def __init__(
        self,
        image_size,
        in_channels,
        model_channels,
        out_channels,
        num_res_blocks,
        dropout=0,
        channel_mult=(1, 2, 4, 8),
        conv_resample=True,
        dims=2,
        num_classes=None,
        use_checkpoint=False,
        dtype=th.float32,
        num_heads=-1,
        num_head_channels=-1,
        num_heads_upsample=-1,
        use_scale_shift_norm=False,
        resblock_updown=False,
        use_new_attention_order=False,
        use_spatial_transformer=False,    # custom transformer support
        transformer_depth=1,              # custom transformer support
        context_dim=None,                 # custom transformer support
        n_embed=None,                     # custom support for prediction of discrete ids into codebook of first stage vq model
        legacy=True,
        disable_self_attentions=None,
        num_attention_blocks=None,
        disable_middle_self_attn=False,
        use_linear_in_transformer=False,
        adm_in_channels=None,
        transformer_depth_middle=None,
        transformer_depth_output=None,
        use_temporal_resblock=False,
        use_temporal_attention=False,
        time_context_dim=None,
        extra_ff_mix_layer=False,
        use_spatial_context=False,
        merge_strategy=None,
        merge_factor=0.0,
        video_kernel_size=None,
        disable_temporal_crossattention=False,
        max_ddpm_temb_period=10000,
        attn_precision=None,
        device=None,
        operations=ops,
    ):
        super().__init__()

        if context_dim is not None:
            assert use_spatial_transformer, 'Fool!! You forgot to use the spatial transformer for your cross-attention conditioning...'
            # from omegaconf.listconfig import ListConfig
            # if type(context_dim) == ListConfig:
            #     context_dim = list(context_dim)

        if num_heads_upsample == -1:
            num_heads_upsample = num_heads

        if num_heads == -1:
            assert num_head_channels != -1, 'Either num_heads or num_head_channels has to be set'

        if num_head_channels == -1:
            assert num_heads != -1, 'Either num_heads or num_head_channels has to be set'

        self.in_channels = in_channels
        self.model_channels = model_channels
        self.out_channels = out_channels

        if isinstance(num_res_blocks, int):
            self.num_res_blocks = len(channel_mult) * [num_res_blocks]
        else:
            if len(num_res_blocks) != len(channel_mult):
                raise ValueError("provide num_res_blocks either as an int (globally constant) or "
                                 "as a list/tuple (per-level) with the same length as channel_mult")
            self.num_res_blocks = num_res_blocks

        if disable_self_attentions is not None:
            # should be a list of booleans, indicating whether to disable self-attention in TransformerBlocks or not
            assert len(disable_self_attentions) == len(channel_mult)
        if num_attention_blocks is not None:
            assert len(num_attention_blocks) == len(self.num_res_blocks)

        transformer_depth = transformer_depth[:]
        transformer_depth_output = transformer_depth_output[:]

        self.dropout = dropout
        self.channel_mult = channel_mult
        self.conv_resample = conv_resample
        self.num_classes = num_classes
        self.use_checkpoint = use_checkpoint
        self.dtype = dtype
        self.num_heads = num_heads
        self.num_head_channels = num_head_channels
        self.num_heads_upsample = num_heads_upsample
        self.use_temporal_resblocks = use_temporal_resblock
        self.predict_codebook_ids = n_embed is not None

        self.default_num_video_frames = None

        time_embed_dim = model_channels * 4
        self.time_embed = nn.Sequential(
            operations.Linear(model_channels, time_embed_dim, dtype=self.dtype, device=device),
            nn.SiLU(),
            operations.Linear(time_embed_dim, time_embed_dim, dtype=self.dtype, device=device),
        )

        if self.num_classes is not None:
            if isinstance(self.num_classes, int):
                self.label_emb = nn.Embedding(num_classes, time_embed_dim, dtype=self.dtype, device=device)
            elif self.num_classes == "continuous":
                logging.debug("setting up linear c_adm embedding layer")
                self.label_emb = nn.Linear(1, time_embed_dim)
            elif self.num_classes == "sequential":
                assert adm_in_channels is not None
                self.label_emb = nn.Sequential(
                    nn.Sequential(
                        operations.Linear(adm_in_channels, time_embed_dim, dtype=self.dtype, device=device),
                        nn.SiLU(),
                        operations.Linear(time_embed_dim, time_embed_dim, dtype=self.dtype, device=device),
                    )
                )
            else:
                raise ValueError()

        self.input_blocks = nn.ModuleList(
            [
                TimestepEmbedSequential(
                    operations.conv_nd(dims, in_channels, model_channels, 3, padding=1, dtype=self.dtype, device=device)
                )
            ]
        )
        self._feature_size = model_channels
        input_block_chans = [model_channels]
        ch = model_channels
        ds = 1

        def get_attention_layer(
            ch,
            num_heads,
            dim_head,
            depth=1,
            context_dim=None,
            use_checkpoint=False,
            disable_self_attn=False,
        ):
            if use_temporal_attention:
                return SpatialVideoTransformer(
                    ch,
                    num_heads,
                    dim_head,
                    depth=depth,
                    context_dim=context_dim,
                    time_context_dim=time_context_dim,
                    dropout=dropout,
                    ff_in=extra_ff_mix_layer,
                    use_spatial_context=use_spatial_context,
                    merge_strategy=merge_strategy,
                    merge_factor=merge_factor,
                    checkpoint=use_checkpoint,
                    use_linear=use_linear_in_transformer,
                    disable_self_attn=disable_self_attn,
                    disable_temporal_crossattention=disable_temporal_crossattention,
                    max_time_embed_period=max_ddpm_temb_period,
                    attn_precision=attn_precision,
                    dtype=self.dtype, device=device, operations=operations
                )
            else:
                return SpatialTransformer(
                                ch, num_heads, dim_head, depth=depth, context_dim=context_dim,
                                disable_self_attn=disable_self_attn, use_linear=use_linear_in_transformer,
                                use_checkpoint=use_checkpoint, attn_precision=attn_precision, dtype=self.dtype, device=device, operations=operations
                            )

        def get_resblock(
            merge_factor,
            merge_strategy,
            video_kernel_size,
            ch,
            time_embed_dim,
            dropout,
            out_channels,
            dims,
            use_checkpoint,
            use_scale_shift_norm,
            down=False,
            up=False,
            dtype=None,
            device=None,
            operations=ops
        ):
            if self.use_temporal_resblocks:
                return VideoResBlock(
                    merge_factor=merge_factor,
                    merge_strategy=merge_strategy,
                    video_kernel_size=video_kernel_size,
                    channels=ch,
                    emb_channels=time_embed_dim,
                    dropout=dropout,
                    out_channels=out_channels,
                    dims=dims,
                    use_checkpoint=use_checkpoint,
                    use_scale_shift_norm=use_scale_shift_norm,
                    down=down,
                    up=up,
                    dtype=dtype,
                    device=device,
                    operations=operations
                )
            else:
                return ResBlock(
                    channels=ch,
                    emb_channels=time_embed_dim,
                    dropout=dropout,
                    out_channels=out_channels,
                    use_checkpoint=use_checkpoint,
                    dims=dims,
                    use_scale_shift_norm=use_scale_shift_norm,
                    down=down,
                    up=up,
                    dtype=dtype,
                    device=device,
                    operations=operations
                )

        for level, mult in enumerate(channel_mult):
            for nr in range(self.num_res_blocks[level]):
                layers = [
                    get_resblock(
                        merge_factor=merge_factor,
                        merge_strategy=merge_strategy,
                        video_kernel_size=video_kernel_size,
                        ch=ch,
                        time_embed_dim=time_embed_dim,
                        dropout=dropout,
                        out_channels=mult * model_channels,
                        dims=dims,
                        use_checkpoint=use_checkpoint,
                        use_scale_shift_norm=use_scale_shift_norm,
                        dtype=self.dtype,
                        device=device,
                        operations=operations,
                    )
                ]
                ch = mult * model_channels
                num_transformers = transformer_depth.pop(0)
                if num_transformers > 0:
                    if num_head_channels == -1:
                        dim_head = ch // num_heads
                    else:
                        num_heads = ch // num_head_channels
                        dim_head = num_head_channels
                    if legacy:
                        #num_heads = 1
                        dim_head = ch // num_heads if use_spatial_transformer else num_head_channels
                    if exists(disable_self_attentions):
                        disabled_sa = disable_self_attentions[level]
                    else:
                        disabled_sa = False

                    if not exists(num_attention_blocks) or nr < num_attention_blocks[level]:
                        layers.append(get_attention_layer(
                                ch, num_heads, dim_head, depth=num_transformers, context_dim=context_dim,
                                disable_self_attn=disabled_sa, use_checkpoint=use_checkpoint)
                        )
                self.input_blocks.append(TimestepEmbedSequential(*layers))
                self._feature_size += ch
                input_block_chans.append(ch)
            if level != len(channel_mult) - 1:
                out_ch = ch
                self.input_blocks.append(
                    TimestepEmbedSequential(
                        get_resblock(
                            merge_factor=merge_factor,
                            merge_strategy=merge_strategy,
                            video_kernel_size=video_kernel_size,
                            ch=ch,
                            time_embed_dim=time_embed_dim,
                            dropout=dropout,
                            out_channels=out_ch,
                            dims=dims,
                            use_checkpoint=use_checkpoint,
                            use_scale_shift_norm=use_scale_shift_norm,
                            down=True,
                            dtype=self.dtype,
                            device=device,
                            operations=operations
                        )
                        if resblock_updown
                        else Downsample(
                            ch, conv_resample, dims=dims, out_channels=out_ch, dtype=self.dtype, device=device, operations=operations
                        )
                    )
                )
                ch = out_ch
                input_block_chans.append(ch)
                ds *= 2
                self._feature_size += ch

        if num_head_channels == -1:
            dim_head = ch // num_heads
        else:
            num_heads = ch // num_head_channels
            dim_head = num_head_channels
        if legacy:
            #num_heads = 1
            dim_head = ch // num_heads if use_spatial_transformer else num_head_channels
        mid_block = [
            get_resblock(
                merge_factor=merge_factor,
                merge_strategy=merge_strategy,
                video_kernel_size=video_kernel_size,
                ch=ch,
                time_embed_dim=time_embed_dim,
                dropout=dropout,
                out_channels=None,
                dims=dims,
                use_checkpoint=use_checkpoint,
                use_scale_shift_norm=use_scale_shift_norm,
                dtype=self.dtype,
                device=device,
                operations=operations
            )]

        self.middle_block = None
        if transformer_depth_middle >= -1:
            if transformer_depth_middle >= 0:
                mid_block += [get_attention_layer(  # always uses a self-attn
                                ch, num_heads, dim_head, depth=transformer_depth_middle, context_dim=context_dim,
                                disable_self_attn=disable_middle_self_attn, use_checkpoint=use_checkpoint
                            ),
                get_resblock(
                    merge_factor=merge_factor,
                    merge_strategy=merge_strategy,
                    video_kernel_size=video_kernel_size,
                    ch=ch,
                    time_embed_dim=time_embed_dim,
                    dropout=dropout,
                    out_channels=None,
                    dims=dims,
                    use_checkpoint=use_checkpoint,
                    use_scale_shift_norm=use_scale_shift_norm,
                    dtype=self.dtype,
                    device=device,
                    operations=operations
                )]
            self.middle_block = TimestepEmbedSequential(*mid_block)
        self._feature_size += ch

        self.output_blocks = nn.ModuleList([])
        for level, mult in list(enumerate(channel_mult))[::-1]:
            for i in range(self.num_res_blocks[level] + 1):
                ich = input_block_chans.pop()
                layers = [
                    get_resblock(
                        merge_factor=merge_factor,
                        merge_strategy=merge_strategy,
                        video_kernel_size=video_kernel_size,
                        ch=ch + ich,
                        time_embed_dim=time_embed_dim,
                        dropout=dropout,
                        out_channels=model_channels * mult,
                        dims=dims,
                        use_checkpoint=use_checkpoint,
                        use_scale_shift_norm=use_scale_shift_norm,
                        dtype=self.dtype,
                        device=device,
                        operations=operations
                    )
                ]
                ch = model_channels * mult
                num_transformers = transformer_depth_output.pop()
                if num_transformers > 0:
                    if num_head_channels == -1:
                        dim_head = ch // num_heads
                    else:
                        num_heads = ch // num_head_channels
                        dim_head = num_head_channels
                    if legacy:
                        #num_heads = 1
                        dim_head = ch // num_heads if use_spatial_transformer else num_head_channels
                    if exists(disable_self_attentions):
                        disabled_sa = disable_self_attentions[level]
                    else:
                        disabled_sa = False

                    if not exists(num_attention_blocks) or i < num_attention_blocks[level]:
                        layers.append(
                            get_attention_layer(
                                ch, num_heads, dim_head, depth=num_transformers, context_dim=context_dim,
                                disable_self_attn=disabled_sa, use_checkpoint=use_checkpoint
                            )
                        )
                if level and i == self.num_res_blocks[level]:
                    out_ch = ch
                    layers.append(
                        get_resblock(
                            merge_factor=merge_factor,
                            merge_strategy=merge_strategy,
                            video_kernel_size=video_kernel_size,
                            ch=ch,
                            time_embed_dim=time_embed_dim,
                            dropout=dropout,
                            out_channels=out_ch,
                            dims=dims,
                            use_checkpoint=use_checkpoint,
                            use_scale_shift_norm=use_scale_shift_norm,
                            up=True,
                            dtype=self.dtype,
                            device=device,
                            operations=operations
                        )
                        if resblock_updown
                        else Upsample(ch, conv_resample, dims=dims, out_channels=out_ch, dtype=self.dtype, device=device, operations=operations)
                    )
                    ds //= 2
                self.output_blocks.append(TimestepEmbedSequential(*layers))
                self._feature_size += ch

        self.out = nn.Sequential(
            operations.GroupNorm(32, ch, dtype=self.dtype, device=device),
            nn.SiLU(),
            operations.conv_nd(dims, model_channels, out_channels, 3, padding=1, dtype=self.dtype, device=device),
        )
        if self.predict_codebook_ids:
            self.id_predictor = nn.Sequential(
            operations.GroupNorm(32, ch, dtype=self.dtype, device=device),
            operations.conv_nd(dims, model_channels, n_embed, 1, dtype=self.dtype, device=device),
            #nn.LogSoftmax(dim=1)  # change to cross_entropy and produce non-normalized logits
        )

    def forward(self, x, timesteps=None, context=None, y=None, control=None, transformer_options={}, **kwargs):
        return comfy.patcher_extension.WrapperExecutor.new_class_executor(
            self._forward,
            self,
            comfy.patcher_extension.get_all_wrappers(comfy.patcher_extension.WrappersMP.DIFFUSION_MODEL, transformer_options)
        ).execute(x, timesteps, context, y, control, transformer_options, **kwargs)

    def _forward(self, x, timesteps=None, context=None, y=None, control=None, transformer_options={}, **kwargs):
        """
        Apply the model to an input batch.
        :param x: an [N x C x ...] Tensor of inputs.
        :param timesteps: a 1-D batch of timesteps.
        :param context: conditioning plugged in via crossattn
        :param y: an [N] Tensor of labels, if class-conditional.
        :return: an [N x C x ...] Tensor of outputs.
        """
        transformer_options["original_shape"] = list(x.shape)
        transformer_options["transformer_index"] = 0
        transformer_patches = transformer_options.get("patches", {})

        num_video_frames = kwargs.get("num_video_frames", self.default_num_video_frames)
        image_only_indicator = kwargs.get("image_only_indicator", None)
        time_context = kwargs.get("time_context", None)

        assert (y is not None) == (
            self.num_classes is not None
        ), "must specify y if and only if the model is class-conditional"
        hs = []
        t_emb = timestep_embedding(timesteps, self.model_channels, repeat_only=False).to(x.dtype)
        emb = self.time_embed(t_emb)

        if "emb_patch" in transformer_patches:
            patch = transformer_patches["emb_patch"]
            for p in patch:
                emb = p(emb, self.model_channels, transformer_options)

        if self.num_classes is not None:
            assert y.shape[0] == x.shape[0]
            emb = emb + self.label_emb(y)

        h = x
        for id, module in enumerate(self.input_blocks):
            transformer_options["block"] = ("input", id)
            h = forward_timestep_embed(module, h, emb, context, transformer_options, time_context=time_context, num_video_frames=num_video_frames, image_only_indicator=image_only_indicator)
            h = apply_control(h, control, 'input')
            if "input_block_patch" in transformer_patches:
                patch = transformer_patches["input_block_patch"]
                for p in patch:
                    h = p(h, transformer_options)

            hs.append(h)
            if "input_block_patch_after_skip" in transformer_patches:
                patch = transformer_patches["input_block_patch_after_skip"]
                for p in patch:
                    h = p(h, transformer_options)

        transformer_options["block"] = ("middle", 0)
        if self.middle_block is not None:
            h = forward_timestep_embed(self.middle_block, h, emb, context, transformer_options, time_context=time_context, num_video_frames=num_video_frames, image_only_indicator=image_only_indicator)
        h = apply_control(h, control, 'middle')


        for id, module in enumerate(self.output_blocks):
            transformer_options["block"] = ("output", id)
            hsp = hs.pop()
            hsp = apply_control(hsp, control, 'output')

            if "output_block_patch" in transformer_patches:
                patch = transformer_patches["output_block_patch"]
                for p in patch:
                    h, hsp = p(h, hsp, transformer_options)

            h = th.cat([h, hsp], dim=1)
            del hsp
            if len(hs) > 0:
                output_shape = hs[-1].shape
            else:
                output_shape = None
            h = forward_timestep_embed(module, h, emb, context, transformer_options, output_shape, time_context=time_context, num_video_frames=num_video_frames, image_only_indicator=image_only_indicator)
        h = h.type(x.dtype)
        if self.predict_codebook_ids:
            return self.id_predictor(h)
        else:
            return self.out(h)<|MERGE_RESOLUTION|>--- conflicted
+++ resolved
@@ -1,10 +1,10 @@
+import logging
 from abc import abstractmethod
 
 import torch as th
 import torch.nn as nn
 import torch.nn.functional as F
 from einops import rearrange
-import logging
 
 from .util import (
     checkpoint,
@@ -13,16 +13,12 @@
     AlphaBlender,
 )
 from ..attention import SpatialTransformer, SpatialVideoTransformer, default
-<<<<<<< HEAD
 from ...util import exists
 from .... import ops
+from .... import patcher_extension
+
 ops = ops.disable_weight_init
-=======
-from comfy.ldm.util import exists
-import comfy.patcher_extension
-import comfy.ops
-ops = comfy.ops.disable_weight_init
->>>>>>> 0fd4e6c7
+
 
 class TimestepBlock(nn.Module):
     """
@@ -35,7 +31,8 @@
         Apply the module to `x` given `emb` timestep embeddings.
         """
 
-#This is needed because accelerate makes a copy of transformer_options which breaks "transformer_index"
+
+# This is needed because accelerate makes a copy of transformer_options which breaks "transformer_index"
 def forward_timestep_embed(ts, x, emb, context=None, transformer_options={}, output_shape=None, time_context=None, num_video_frames=None, image_only_indicator=None):
     for layer in ts:
         if isinstance(layer, VideoResBlock):
@@ -65,6 +62,7 @@
             x = layer(x)
     return x
 
+
 class TimestepEmbedSequential(nn.Sequential, TimestepBlock):
     """
     A sequential module that passes timestep embeddings to the children that
@@ -73,6 +71,7 @@
 
     def forward(self, *args, **kwargs):
         return forward_timestep_embed(self, *args, **kwargs)
+
 
 class Upsample(nn.Module):
     """
@@ -109,6 +108,7 @@
         if self.use_conv:
             x = self.conv(x)
         return x
+
 
 class Downsample(nn.Module):
     """
@@ -156,23 +156,23 @@
     """
 
     def __init__(
-        self,
-        channels,
-        emb_channels,
-        dropout,
-        out_channels=None,
-        use_conv=False,
-        use_scale_shift_norm=False,
-        dims=2,
-        use_checkpoint=False,
-        up=False,
-        down=False,
-        kernel_size=3,
-        exchange_temb_dims=False,
-        skip_t_emb=False,
-        dtype=None,
-        device=None,
-        operations=ops
+            self,
+            channels,
+            emb_channels,
+            dropout,
+            out_channels=None,
+            use_conv=False,
+            use_scale_shift_norm=False,
+            dims=2,
+            use_checkpoint=False,
+            up=False,
+            down=False,
+            kernel_size=3,
+            exchange_temb_dims=False,
+            skip_t_emb=False,
+            dtype=None,
+            device=None,
+            operations=ops
     ):
         super().__init__()
         self.channels = channels
@@ -246,7 +246,6 @@
             self._forward, (x, emb), self.parameters(), self.use_checkpoint
         )
 
-
     def _forward(self, x, emb):
         if self.updown:
             in_rest, in_conv = self.in_layers[:-1], self.in_layers[-1]
@@ -281,23 +280,23 @@
 
 class VideoResBlock(ResBlock):
     def __init__(
-        self,
-        channels: int,
-        emb_channels: int,
-        dropout: float,
-        video_kernel_size=3,
-        merge_strategy: str = "fixed",
-        merge_factor: float = 0.5,
-        out_channels=None,
-        use_conv: bool = False,
-        use_scale_shift_norm: bool = False,
-        dims: int = 2,
-        use_checkpoint: bool = False,
-        up: bool = False,
-        down: bool = False,
-        dtype=None,
-        device=None,
-        operations=ops
+            self,
+            channels: int,
+            emb_channels: int,
+            dropout: float,
+            video_kernel_size=3,
+            merge_strategy: str = "fixed",
+            merge_factor: float = 0.5,
+            out_channels=None,
+            use_conv: bool = False,
+            use_scale_shift_norm: bool = False,
+            dims: int = 2,
+            use_checkpoint: bool = False,
+            up: bool = False,
+            down: bool = False,
+            dtype=None,
+            device=None,
+            operations=ops
     ):
         super().__init__(
             channels,
@@ -339,11 +338,11 @@
         )
 
     def forward(
-        self,
-        x: th.Tensor,
-        emb: th.Tensor,
-        num_video_frames: int,
-        image_only_indicator = None,
+            self,
+            x: th.Tensor,
+            emb: th.Tensor,
+            num_video_frames: int,
+            image_only_indicator=None,
     ) -> th.Tensor:
         x = super().forward(x, emb)
 
@@ -367,6 +366,7 @@
 
     def forward(self, t):
         return timestep_embedding(t, self.dim)
+
 
 def apply_control(h, control, name):
     if control is not None and name in control and len(control[name]) > 0:
@@ -377,6 +377,7 @@
             except:
                 logging.warning("warning control could not be applied {} {}".format(h.shape, ctrl.shape))
     return h
+
 
 class UNetModel(nn.Module):
     """
@@ -405,50 +406,50 @@
     """
 
     def __init__(
-        self,
-        image_size,
-        in_channels,
-        model_channels,
-        out_channels,
-        num_res_blocks,
-        dropout=0,
-        channel_mult=(1, 2, 4, 8),
-        conv_resample=True,
-        dims=2,
-        num_classes=None,
-        use_checkpoint=False,
-        dtype=th.float32,
-        num_heads=-1,
-        num_head_channels=-1,
-        num_heads_upsample=-1,
-        use_scale_shift_norm=False,
-        resblock_updown=False,
-        use_new_attention_order=False,
-        use_spatial_transformer=False,    # custom transformer support
-        transformer_depth=1,              # custom transformer support
-        context_dim=None,                 # custom transformer support
-        n_embed=None,                     # custom support for prediction of discrete ids into codebook of first stage vq model
-        legacy=True,
-        disable_self_attentions=None,
-        num_attention_blocks=None,
-        disable_middle_self_attn=False,
-        use_linear_in_transformer=False,
-        adm_in_channels=None,
-        transformer_depth_middle=None,
-        transformer_depth_output=None,
-        use_temporal_resblock=False,
-        use_temporal_attention=False,
-        time_context_dim=None,
-        extra_ff_mix_layer=False,
-        use_spatial_context=False,
-        merge_strategy=None,
-        merge_factor=0.0,
-        video_kernel_size=None,
-        disable_temporal_crossattention=False,
-        max_ddpm_temb_period=10000,
-        attn_precision=None,
-        device=None,
-        operations=ops,
+            self,
+            image_size,
+            in_channels,
+            model_channels,
+            out_channels,
+            num_res_blocks,
+            dropout=0,
+            channel_mult=(1, 2, 4, 8),
+            conv_resample=True,
+            dims=2,
+            num_classes=None,
+            use_checkpoint=False,
+            dtype=th.float32,
+            num_heads=-1,
+            num_head_channels=-1,
+            num_heads_upsample=-1,
+            use_scale_shift_norm=False,
+            resblock_updown=False,
+            use_new_attention_order=False,
+            use_spatial_transformer=False,  # custom transformer support
+            transformer_depth=1,  # custom transformer support
+            context_dim=None,  # custom transformer support
+            n_embed=None,  # custom support for prediction of discrete ids into codebook of first stage vq model
+            legacy=True,
+            disable_self_attentions=None,
+            num_attention_blocks=None,
+            disable_middle_self_attn=False,
+            use_linear_in_transformer=False,
+            adm_in_channels=None,
+            transformer_depth_middle=None,
+            transformer_depth_output=None,
+            use_temporal_resblock=False,
+            use_temporal_attention=False,
+            time_context_dim=None,
+            extra_ff_mix_layer=False,
+            use_spatial_context=False,
+            merge_strategy=None,
+            merge_factor=0.0,
+            video_kernel_size=None,
+            disable_temporal_crossattention=False,
+            max_ddpm_temb_period=10000,
+            attn_precision=None,
+            device=None,
+            operations=ops,
     ):
         super().__init__()
 
@@ -540,13 +541,13 @@
         ds = 1
 
         def get_attention_layer(
-            ch,
-            num_heads,
-            dim_head,
-            depth=1,
-            context_dim=None,
-            use_checkpoint=False,
-            disable_self_attn=False,
+                ch,
+                num_heads,
+                dim_head,
+                depth=1,
+                context_dim=None,
+                use_checkpoint=False,
+                disable_self_attn=False,
         ):
             if use_temporal_attention:
                 return SpatialVideoTransformer(
@@ -571,27 +572,27 @@
                 )
             else:
                 return SpatialTransformer(
-                                ch, num_heads, dim_head, depth=depth, context_dim=context_dim,
-                                disable_self_attn=disable_self_attn, use_linear=use_linear_in_transformer,
-                                use_checkpoint=use_checkpoint, attn_precision=attn_precision, dtype=self.dtype, device=device, operations=operations
-                            )
+                    ch, num_heads, dim_head, depth=depth, context_dim=context_dim,
+                    disable_self_attn=disable_self_attn, use_linear=use_linear_in_transformer,
+                    use_checkpoint=use_checkpoint, attn_precision=attn_precision, dtype=self.dtype, device=device, operations=operations
+                )
 
         def get_resblock(
-            merge_factor,
-            merge_strategy,
-            video_kernel_size,
-            ch,
-            time_embed_dim,
-            dropout,
-            out_channels,
-            dims,
-            use_checkpoint,
-            use_scale_shift_norm,
-            down=False,
-            up=False,
-            dtype=None,
-            device=None,
-            operations=ops
+                merge_factor,
+                merge_strategy,
+                video_kernel_size,
+                ch,
+                time_embed_dim,
+                dropout,
+                out_channels,
+                dims,
+                use_checkpoint,
+                use_scale_shift_norm,
+                down=False,
+                up=False,
+                dtype=None,
+                device=None,
+                operations=ops
         ):
             if self.use_temporal_resblocks:
                 return VideoResBlock(
@@ -655,7 +656,7 @@
                         num_heads = ch // num_head_channels
                         dim_head = num_head_channels
                     if legacy:
-                        #num_heads = 1
+                        # num_heads = 1
                         dim_head = ch // num_heads if use_spatial_transformer else num_head_channels
                     if exists(disable_self_attentions):
                         disabled_sa = disable_self_attentions[level]
@@ -664,8 +665,8 @@
 
                     if not exists(num_attention_blocks) or nr < num_attention_blocks[level]:
                         layers.append(get_attention_layer(
-                                ch, num_heads, dim_head, depth=num_transformers, context_dim=context_dim,
-                                disable_self_attn=disabled_sa, use_checkpoint=use_checkpoint)
+                            ch, num_heads, dim_head, depth=num_transformers, context_dim=context_dim,
+                            disable_self_attn=disabled_sa, use_checkpoint=use_checkpoint)
                         )
                 self.input_blocks.append(TimestepEmbedSequential(*layers))
                 self._feature_size += ch
@@ -707,7 +708,7 @@
             num_heads = ch // num_head_channels
             dim_head = num_head_channels
         if legacy:
-            #num_heads = 1
+            # num_heads = 1
             dim_head = ch // num_heads if use_spatial_transformer else num_head_channels
         mid_block = [
             get_resblock(
@@ -730,24 +731,24 @@
         if transformer_depth_middle >= -1:
             if transformer_depth_middle >= 0:
                 mid_block += [get_attention_layer(  # always uses a self-attn
-                                ch, num_heads, dim_head, depth=transformer_depth_middle, context_dim=context_dim,
-                                disable_self_attn=disable_middle_self_attn, use_checkpoint=use_checkpoint
-                            ),
-                get_resblock(
-                    merge_factor=merge_factor,
-                    merge_strategy=merge_strategy,
-                    video_kernel_size=video_kernel_size,
-                    ch=ch,
-                    time_embed_dim=time_embed_dim,
-                    dropout=dropout,
-                    out_channels=None,
-                    dims=dims,
-                    use_checkpoint=use_checkpoint,
-                    use_scale_shift_norm=use_scale_shift_norm,
-                    dtype=self.dtype,
-                    device=device,
-                    operations=operations
-                )]
+                    ch, num_heads, dim_head, depth=transformer_depth_middle, context_dim=context_dim,
+                    disable_self_attn=disable_middle_self_attn, use_checkpoint=use_checkpoint
+                ),
+                    get_resblock(
+                        merge_factor=merge_factor,
+                        merge_strategy=merge_strategy,
+                        video_kernel_size=video_kernel_size,
+                        ch=ch,
+                        time_embed_dim=time_embed_dim,
+                        dropout=dropout,
+                        out_channels=None,
+                        dims=dims,
+                        use_checkpoint=use_checkpoint,
+                        use_scale_shift_norm=use_scale_shift_norm,
+                        dtype=self.dtype,
+                        device=device,
+                        operations=operations
+                    )]
             self.middle_block = TimestepEmbedSequential(*mid_block)
         self._feature_size += ch
 
@@ -781,7 +782,7 @@
                         num_heads = ch // num_head_channels
                         dim_head = num_head_channels
                     if legacy:
-                        #num_heads = 1
+                        # num_heads = 1
                         dim_head = ch // num_heads if use_spatial_transformer else num_head_channels
                     if exists(disable_self_attentions):
                         disabled_sa = disable_self_attentions[level]
@@ -828,16 +829,16 @@
         )
         if self.predict_codebook_ids:
             self.id_predictor = nn.Sequential(
-            operations.GroupNorm(32, ch, dtype=self.dtype, device=device),
-            operations.conv_nd(dims, model_channels, n_embed, 1, dtype=self.dtype, device=device),
-            #nn.LogSoftmax(dim=1)  # change to cross_entropy and produce non-normalized logits
-        )
+                operations.GroupNorm(32, ch, dtype=self.dtype, device=device),
+                operations.conv_nd(dims, model_channels, n_embed, 1, dtype=self.dtype, device=device),
+                # nn.LogSoftmax(dim=1)  # change to cross_entropy and produce non-normalized logits
+            )
 
     def forward(self, x, timesteps=None, context=None, y=None, control=None, transformer_options={}, **kwargs):
-        return comfy.patcher_extension.WrapperExecutor.new_class_executor(
+        return patcher_extension.WrapperExecutor.new_class_executor(
             self._forward,
             self,
-            comfy.patcher_extension.get_all_wrappers(comfy.patcher_extension.WrappersMP.DIFFUSION_MODEL, transformer_options)
+            patcher_extension.get_all_wrappers(patcher_extension.WrappersMP.DIFFUSION_MODEL, transformer_options)
         ).execute(x, timesteps, context, y, control, transformer_options, **kwargs)
 
     def _forward(self, x, timesteps=None, context=None, y=None, control=None, transformer_options={}, **kwargs):
@@ -858,7 +859,7 @@
         time_context = kwargs.get("time_context", None)
 
         assert (y is not None) == (
-            self.num_classes is not None
+                self.num_classes is not None
         ), "must specify y if and only if the model is class-conditional"
         hs = []
         t_emb = timestep_embedding(timesteps, self.model_channels, repeat_only=False).to(x.dtype)
@@ -893,7 +894,6 @@
         if self.middle_block is not None:
             h = forward_timestep_embed(self.middle_block, h, emb, context, transformer_options, time_context=time_context, num_video_frames=num_video_frames, image_only_indicator=image_only_indicator)
         h = apply_control(h, control, 'middle')
-
 
         for id, module in enumerate(self.output_blocks):
             transformer_options["block"] = ("output", id)
