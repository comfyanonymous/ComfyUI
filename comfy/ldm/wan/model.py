--- conflicted
+++ resolved
@@ -1390,20 +1390,12 @@
                     out = {}
                     out["img"] = block(args["img"], context=args["txt"], e=args["vec"], freqs=args["pe"], transformer_options=args["transformer_options"])
                     return out
-<<<<<<< HEAD
-
-                out = blocks_replace[("double_block", i)]({"img": x, "txt": context, "vec": e0, "pe": freqs}, {"original_block": block_wrap})
-                x = out["img"]
-            else:
-                x = block(x, e=e0, freqs=freqs, context=context)
-            if audio_emb is not None and audio_emb_global is not None:
-=======
+
                 out = blocks_replace[("double_block", i)]({"img": x, "txt": context, "vec": e0, "pe": freqs, "transformer_options": transformer_options}, {"original_block": block_wrap})
                 x = out["img"]
             else:
                 x = block(x, e=e0, freqs=freqs, context=context, transformer_options=transformer_options)
-            if audio_emb is not None:
->>>>>>> 3a5f239c
+            if audio_emb is not None and audio_emb_global is not None:
                 x = self.audio_injector(x, i, audio_emb, audio_emb_global, seq_len)
         # head
         x = self.head(x, e)
