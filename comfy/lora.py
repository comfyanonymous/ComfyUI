--- conflicted
+++ resolved
@@ -346,38 +346,29 @@
                 key_lora = "lycoris_{}".format(k[:-len(".weight")].replace(".", "_"))  # simpletuner lycoris format
                 key_map[key_lora] = to
 
-<<<<<<< HEAD
     if isinstance(model, model_base.AuraFlow):  # Diffusers lora AuraFlow
         diffusers_keys = utils.auraflow_to_diffusers(model.model_config.unet_config, output_prefix="diffusion_model.")
-=======
-    if isinstance(model, comfy.model_base.AuraFlow): #Diffusers lora AuraFlow
-        diffusers_keys = comfy.utils.auraflow_to_diffusers(model.model_config.unet_config, output_prefix="diffusion_model.")
->>>>>>> 57f330ca
         for k in diffusers_keys:
             if k.endswith(".weight"):
                 to = diffusers_keys[k]
                 key_lora = "transformer.{}".format(k[:-len(".weight")])  # simpletrainer and probably regular diffusers lora format
                 key_map[key_lora] = to
 
-<<<<<<< HEAD
-    if isinstance(model, model_base.HunyuanDiT):
-=======
-    if isinstance(model, comfy.model_base.PixArt):
-        diffusers_keys = comfy.utils.pixart_to_diffusers(model.model_config.unet_config, output_prefix="diffusion_model.")
+    if isinstance(model, model_base.PixArt):
+        diffusers_keys = utils.pixart_to_diffusers(model.model_config.unet_config, output_prefix="diffusion_model.")
         for k in diffusers_keys:
             if k.endswith(".weight"):
                 to = diffusers_keys[k]
-                key_lora = "transformer.{}".format(k[:-len(".weight")]) #default format
-                key_map[key_lora] = to
-
-                key_lora = "base_model.model.{}".format(k[:-len(".weight")]) #diffusers training script
-                key_map[key_lora] = to
-
-                key_lora = "unet.base_model.model.{}".format(k[:-len(".weight")]) #old reference peft script
-                key_map[key_lora] = to
-
-    if isinstance(model, comfy.model_base.HunyuanDiT):
->>>>>>> 57f330ca
+                key_lora = "transformer.{}".format(k[:-len(".weight")])  # default format
+                key_map[key_lora] = to
+
+                key_lora = "base_model.model.{}".format(k[:-len(".weight")])  # diffusers training script
+                key_map[key_lora] = to
+
+                key_lora = "unet.base_model.model.{}".format(k[:-len(".weight")])  # old reference peft script
+                key_map[key_lora] = to
+
+    if isinstance(model, model_base.HunyuanDiT):
         for k in sdk:
             if k.startswith("diffusion_model.") and k.endswith(".weight"):
                 key_lora = k[len("diffusion_model."):-len(".weight")]
@@ -398,7 +389,7 @@
                 key_lora = k[len("diffusion_model."):-len(".weight")]
                 key_map["{}".format(key_lora)] = k
 
-    if isinstance(model, comfy.model_base.HunyuanVideo):
+    if isinstance(model, model_base.HunyuanVideo):
         for k in sdk:
             if k.startswith("diffusion_model.") and k.endswith(".weight"):
                 # diffusion-pipe lora format
