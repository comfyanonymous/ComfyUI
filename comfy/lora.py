--- conflicted
+++ resolved
@@ -309,12 +309,8 @@
             if k.endswith(".weight"):
                 key_lora = k[len("diffusion_model."):-len(".weight")].replace(".", "_")
                 key_map["lora_unet_{}".format(key_lora)] = k
-<<<<<<< HEAD
-                key_map["lora_prior_unet_{}".format(key_lora)] = k  # cascade lora: TODO put lora key prefix in the model config
+
                 key_map["{}".format(k[:-len(".weight")])] = k  # generic lora format without any weird key names
-=======
-                key_map["{}".format(k[:-len(".weight")])] = k #generic lora format without any weird key names
->>>>>>> 96d891cb
             else:
                 key_map["{}".format(k)] = k  # generic lora format for not .weight without any weird key names
 
@@ -333,20 +329,15 @@
                     diffusers_lora_key = diffusers_lora_key[:-2]
                 key_map[diffusers_lora_key] = unet_key
 
-<<<<<<< HEAD
-    if isinstance(model, model_base.SD3):  # Diffusers lora SD3
-        diffusers_keys = utils.mmdit_to_diffusers(model.model_config.unet_config, output_prefix="diffusion_model.")
-=======
-    if isinstance(model, comfy.model_base.StableCascade_C):
+    if isinstance(model, model_base.StableCascade_C):
         for k in sdk:
             if k.startswith("diffusion_model."):
                 if k.endswith(".weight"):
                     key_lora = k[len("diffusion_model."):-len(".weight")].replace(".", "_")
                     key_map["lora_prior_unet_{}".format(key_lora)] = k
 
-    if isinstance(model, comfy.model_base.SD3): #Diffusers lora SD3
-        diffusers_keys = comfy.utils.mmdit_to_diffusers(model.model_config.unet_config, output_prefix="diffusion_model.")
->>>>>>> 96d891cb
+    if isinstance(model, model_base.SD3):  # Diffusers lora SD3
+        diffusers_keys = utils.mmdit_to_diffusers(model.model_config.unet_config, output_prefix="diffusion_model.")
         for k in diffusers_keys:
             if k.endswith(".weight"):
                 to = diffusers_keys[k]
