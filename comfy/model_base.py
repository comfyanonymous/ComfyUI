--- conflicted
+++ resolved
@@ -473,24 +473,11 @@
 
         clip_text_pooled = kwargs["pooled_output"]
         if clip_text_pooled is not None:
-<<<<<<< HEAD
-            out['clip_text_pooled'] = conds.CONDRegular(clip_text_pooled)
-=======
-            out['clip'] = comfy.conds.CONDRegular(clip_text_pooled)
->>>>>>> 7faa4507
+            out['clip'] = conds.CONDRegular(clip_text_pooled)
 
         #size of prior doesn't really matter if zeros because it gets resized but I still want it to get batched
         prior = kwargs.get("stable_cascade_prior", torch.zeros((1, 16, (noise.shape[2] * 4) // 42, (noise.shape[3] * 4) // 42), dtype=noise.dtype, layout=noise.layout, device=noise.device))
 
-<<<<<<< HEAD
         out["effnet"] = conds.CONDRegular(prior)
         out["sca"] = conds.CONDRegular(torch.zeros((1,)))
-
-        cross_attn = kwargs.get("cross_attn", None)
-        if cross_attn is not None:
-            out['clip'] = conds.CONDCrossAttn(cross_attn)
-=======
-        out["effnet"] = comfy.conds.CONDRegular(prior)
-        out["sca"] = comfy.conds.CONDRegular(torch.zeros((1,)))
->>>>>>> 7faa4507
         return out