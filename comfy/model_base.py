--- conflicted
+++ resolved
@@ -37,11 +37,8 @@
 import comfy.ldm.lumina.model
 import comfy.ldm.wan.model
 import comfy.ldm.hunyuan3d.model
-<<<<<<< HEAD
 import comfy.ldm.hidream.model
-=======
 import comfy.ldm.chroma.model
->>>>>>> 7b39ea68
 
 import comfy.model_management
 import comfy.patcher_extension
@@ -1062,14 +1059,23 @@
             out['guidance'] = comfy.conds.CONDRegular(torch.FloatTensor([guidance]))
         return out
 
-<<<<<<< HEAD
 class HiDream(BaseModel):
     def __init__(self, model_config, model_type=ModelType.FLOW, device=None):
         super().__init__(model_config, model_type, device=device, unet_model=comfy.ldm.hidream.model.HiDreamImageTransformer2DModel)
 
     def encode_adm(self, **kwargs):
         return kwargs["pooled_output"]
-=======
+
+    def extra_conds(self, **kwargs):
+        out = super().extra_conds(**kwargs)
+        cross_attn = kwargs.get("cross_attn", None)
+        if cross_attn is not None:
+            out['c_crossattn'] = comfy.conds.CONDRegular(cross_attn)
+        conditioning_llama3 = kwargs.get("conditioning_llama3", None)
+        if conditioning_llama3 is not None:
+            out['encoder_hidden_states_llama3'] = comfy.conds.CONDRegular(conditioning_llama3)
+        return out
+
 class Chroma(BaseModel):
     def __init__(self, model_config, model_type=ModelType.FLOW, device=None):
         super().__init__(model_config, model_type, device=device, unet_model=comfy.ldm.chroma.model.Chroma)
@@ -1111,18 +1117,12 @@
         mask = utils.resize_to_batch_size(mask, noise.shape[0])
         return torch.cat((image, mask), dim=1)
 
->>>>>>> 7b39ea68
-
-    def extra_conds(self, **kwargs):
-        out = super().extra_conds(**kwargs)
-        cross_attn = kwargs.get("cross_attn", None)
-        if cross_attn is not None:
-            out['c_crossattn'] = comfy.conds.CONDRegular(cross_attn)
-<<<<<<< HEAD
-        conditioning_llama3 = kwargs.get("conditioning_llama3", None)
-        if conditioning_llama3 is not None:
-            out['encoder_hidden_states_llama3'] = comfy.conds.CONDRegular(conditioning_llama3)
-=======
+
+    def extra_conds(self, **kwargs):
+        out = super().extra_conds(**kwargs)
+        cross_attn = kwargs.get("cross_attn", None)
+        if cross_attn is not None:
+            out['c_crossattn'] = comfy.conds.CONDRegular(cross_attn)
         # upscale the attention mask, since now we
         attention_mask = kwargs.get("attention_mask", None)
         if attention_mask is not None:
@@ -1135,5 +1135,4 @@
             out['attention_mask'] = comfy.conds.CONDRegular(attention_mask)
         guidance = 0.0
         out['guidance'] = comfy.conds.CONDRegular(torch.FloatTensor((guidance,)))
->>>>>>> 7b39ea68
         return out