--- conflicted
+++ resolved
@@ -936,15 +936,12 @@
         return out
 
 
-<<<<<<< HEAD
-=======
 class HunyuanVideoI2V(HunyuanVideo):
     def __init__(self, model_config, model_type=ModelType.FLOW, device=None):
         super().__init__(model_config, model_type, device=device)
         self.concat_keys = ("concat_image", "mask_inverted")
 
 
->>>>>>> 0124be4d
 class HunyuanVideoSkyreelsI2V(HunyuanVideo):
     def __init__(self, model_config, model_type=ModelType.FLOW, device=None):
         super().__init__(model_config, model_type, device=device)
