--- conflicted
+++ resolved
@@ -17,30 +17,7 @@
 """
 
 import logging
-<<<<<<< HEAD
 import math
-=======
-from comfy.ldm.modules.diffusionmodules.openaimodel import UNetModel, Timestep
-from comfy.ldm.cascade.stage_c import StageC
-from comfy.ldm.cascade.stage_b import StageB
-from comfy.ldm.modules.encoders.noise_aug_modules import CLIPEmbeddingNoiseAugmentation
-from comfy.ldm.modules.diffusionmodules.upscaling import ImageConcatWithNoiseAugmentation
-from comfy.ldm.modules.diffusionmodules.mmdit import OpenAISignatureMMDITWrapper
-import comfy.ldm.genmo.joint_model.asymm_models_joint
-import comfy.ldm.aura.mmdit
-import comfy.ldm.pixart.pixartms
-import comfy.ldm.hydit.models
-import comfy.ldm.audio.dit
-import comfy.ldm.audio.embedders
-import comfy.ldm.flux.model
-import comfy.ldm.lightricks.model
-import comfy.ldm.hunyuan_video.model
-
-import comfy.model_management
-import comfy.patcher_extension
-import comfy.conds
-import comfy.ops
->>>>>>> 57f330ca
 from enum import Enum
 from typing import TypeVar, Type, Protocol, Any, Optional
 
@@ -58,12 +35,14 @@
 from .ldm.cascade.stage_c import StageC
 from .ldm.flux import model as flux_model
 from .ldm.genmo.joint_model.asymm_models_joint import AsymmDiTJoint
+from .ldm.hunyuan_video.model import HunyuanVideo as HunyuanVideoModel
 from .ldm.hydit.models import HunYuanDiT
 from .ldm.lightricks.model import LTXVModel
 from .ldm.modules.diffusionmodules.mmdit import OpenAISignatureMMDITWrapper
 from .ldm.modules.diffusionmodules.openaimodel import UNetModel, Timestep
 from .ldm.modules.diffusionmodules.upscaling import ImageConcatWithNoiseAugmentation
 from .ldm.modules.encoders.noise_aug_modules import CLIPEmbeddingNoiseAugmentation
+from .ldm.pixart.pixartms import PixArtMS
 from .model_management_types import ModelManageable
 from .ops import Operations
 from .patcher_extension import WrapperExecutor, WrappersMP, get_all_wrappers
@@ -770,27 +749,26 @@
         out['image_meta_size'] = conds.CONDRegular(torch.FloatTensor([[height, width, target_height, target_width, 0, 0]]))
         return out
 
-<<<<<<< HEAD
-=======
+
 class PixArt(BaseModel):
     def __init__(self, model_config, model_type=ModelType.EPS, device=None):
-        super().__init__(model_config, model_type, device=device, unet_model=comfy.ldm.pixart.pixartms.PixArtMS)
+        super().__init__(model_config, model_type, device=device, unet_model=PixArtMS)
 
     def extra_conds(self, **kwargs):
         out = super().extra_conds(**kwargs)
 
         cross_attn = kwargs.get("cross_attn", None)
         if cross_attn is not None:
-            out['c_crossattn'] = comfy.conds.CONDRegular(cross_attn)
+            out['c_crossattn'] = conds.CONDRegular(cross_attn)
 
         width = kwargs.get("width", None)
         height = kwargs.get("height", None)
         if width is not None and height is not None:
-            out["c_size"] = comfy.conds.CONDRegular(torch.FloatTensor([[height, width]]))
-            out["c_ar"] = comfy.conds.CONDRegular(torch.FloatTensor([[kwargs.get("aspect_ratio", height/width)]]))
-
-        return out
->>>>>>> 57f330ca
+            out["c_size"] = conds.CONDRegular(torch.FloatTensor([[height, width]]))
+            out["c_ar"] = conds.CONDRegular(torch.FloatTensor([[kwargs.get("aspect_ratio", height / width)]]))
+
+        return out
+
 
 class Flux(BaseModel):
     def __init__(self, model_config, model_type=ModelType.FLUX, device=None):
@@ -840,12 +818,8 @@
         out = super().extra_conds(**kwargs)
         cross_attn = kwargs.get("cross_attn", None)
         if cross_attn is not None:
-<<<<<<< HEAD
             out['c_crossattn'] = conds.CONDRegular(cross_attn)
-        out['guidance'] = conds.CONDRegular(torch.FloatTensor([kwargs.get("guidance", 3.5)]))
-=======
-            out['c_crossattn'] = comfy.conds.CONDRegular(cross_attn)
-        # upscale the attention mask, since now we 
+        # upscale the attention mask, since now we
         attention_mask = kwargs.get("attention_mask", None)
         if attention_mask is not None:
             shape = kwargs["noise"].shape
@@ -854,9 +828,8 @@
             # essentially dividing and rounding up
             (h_tok, w_tok) = (math.ceil(shape[2] / self.diffusion_model.patch_size), math.ceil(shape[3] / self.diffusion_model.patch_size))
             attention_mask = utils.upscale_dit_mask(attention_mask, mask_ref_size, (h_tok, w_tok))
-            out['attention_mask'] = comfy.conds.CONDRegular(attention_mask)
-        out['guidance'] = comfy.conds.CONDRegular(torch.FloatTensor([kwargs.get("guidance", 3.5)]))
->>>>>>> 57f330ca
+            out['attention_mask'] = conds.CONDRegular(attention_mask)
+        out['guidance'] = conds.CONDRegular(torch.FloatTensor([kwargs.get("guidance", 3.5)]))
         return out
 
 
@@ -897,15 +870,13 @@
         if guiding_latent_noise_scale is not None:
             out["guiding_latent_noise_scale"] = conds.CONDConstant(guiding_latent_noise_scale)
 
-<<<<<<< HEAD
         out['frame_rate'] = conds.CONDConstant(kwargs.get("frame_rate", 25))
-=======
-        out['frame_rate'] = comfy.conds.CONDConstant(kwargs.get("frame_rate", 25))
-        return out
+        return out
+
 
 class HunyuanVideo(BaseModel):
     def __init__(self, model_config, model_type=ModelType.FLOW, device=None):
-        super().__init__(model_config, model_type, device=device, unet_model=comfy.ldm.hunyuan_video.model.HunyuanVideo)
+        super().__init__(model_config, model_type, device=device, unet_model=HunyuanVideoModel)
 
     def encode_adm(self, **kwargs):
         return kwargs["pooled_output"]
@@ -914,10 +885,9 @@
         out = super().extra_conds(**kwargs)
         attention_mask = kwargs.get("attention_mask", None)
         if attention_mask is not None:
-            out['attention_mask'] = comfy.conds.CONDRegular(attention_mask)
-        cross_attn = kwargs.get("cross_attn", None)
-        if cross_attn is not None:
-            out['c_crossattn'] = comfy.conds.CONDRegular(cross_attn)
-        out['guidance'] = comfy.conds.CONDRegular(torch.FloatTensor([kwargs.get("guidance", 6.0)]))
->>>>>>> 57f330ca
+            out['attention_mask'] = conds.CONDRegular(attention_mask)
+        cross_attn = kwargs.get("cross_attn", None)
+        if cross_attn is not None:
+            out['c_crossattn'] = conds.CONDRegular(cross_attn)
+        out['guidance'] = conds.CONDRegular(torch.FloatTensor([kwargs.get("guidance", 6.0)]))
         return out