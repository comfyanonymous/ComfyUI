"""
    This file is part of ComfyUI.
    Copyright (C) 2024 Comfy

    This program is free software: you can redistribute it and/or modify
    it under the terms of the GNU General Public License as published by
    the Free Software Foundation, either version 3 of the License, or
    (at your option) any later version.

    This program is distributed in the hope that it will be useful,
    but WITHOUT ANY WARRANTY; without even the implied warranty of
    MERCHANTABILITY or FITNESS FOR A PARTICULAR PURPOSE.  See the
    GNU General Public License for more details.

    You should have received a copy of the GNU General Public License
    along with this program.  If not, see <https://www.gnu.org/licenses/>.
"""

import logging
<<<<<<< HEAD
import math
import torch
=======
from comfy.ldm.modules.diffusionmodules.openaimodel import UNetModel, Timestep
from comfy.ldm.cascade.stage_c import StageC
from comfy.ldm.cascade.stage_b import StageB
from comfy.ldm.modules.encoders.noise_aug_modules import CLIPEmbeddingNoiseAugmentation
from comfy.ldm.modules.diffusionmodules.upscaling import ImageConcatWithNoiseAugmentation
from comfy.ldm.modules.diffusionmodules.mmdit import OpenAISignatureMMDITWrapper
import comfy.ldm.genmo.joint_model.asymm_models_joint
import comfy.ldm.aura.mmdit
import comfy.ldm.pixart.pixartms
import comfy.ldm.hydit.models
import comfy.ldm.audio.dit
import comfy.ldm.audio.embedders
import comfy.ldm.flux.model
import comfy.ldm.lightricks.model
import comfy.ldm.hunyuan_video.model
import comfy.ldm.cosmos.model
import comfy.ldm.cosmos.predict2
import comfy.ldm.lumina.model
import comfy.ldm.wan.model
import comfy.ldm.wan.model_animate
import comfy.ldm.hunyuan3d.model
import comfy.ldm.hidream.model
import comfy.ldm.chroma.model
import comfy.ldm.chroma_radiance.model
import comfy.ldm.ace.model
import comfy.ldm.omnigen.omnigen2
import comfy.ldm.qwen_image.model
import comfy.ldm.kandinsky5.model

import comfy.model_management
import comfy.patcher_extension
import comfy.conds
import comfy.ops
>>>>>>> fd271ded
from enum import Enum
from typing import TypeVar, Type, Protocol, Any, Optional

from . import conds
from . import latent_formats
from . import model_management
from . import ops
from . import utils
from .conds import CONDRegular, CONDConstant
from .ldm.ace.model import ACEStepTransformer2DModel
from .ldm.audio.dit import AudioDiffusionTransformer
from .ldm.audio.embedders import NumberConditioner
from .ldm.aura.mmdit import MMDiT as AuraMMDiT
from .ldm.cascade.stage_b import StageB
from .ldm.cascade.stage_c import StageC
from .ldm.chroma import model as chroma_model
from .ldm.cosmos.model import GeneralDIT
from .ldm.cosmos.predict2 import MiniTrainDIT
from .ldm.flux import model as flux_model
from .ldm.genmo.joint_model.asymm_models_joint import AsymmDiTJoint
from .ldm.hidream.model import HiDreamImageTransformer2DModel
from .ldm.hunyuan3d.model import Hunyuan3Dv2 as Hunyuan3Dv2Model
from .ldm.hunyuan3dv2_1.hunyuandit import HunYuanDiTPlain
from .ldm.hunyuan_video.model import HunyuanVideo as HunyuanVideoModel
from .ldm.hydit.models import HunYuanDiT
from .ldm.lightricks.model import LTXVModel
from .ldm.lumina.model import NextDiT
from .ldm.modules.diffusionmodules.mmdit import OpenAISignatureMMDITWrapper
from .ldm.modules.diffusionmodules.openaimodel import UNetModel, Timestep
from .ldm.modules.diffusionmodules.upscaling import ImageConcatWithNoiseAugmentation
from .ldm.modules.encoders.noise_aug_modules import CLIPEmbeddingNoiseAugmentation
from .ldm.chroma_radiance import model as chroma_radiance
from .ldm.omnigen.omnigen2 import OmniGen2Transformer2DModel
from .ldm.pixart.pixartms import PixArtMS
from .ldm.qwen_image.model import QwenImageTransformer2DModel
from .ldm.wan.model import WanModel, VaceWanModel, CameraWanModel, WanModel_S2V, HumoWanModel
from .ldm.wan.model_animate import AnimateWanModel
from .model_management_types import ModelManageable
from .model_sampling import CONST, ModelSamplingDiscreteFlow, ModelSamplingFlux, IMG_TO_IMG
from .model_sampling import StableCascadeSampling, COSMOS_RFLOW, ModelSamplingCosmosRFlow, V_PREDICTION, \
    ModelSamplingContinuousEDM, ModelSamplingDiscrete, EPS, EDM, ModelSamplingContinuousV
from .ops import Operations
from .patcher_extension import WrapperExecutor, WrappersMP, get_all_wrappers

logger = logging.getLogger(__name__)


class ModelType(Enum):
    EPS = 1
    V_PREDICTION = 2
    V_PREDICTION_EDM = 3
    STABLE_CASCADE = 4
    EDM = 5
    FLOW = 6
    V_PREDICTION_CONTINUOUS = 7
    FLUX = 8
    IMG_TO_IMG = 9
    FLOW_COSMOS = 10


def model_sampling(model_config, model_type):
    c = EPS
    s = ModelSamplingDiscrete

    if model_type == ModelType.EPS:
        c = EPS
    elif model_type == ModelType.V_PREDICTION:
        c = V_PREDICTION
    elif model_type == ModelType.V_PREDICTION_EDM:
        c = V_PREDICTION
        s = ModelSamplingContinuousEDM
    elif model_type == ModelType.STABLE_CASCADE:
        c = EPS
        s = StableCascadeSampling
    elif model_type == ModelType.EDM:
        c = EDM
        s = ModelSamplingContinuousEDM
    elif model_type == ModelType.FLOW:
        c = CONST
        s = ModelSamplingDiscreteFlow
    elif model_type == ModelType.V_PREDICTION_CONTINUOUS:
        c = V_PREDICTION
        s = ModelSamplingContinuousV
    elif model_type == ModelType.FLUX:
        c = CONST
        s = ModelSamplingFlux
    elif model_type == ModelType.IMG_TO_IMG:
        c = IMG_TO_IMG
    elif model_type == ModelType.FLOW_COSMOS:
        c = COSMOS_RFLOW
        s = ModelSamplingCosmosRFlow

    class ModelSampling(s, c):
        pass

    return ModelSampling(model_config)


TModule = TypeVar('TModule', bound=torch.nn.Module)


class ComfyUIModel(Protocol):
    def __call__(self, xc: torch.Tensor, t: torch.Tensor, context: Any = None, control: Any = None, transformer_options: Optional[dict] = None, **extra_conds: dict[str, Any]) -> Any:
        ...


def convert_tensor(extra, dtype, device):
    if hasattr(extra, "dtype"):
        if extra.dtype != torch.int and extra.dtype != torch.long:
            extra = model_management.cast_to_device(extra, device, dtype)
        else:
            extra = model_management.cast_to_device(extra, device, None)
    return extra


class BaseModel(torch.nn.Module):
    def __init__(self, model_config, model_type=ModelType.EPS, device: torch.device = None, unet_model: Type[TModule] = UNetModel):
        super().__init__()

        unet_config = model_config.unet_config
        self.latent_format = model_config.latent_format
        self.model_config = model_config
        self.manual_cast_dtype = model_config.manual_cast_dtype
        self.device: torch.device = device
        self.operations: Optional[Operations]
        self.current_patcher: Optional[ModelManageable] = None

        if not unet_config.get("disable_unet_model_creation", False):
            if model_config.custom_operations is None:
                fp8 = model_config.optimizations.get("fp8", False)
<<<<<<< HEAD
                operations = ops.pick_operations(unet_config.get("dtype", None), self.manual_cast_dtype, fp8_optimizations=fp8, scaled_fp8=model_config.scaled_fp8)
=======
                operations = comfy.ops.pick_operations(unet_config.get("dtype", None), self.manual_cast_dtype, fp8_optimizations=fp8, model_config=model_config)
>>>>>>> fd271ded
            else:
                operations = model_config.custom_operations
            self.operations = operations
            self.diffusion_model = unet_model(**unet_config, device=device, operations=operations)
            self.diffusion_model.eval()
            if model_management.force_channels_last():
                self.diffusion_model.to(memory_format=torch.channels_last)
                logger.debug("using channels last mode for diffusion model")
            logger.debug("model weight dtype {}, manual cast: {}".format(self.get_dtype(), self.manual_cast_dtype))
        else:
            self.operations = None
        self.model_type = model_type
        self.model_sampling = model_sampling(model_config, model_type)

        self.adm_channels = unet_config.get("adm_in_channels", None)
        if self.adm_channels is None:
            self.adm_channels = 0

        self.concat_keys = ()
        logger.debug("model_type {}".format(model_type.name))
        logger.debug("adm {}".format(self.adm_channels))
        self.memory_usage_factor = model_config.memory_usage_factor
        self.memory_usage_factor_conds = ()
        self.memory_usage_shape_process = {}
        self.training = False  # todo: does this break the training nodes?

    def apply_model(self, x, t, c_concat=None, c_crossattn=None, control=None, transformer_options={}, **kwargs):
        return WrapperExecutor.new_class_executor(
            self._apply_model,
            self,
            get_all_wrappers(WrappersMP.APPLY_MODEL, transformer_options)
        ).execute(x, t, c_concat, c_crossattn, control, transformer_options, **kwargs)

    def _apply_model(self, x, t, c_concat=None, c_crossattn=None, control=None, transformer_options={}, **kwargs):
        sigma = t
        xc = self.model_sampling.calculate_input(sigma, x)

        if c_concat is not None:
            xc = torch.cat([xc] + [model_management.cast_to_device(c_concat, xc.device, xc.dtype)], dim=1)

        context = c_crossattn
        dtype = self.get_dtype()

        if self.manual_cast_dtype is not None:
            dtype = self.manual_cast_dtype

        xc = xc.to(dtype)
        device = xc.device
        t = self.model_sampling.timestep(t).float()
        if context is not None:
            context = model_management.cast_to_device(context, device, dtype)

        extra_conds = {}
        for o in kwargs:
            extra = kwargs[o]

            if hasattr(extra, "dtype"):
                extra = convert_tensor(extra, dtype, device)
            elif isinstance(extra, list):
                ex = []
                for ext in extra:
                    ex.append(convert_tensor(ext, dtype, device))
                extra = ex
            extra_conds[o] = extra

        t = self.process_timestep(t, x=x, **extra_conds)
        if "latent_shapes" in extra_conds:
            xc = utils.unpack_latents(xc, extra_conds.pop("latent_shapes"))

        model_output = self.diffusion_model(xc, t, context=context, control=control, transformer_options=transformer_options, **extra_conds)
        if len(model_output) > 1 and not torch.is_tensor(model_output):
            model_output, _ = utils.pack_latents(model_output)

        return self.model_sampling.calculate_denoised(sigma, model_output.float(), x)

    def process_timestep(self, timestep, **kwargs):
        return timestep

    def get_dtype(self):
        return self.diffusion_model.dtype

    def encode_adm(self, **kwargs):
        return None

    def concat_cond(self, **kwargs):
        if len(self.concat_keys) > 0:
            cond_concat = []
            denoise_mask: Optional[torch.Tensor] = kwargs.get("concat_mask", kwargs.get("denoise_mask", None))
            concat_latent_image = kwargs.get("concat_latent_image", None)
            if concat_latent_image is None:
                concat_latent_image = kwargs.get("latent_image", None)
            else:
                concat_latent_image = self.process_latent_in(concat_latent_image)

            noise: Optional[torch.Tensor] = kwargs.get("noise", None)
            device = kwargs["device"]

            if concat_latent_image.shape[1:] != noise.shape[1:]:
                concat_latent_image = utils.common_upscale(concat_latent_image, noise.shape[-1], noise.shape[-2], "bilinear", "center")
                if noise.ndim == 5:
                    if concat_latent_image.shape[-3] < noise.shape[-3]:
                        concat_latent_image = torch.nn.functional.pad(concat_latent_image, (0, 0, 0, 0, 0, noise.shape[-3] - concat_latent_image.shape[-3]), "constant", 0)
                    else:
                        concat_latent_image = concat_latent_image[:, :, :noise.shape[-3]]

            concat_latent_image = utils.resize_to_batch_size(concat_latent_image, noise.shape[0])

            if denoise_mask is not None:
                if len(denoise_mask.shape) == len(noise.shape):
                    denoise_mask = denoise_mask[:, :1]

                num_dim = noise.ndim - 2
                denoise_mask = denoise_mask.reshape((-1, 1) + tuple(denoise_mask.shape[-num_dim:]))
                if denoise_mask.shape[-2:] != noise.shape[-2:]:
                    denoise_mask = utils.common_upscale(denoise_mask, noise.shape[-1], noise.shape[-2], "bilinear", "center")
                denoise_mask = utils.resize_to_batch_size(denoise_mask.round(), noise.shape[0])

            for ck in self.concat_keys:
                if denoise_mask is not None:
                    if ck == "mask":
                        cond_concat.append(denoise_mask.to(device))
                    elif ck == "masked_image":
                        cond_concat.append(concat_latent_image.to(device))  # NOTE: the latent_image should be masked by the mask in pixel space
                    elif ck == "mask_inverted":
                        cond_concat.append(1.0 - denoise_mask.to(device))
                else:
                    if ck == "mask":
                        cond_concat.append(torch.ones_like(noise)[:, :1])
                    elif ck == "masked_image":
                        cond_concat.append(self.blank_inpaint_image_like(noise))
                    elif ck == "mask_inverted":
                        cond_concat.append(torch.zeros_like(noise)[:, :1])
                if ck == "concat_image":
                    if concat_latent_image is not None:
                        cond_concat.append(concat_latent_image.to(device))
                    else:
                        cond_concat.append(torch.zeros_like(noise))
            data = torch.cat(cond_concat, dim=1)
            return data
        return None

    def extra_conds(self, **kwargs):
        out = {}
        concat_cond = self.concat_cond(**kwargs)
        if concat_cond is not None:
            out['c_concat'] = conds.CONDNoiseShape(concat_cond)

        # pylint: disable=assignment-from-none
        adm = self.encode_adm(**kwargs)
        if adm is not None:
            out['y'] = conds.CONDRegular(adm)

        cross_attn = kwargs.get("cross_attn", None)
        if cross_attn is not None:
            out['c_crossattn'] = conds.CONDCrossAttn(cross_attn)

        cross_attn_cnet = kwargs.get("cross_attn_controlnet", None)
        if cross_attn_cnet is not None:
            out['crossattn_controlnet'] = conds.CONDCrossAttn(cross_attn_cnet)

        c_concat = kwargs.get("noise_concat", None)
        if c_concat is not None:
            out['c_concat'] = conds.CONDNoiseShape(c_concat)

        return out

    def load_model_weights(self, sd, unet_prefix=""):
        to_load = {}
        keys = list(sd.keys())
        for k in keys:
            if k.startswith(unet_prefix):
                to_load[k[len(unet_prefix):]] = sd.pop(k)

        to_load = self.model_config.process_unet_state_dict(to_load)
        m, u = self.diffusion_model.load_state_dict(to_load, strict=False)
        if len(m) > 0:
            logger.warning("unet missing: {}".format(m))

        if len(u) > 0:
            logger.warning("unet unexpected: {}".format(u))
        del to_load
        return self

    def process_latent_in(self, latent):
        return self.latent_format.process_in(latent)

    def process_latent_out(self, latent):
        return self.latent_format.process_out(latent)

    def state_dict_for_saving(self, clip_state_dict=None, vae_state_dict=None, clip_vision_state_dict=None):
        extra_sds = []
        if clip_state_dict is not None:
            extra_sds.append(self.model_config.process_clip_state_dict_for_saving(clip_state_dict))
        if vae_state_dict is not None:
            extra_sds.append(self.model_config.process_vae_state_dict_for_saving(vae_state_dict))
        if clip_vision_state_dict is not None:
            extra_sds.append(self.model_config.process_clip_vision_state_dict_for_saving(clip_vision_state_dict))

        unet_state_dict = self.diffusion_model.state_dict()
        unet_state_dict = self.model_config.process_unet_state_dict_for_saving(unet_state_dict)

        if self.model_type == ModelType.V_PREDICTION:
            unet_state_dict["v_pred"] = torch.tensor([])

        for sd in extra_sds:
            unet_state_dict.update(sd)

        return unet_state_dict

    def set_inpaint(self):
        self.concat_keys = ("mask", "masked_image")

        def blank_inpaint_image_like(latent_image):
            blank_image = torch.ones_like(latent_image)
            # these are the values for "zero" in pixel space translated to latent space
            blank_image[:, 0] *= 0.8223
            blank_image[:, 1] *= -0.6876
            blank_image[:, 2] *= 0.6364
            blank_image[:, 3] *= 0.1380
            return blank_image

        self.blank_inpaint_image_like = blank_inpaint_image_like

    def scale_latent_inpaint(self, sigma, noise, latent_image, **kwargs):
        return self.model_sampling.noise_scaling(sigma.reshape([sigma.shape[0]] + [1] * (len(noise.shape) - 1)), noise, latent_image)

    def memory_required(self, input_shape, cond_shapes={}):
        input_shapes = [input_shape]
        for c in self.memory_usage_factor_conds:
            shape = cond_shapes.get(c, None)
            if shape is not None:
                if c in self.memory_usage_shape_process:
                    out = []
                    for s in shape:
                        out.append(self.memory_usage_shape_process[c](s))
                    shape = out

                if len(shape) > 0:
                    input_shapes += shape

        if model_management.xformers_enabled() or model_management.pytorch_attention_flash_attention():
            dtype = self.get_dtype()
            if self.manual_cast_dtype is not None:
                dtype = self.manual_cast_dtype
            # TODO: this needs to be tweaked
            area = sum(map(lambda input_shape: input_shape[0] * math.prod(input_shape[2:]), input_shapes))
            return (area * model_management.dtype_size(dtype) * 0.01 * self.memory_usage_factor) * (1024 * 1024)
        else:
            # TODO: this formula might be too aggressive since I tweaked the sub-quad and split algorithms to use less memory.
            area = sum(map(lambda input_shape: input_shape[0] * math.prod(input_shape[2:]), input_shapes))
            return (area * 0.15 * self.memory_usage_factor) * (1024 * 1024)

    def extra_conds_shapes(self, **kwargs):
        return {}


def unclip_adm(unclip_conditioning, device, noise_augmentor, noise_augment_merge=0.0, seed=None):
    adm_inputs = []
    weights = []
    noise_aug = []
    for unclip_cond in unclip_conditioning:
        for adm_cond in unclip_cond["clip_vision_output"].image_embeds:
            weight = unclip_cond["strength"]
            noise_augment = unclip_cond["noise_augmentation"]
            noise_level = round((noise_augmentor.max_noise_level - 1) * noise_augment)
            c_adm, noise_level_emb = noise_augmentor(adm_cond.to(device), noise_level=torch.tensor([noise_level], device=device), seed=seed)
            adm_out = torch.cat((c_adm, noise_level_emb), 1) * weight
            weights.append(weight)
            noise_aug.append(noise_augment)
            adm_inputs.append(adm_out)

    if len(noise_aug) > 1:
        adm_out = torch.stack(adm_inputs).sum(0)
        noise_augment = noise_augment_merge
        noise_level = round((noise_augmentor.max_noise_level - 1) * noise_augment)
        c_adm, noise_level_emb = noise_augmentor(adm_out[:, :noise_augmentor.time_embed.dim], noise_level=torch.tensor([noise_level], device=device))
        adm_out = torch.cat((c_adm, noise_level_emb), 1)

    return adm_out


class SD21UNCLIP(BaseModel):
    def __init__(self, model_config, noise_aug_config, model_type=ModelType.V_PREDICTION, device=None):
        super().__init__(model_config, model_type, device=device)
        self.noise_augmentor = CLIPEmbeddingNoiseAugmentation(**noise_aug_config)

    def encode_adm(self, **kwargs):
        unclip_conditioning = kwargs.get("unclip_conditioning", None)
        device = kwargs["device"]
        if unclip_conditioning is None:
            return torch.zeros((1, self.adm_channels), device=device)
        else:
            return unclip_adm(unclip_conditioning, device, self.noise_augmentor, kwargs.get("unclip_noise_augment_merge", 0.05), kwargs.get("seed", 0) - 10)


def sdxl_pooled(args, noise_augmentor):
    if "unclip_conditioning" in args:
        return unclip_adm(args.get("unclip_conditioning", None), args["device"], noise_augmentor, seed=args.get("seed", 0) - 10)[:, :1280]
    else:
        return args["pooled_output"]


class SDXLRefiner(BaseModel):
    def __init__(self, model_config, model_type=ModelType.EPS, device=None):
        super().__init__(model_config, model_type, device=device)
        self.embedder = Timestep(256)
        self.noise_augmentor = CLIPEmbeddingNoiseAugmentation(**{"noise_schedule_config": {"timesteps": 1000, "beta_schedule": "squaredcos_cap_v2"}, "timestep_dim": 1280})

    def encode_adm(self, **kwargs):
        clip_pooled = sdxl_pooled(kwargs, self.noise_augmentor)
        width = kwargs.get("width", 768)
        height = kwargs.get("height", 768)
        crop_w = kwargs.get("crop_w", 0)
        crop_h = kwargs.get("crop_h", 0)

        if kwargs.get("prompt_type", "") == "negative":
            aesthetic_score = kwargs.get("aesthetic_score", 2.5)
        else:
            aesthetic_score = kwargs.get("aesthetic_score", 6)

        out = []
        out.append(self.embedder(torch.Tensor([height])))
        out.append(self.embedder(torch.Tensor([width])))
        out.append(self.embedder(torch.Tensor([crop_h])))
        out.append(self.embedder(torch.Tensor([crop_w])))
        out.append(self.embedder(torch.Tensor([aesthetic_score])))
        flat = torch.flatten(torch.cat(out)).unsqueeze(dim=0).repeat(clip_pooled.shape[0], 1)
        return torch.cat((clip_pooled.to(flat.device), flat), dim=1)


class SDXL(BaseModel):
    def __init__(self, model_config, model_type=ModelType.EPS, device=None):
        super().__init__(model_config, model_type, device=device)
        self.embedder = Timestep(256)
        self.noise_augmentor = CLIPEmbeddingNoiseAugmentation(**{"noise_schedule_config": {"timesteps": 1000, "beta_schedule": "squaredcos_cap_v2"}, "timestep_dim": 1280})

    def encode_adm(self, **kwargs):
        clip_pooled = sdxl_pooled(kwargs, self.noise_augmentor)
        width = kwargs.get("width", 768)
        height = kwargs.get("height", 768)
        crop_w = kwargs.get("crop_w", 0)
        crop_h = kwargs.get("crop_h", 0)
        target_width = kwargs.get("target_width", width)
        target_height = kwargs.get("target_height", height)

        out = []
        out.append(self.embedder(torch.Tensor([height])))
        out.append(self.embedder(torch.Tensor([width])))
        out.append(self.embedder(torch.Tensor([crop_h])))
        out.append(self.embedder(torch.Tensor([crop_w])))
        out.append(self.embedder(torch.Tensor([target_height])))
        out.append(self.embedder(torch.Tensor([target_width])))
        flat = torch.flatten(torch.cat(out)).unsqueeze(dim=0).repeat(clip_pooled.shape[0], 1)
        return torch.cat((clip_pooled.to(flat.device), flat), dim=1)


class SVD_img2vid(BaseModel):
    def __init__(self, model_config, model_type=ModelType.V_PREDICTION_EDM, device=None):
        super().__init__(model_config, model_type, device=device)
        self.embedder = Timestep(256)

    def encode_adm(self, **kwargs):
        fps_id = kwargs.get("fps", 6) - 1
        motion_bucket_id = kwargs.get("motion_bucket_id", 127)
        augmentation = kwargs.get("augmentation_level", 0)

        out = []
        out.append(self.embedder(torch.Tensor([fps_id])))
        out.append(self.embedder(torch.Tensor([motion_bucket_id])))
        out.append(self.embedder(torch.Tensor([augmentation])))

        flat = torch.flatten(torch.cat(out)).unsqueeze(dim=0)
        return flat

    def extra_conds(self, **kwargs):
        out = {}
        adm = self.encode_adm(**kwargs)
        if adm is not None:
            out['y'] = conds.CONDRegular(adm)

        latent_image = kwargs.get("concat_latent_image", None)
        noise = kwargs.get("noise", None)

        if latent_image is None:
            latent_image = torch.zeros_like(noise)

        if latent_image.shape[1:] != noise.shape[1:]:
            latent_image = utils.common_upscale(latent_image, noise.shape[-1], noise.shape[-2], "bilinear", "center")

        latent_image = utils.resize_to_batch_size(latent_image, noise.shape[0])

        out['c_concat'] = conds.CONDNoiseShape(latent_image)

        cross_attn = kwargs.get("cross_attn", None)
        if cross_attn is not None:
            out['c_crossattn'] = conds.CONDCrossAttn(cross_attn)

        if "time_conditioning" in kwargs:
            out["time_context"] = conds.CONDCrossAttn(kwargs["time_conditioning"])

        out['num_video_frames'] = conds.CONDConstant(noise.shape[0])
        return out


class SV3D_u(SVD_img2vid):
    def encode_adm(self, **kwargs):
        augmentation = kwargs.get("augmentation_level", 0)

        out = []
        out.append(self.embedder(torch.flatten(torch.Tensor([augmentation]))))

        flat = torch.flatten(torch.cat(out)).unsqueeze(dim=0)
        return flat


class SV3D_p(SVD_img2vid):
    def __init__(self, model_config, model_type=ModelType.V_PREDICTION_EDM, device=None):
        super().__init__(model_config, model_type, device=device)
        self.embedder_512 = Timestep(512)

    def encode_adm(self, **kwargs):
        augmentation = kwargs.get("augmentation_level", 0)
        elevation = kwargs.get("elevation", 0)  # elevation and azimuth are in degrees here
        azimuth = kwargs.get("azimuth", 0)
        noise = kwargs.get("noise", None)

        out = []
        out.append(self.embedder(torch.flatten(torch.Tensor([augmentation]))))
        out.append(self.embedder_512(torch.deg2rad(torch.fmod(torch.flatten(90 - torch.Tensor([elevation])), 360.0))))
        out.append(self.embedder_512(torch.deg2rad(torch.fmod(torch.flatten(torch.Tensor([azimuth])), 360.0))))

        out = list(map(lambda a: utils.resize_to_batch_size(a, noise.shape[0]), out))
        return torch.cat(out, dim=1)


class Stable_Zero123(BaseModel):
    def __init__(self, model_config, model_type=ModelType.EPS, device=None, cc_projection_weight=None, cc_projection_bias=None):
        super().__init__(model_config, model_type, device=device)
        self.cc_projection = ops.manual_cast.Linear(cc_projection_weight.shape[1], cc_projection_weight.shape[0], dtype=self.get_dtype(), device=device)
        self.cc_projection.weight.copy_(cc_projection_weight)
        self.cc_projection.bias.copy_(cc_projection_bias)

    def extra_conds(self, **kwargs):
        out = {}

        latent_image = kwargs.get("concat_latent_image", None)
        noise = kwargs.get("noise", None)

        if latent_image is None:
            latent_image = torch.zeros_like(noise)

        if latent_image.shape[1:] != noise.shape[1:]:
            latent_image = utils.common_upscale(latent_image, noise.shape[-1], noise.shape[-2], "bilinear", "center")

        latent_image = utils.resize_to_batch_size(latent_image, noise.shape[0])

        out['c_concat'] = conds.CONDNoiseShape(latent_image)

        cross_attn = kwargs.get("cross_attn", None)
        if cross_attn is not None:
            if cross_attn.shape[-1] != 768:
                cross_attn = self.cc_projection(cross_attn)
            out['c_crossattn'] = conds.CONDCrossAttn(cross_attn)
        return out


class SD_X4Upscaler(BaseModel):
    def __init__(self, model_config, model_type=ModelType.V_PREDICTION, device=None):
        super().__init__(model_config, model_type, device=device)
        self.noise_augmentor = ImageConcatWithNoiseAugmentation(noise_schedule_config={"linear_start": 0.0001, "linear_end": 0.02}, max_noise_level=350)

    def extra_conds(self, **kwargs):
        out = {}

        image = kwargs.get("concat_image", None)
        noise = kwargs.get("noise", None)
        noise_augment = kwargs.get("noise_augmentation", 0.0)
        device = kwargs["device"]
        seed = kwargs["seed"] - 10

        noise_level = round((self.noise_augmentor.max_noise_level) * noise_augment)

        if image is None:
            image = torch.zeros_like(noise)[:, :3]

        if image.shape[1:] != noise.shape[1:]:
            image = utils.common_upscale(image.to(device), noise.shape[-1], noise.shape[-2], "bilinear", "center")

        noise_level = torch.tensor([noise_level], device=device)
        if noise_augment > 0:
            image, noise_level = self.noise_augmentor(image.to(device), noise_level=noise_level, seed=seed)

        image = utils.resize_to_batch_size(image, noise.shape[0])

        out['c_concat'] = conds.CONDNoiseShape(image)
        out['y'] = conds.CONDRegular(noise_level)

        cross_attn = kwargs.get("cross_attn", None)
        if cross_attn is not None:
            out['c_crossattn'] = conds.CONDCrossAttn(cross_attn)
        return out


class IP2P(BaseModel):
    def process_ip2p_image_in(self, image):
        return None

    def concat_cond(self, **kwargs):
        image = kwargs.get("concat_latent_image", None)
        noise = kwargs.get("noise", None)
        device = kwargs["device"]

        if image is None:
            image = torch.zeros_like(noise)
        else:
            image = image.to(device=device)

        if image.shape[1:] != noise.shape[1:]:
            image = utils.common_upscale(image, noise.shape[-1], noise.shape[-2], "bilinear", "center")

        image = utils.resize_to_batch_size(image, noise.shape[0])
        return self.process_ip2p_image_in(image)


class SD15_instructpix2pix(IP2P, BaseModel):
    def __init__(self, model_config, model_type=ModelType.EPS, device=None):
        super().__init__(model_config, model_type, device=device)
        self.process_ip2p_image_in = lambda image: image


class SDXL_instructpix2pix(IP2P, SDXL):
    def __init__(self, model_config, model_type=ModelType.EPS, device=None):
        super().__init__(model_config, model_type, device=device)
        if model_type == ModelType.V_PREDICTION_EDM:
            self.process_ip2p_image_in = lambda image: latent_formats.SDXL().process_in(image)  # cosxl ip2p
        else:
            self.process_ip2p_image_in = lambda image: image  # diffusers ip2p


class Lotus(BaseModel):
    def extra_conds(self, **kwargs):
        out = {}
        cross_attn = kwargs.get("cross_attn", None)
        out['c_crossattn'] = conds.CONDCrossAttn(cross_attn)
        device = kwargs["device"]
        task_emb = torch.tensor([1, 0]).float().to(device)
        task_emb = torch.cat([torch.sin(task_emb), torch.cos(task_emb)]).unsqueeze(0)
        out['y'] = conds.CONDRegular(task_emb)
        return out

    def __init__(self, model_config, model_type=ModelType.IMG_TO_IMG, device=None):
        super().__init__(model_config, model_type, device=device)


class StableCascade_C(BaseModel):
    def __init__(self, model_config, model_type=ModelType.STABLE_CASCADE, device=None):
        super().__init__(model_config, model_type, device=device, unet_model=StageC)

    def extra_conds(self, **kwargs):
        out = {}
        clip_text_pooled = kwargs["pooled_output"]
        if clip_text_pooled is not None:
            out['clip_text_pooled'] = conds.CONDRegular(clip_text_pooled)

        if "unclip_conditioning" in kwargs:
            embeds = []
            for unclip_cond in kwargs["unclip_conditioning"]:
                weight = unclip_cond["strength"]
                embeds.append(unclip_cond["clip_vision_output"].image_embeds.unsqueeze(0) * weight)
            clip_img = torch.cat(embeds, dim=1)
        else:
            clip_img = torch.zeros((1, 1, 768))
        out["clip_img"] = conds.CONDRegular(clip_img)
        out["sca"] = conds.CONDRegular(torch.zeros((1,)))
        out["crp"] = conds.CONDRegular(torch.zeros((1,)))

        cross_attn = kwargs.get("cross_attn", None)
        if cross_attn is not None:
            out['clip_text'] = conds.CONDCrossAttn(cross_attn)
        return out


class StableCascade_B(BaseModel):
    def __init__(self, model_config, model_type=ModelType.STABLE_CASCADE, device=None):
        super().__init__(model_config, model_type, device=device, unet_model=StageB)

    def extra_conds(self, **kwargs):
        out = {}
        noise = kwargs.get("noise", None)

        clip_text_pooled = kwargs["pooled_output"]
        if clip_text_pooled is not None:
            out['clip'] = conds.CONDRegular(clip_text_pooled)

        # size of prior doesn't really matter if zeros because it gets resized but I still want it to get batched
        prior = kwargs.get("stable_cascade_prior", torch.zeros((1, 16, (noise.shape[2] * 4) // 42, (noise.shape[3] * 4) // 42), dtype=noise.dtype, layout=noise.layout, device=noise.device))

        out["effnet"] = conds.CONDRegular(prior.to(device=noise.device))
        out["sca"] = conds.CONDRegular(torch.zeros((1,)))
        return out


class SD3(BaseModel):
    def __init__(self, model_config, model_type=ModelType.FLOW, device=None):
        super().__init__(model_config, model_type, device=device, unet_model=OpenAISignatureMMDITWrapper)

    def encode_adm(self, **kwargs):
        return kwargs["pooled_output"]

    def extra_conds(self, **kwargs):
        out = super().extra_conds(**kwargs)
        cross_attn = kwargs.get("cross_attn", None)
        if cross_attn is not None:
            out['c_crossattn'] = conds.CONDRegular(cross_attn)
        return out


class AuraFlow(BaseModel):
    def __init__(self, model_config, model_type=ModelType.FLOW, device=None):
        super().__init__(model_config, model_type, device=device, unet_model=AuraMMDiT)

    def extra_conds(self, **kwargs):
        out = super().extra_conds(**kwargs)
        cross_attn = kwargs.get("cross_attn", None)
        if cross_attn is not None:
            out['c_crossattn'] = conds.CONDRegular(cross_attn)
        return out


class StableAudio1(BaseModel):
    def __init__(self, model_config, seconds_start_embedder_weights, seconds_total_embedder_weights, model_type=ModelType.V_PREDICTION_CONTINUOUS, device=None):
        super().__init__(model_config, model_type, device=device, unet_model=AudioDiffusionTransformer)
        self.seconds_start_embedder = NumberConditioner(768, min_val=0, max_val=512)
        self.seconds_total_embedder = NumberConditioner(768, min_val=0, max_val=512)
        self.seconds_start_embedder.load_state_dict(seconds_start_embedder_weights)
        self.seconds_total_embedder.load_state_dict(seconds_total_embedder_weights)

    def extra_conds(self, **kwargs):
        out = {}

        noise = kwargs.get("noise", None)
        device = kwargs["device"]

        seconds_start = kwargs.get("seconds_start", 0)
        seconds_total = kwargs.get("seconds_total", int(noise.shape[-1] / 21.53))

        seconds_start_embed = self.seconds_start_embedder([seconds_start])[0].to(device)
        seconds_total_embed = self.seconds_total_embedder([seconds_total])[0].to(device)

        global_embed = torch.cat([seconds_start_embed, seconds_total_embed], dim=-1).reshape((1, -1))
        out['global_embed'] = conds.CONDRegular(global_embed)

        cross_attn = kwargs.get("cross_attn", None)
        if cross_attn is not None:
            cross_attn = torch.cat([cross_attn.to(device), seconds_start_embed.repeat((cross_attn.shape[0], 1, 1)), seconds_total_embed.repeat((cross_attn.shape[0], 1, 1))], dim=1)
            out['c_crossattn'] = conds.CONDRegular(cross_attn)
        return out

    def state_dict_for_saving(self, clip_state_dict=None, vae_state_dict=None, clip_vision_state_dict=None):
        sd = super().state_dict_for_saving(clip_state_dict=clip_state_dict, vae_state_dict=vae_state_dict, clip_vision_state_dict=clip_vision_state_dict)
        d = {"conditioner.conditioners.seconds_start.": self.seconds_start_embedder.state_dict(), "conditioner.conditioners.seconds_total.": self.seconds_total_embedder.state_dict()}
        for k in d:
            s = d[k]
            for l in s:
                sd["{}{}".format(k, l)] = s[l]
        return sd


class HunyuanDiT(BaseModel):
    def __init__(self, model_config, model_type=ModelType.V_PREDICTION, device=None):
        super().__init__(model_config, model_type, device=device, unet_model=HunYuanDiT)

    def extra_conds(self, **kwargs):
        out = super().extra_conds(**kwargs)
        cross_attn = kwargs.get("cross_attn", None)
        if cross_attn is not None:
            out['c_crossattn'] = conds.CONDRegular(cross_attn)

        attention_mask = kwargs.get("attention_mask", None)
        if attention_mask is not None:
            out['text_embedding_mask'] = conds.CONDRegular(attention_mask)

        conditioning_mt5xl = kwargs.get("conditioning_mt5xl", None)
        if conditioning_mt5xl is not None:
            out['encoder_hidden_states_t5'] = conds.CONDRegular(conditioning_mt5xl)

        attention_mask_mt5xl = kwargs.get("attention_mask_mt5xl", None)
        if attention_mask_mt5xl is not None:
            out['text_embedding_mask_t5'] = conds.CONDRegular(attention_mask_mt5xl)

        width = kwargs.get("width", 768)
        height = kwargs.get("height", 768)
        target_width = kwargs.get("target_width", width)
        target_height = kwargs.get("target_height", height)

        out['image_meta_size'] = conds.CONDRegular(torch.FloatTensor([[height, width, target_height, target_width, 0, 0]]))
        return out


class PixArt(BaseModel):
    def __init__(self, model_config, model_type=ModelType.EPS, device=None):
        super().__init__(model_config, model_type, device=device, unet_model=PixArtMS)

    def extra_conds(self, **kwargs):
        out = super().extra_conds(**kwargs)

        cross_attn = kwargs.get("cross_attn", None)
        if cross_attn is not None:
            out['c_crossattn'] = conds.CONDRegular(cross_attn)

        width = kwargs.get("width", None)
        height = kwargs.get("height", None)
        if width is not None and height is not None:
            out["c_size"] = conds.CONDRegular(torch.FloatTensor([[height, width]]))
            out["c_ar"] = conds.CONDRegular(torch.FloatTensor([[kwargs.get("aspect_ratio", height / width)]]))

        return out


class Flux(BaseModel):
    def __init__(self, model_config, model_type=ModelType.FLUX, device=None, unet_model=flux_model.Flux):
        super().__init__(model_config, model_type, device=device, unet_model=unet_model)
        self.memory_usage_factor_conds = ("ref_latents",)

    def concat_cond(self, **kwargs):
        try:
            # Handle Flux control loras dynamically changing the img_in weight.
            num_channels = self.diffusion_model.img_in.weight.shape[1] // (self.diffusion_model.patch_size * self.diffusion_model.patch_size)
        except:
            # Some cases like tensorrt might not have the weights accessible
            num_channels = self.model_config.unet_config["in_channels"]

        out_channels = self.model_config.unet_config["out_channels"]

        if num_channels <= out_channels:
            return None

        image = kwargs.get("concat_latent_image", None)
        noise = kwargs.get("noise", None)
        device = kwargs["device"]

        if image is None:
            image = torch.zeros_like(noise)

        image = utils.common_upscale(image.to(device), noise.shape[-1], noise.shape[-2], "bilinear", "center")
        image = utils.resize_to_batch_size(image, noise.shape[0])
        image = self.process_latent_in(image)
        if num_channels <= out_channels * 2:
            return image

        # inpaint model
        mask = kwargs.get("concat_mask", kwargs.get("denoise_mask", None))
        if mask is None:
            mask = torch.ones_like(noise)[:, :1]

        mask = torch.mean(mask, dim=1, keepdim=True)
        mask = utils.common_upscale(mask.to(device), noise.shape[-1] * 8, noise.shape[-2] * 8, "bilinear", "center")
        mask = mask.view(mask.shape[0], mask.shape[2] // 8, 8, mask.shape[3] // 8, 8).permute(0, 2, 4, 1, 3).reshape(mask.shape[0], -1, mask.shape[2] // 8, mask.shape[3] // 8)
        mask = utils.resize_to_batch_size(mask, noise.shape[0])
        return torch.cat((image, mask), dim=1)

    def encode_adm(self, **kwargs):
        return kwargs["pooled_output"]

    def extra_conds(self, **kwargs):
        out = super().extra_conds(**kwargs)
        cross_attn = kwargs.get("cross_attn", None)
        if cross_attn is not None:
            out['c_crossattn'] = conds.CONDRegular(cross_attn)
        # upscale the attention mask, since now we
        attention_mask = kwargs.get("attention_mask", None)
        if attention_mask is not None:
            shape = kwargs["noise"].shape
<<<<<<< HEAD
            mask_ref_size = kwargs["attention_mask_img_shape"]
            # the model will pad to the patch size, and then divide
            # essentially dividing and rounding up
            (h_tok, w_tok) = (math.ceil(shape[2] / self.diffusion_model.patch_size), math.ceil(shape[3] / self.diffusion_model.patch_size))
            attention_mask = utils.upscale_dit_mask(attention_mask, mask_ref_size, (h_tok, w_tok))
            out['attention_mask'] = conds.CONDRegular(attention_mask)
=======
            mask_ref_size = kwargs.get("attention_mask_img_shape", None)
            if mask_ref_size is not None:
                # the model will pad to the patch size, and then divide
                # essentially dividing and rounding up
                (h_tok, w_tok) = (math.ceil(shape[2] / self.diffusion_model.patch_size), math.ceil(shape[3] / self.diffusion_model.patch_size))
                attention_mask = utils.upscale_dit_mask(attention_mask, mask_ref_size, (h_tok, w_tok))
                out['attention_mask'] = comfy.conds.CONDRegular(attention_mask)
>>>>>>> fd271ded

        guidance = kwargs.get("guidance", 3.5)
        if guidance is not None:
            out['guidance'] = conds.CONDRegular(torch.FloatTensor([guidance]))

        ref_latents = kwargs.get("reference_latents", None)
        if ref_latents is not None:
            latents = []
            for lat in ref_latents:
                latents.append(self.process_latent_in(lat))
            out['ref_latents'] = conds.CONDList(latents)

            ref_latents_method = kwargs.get("reference_latents_method", None)
            if ref_latents_method is not None:
                out['ref_latents_method'] = conds.CONDConstant(ref_latents_method)
        return out

    def extra_conds_shapes(self, **kwargs):
        out = {}
        ref_latents = kwargs.get("reference_latents", None)
        if ref_latents is not None:
            out['ref_latents'] = list([1, 16, sum(map(lambda a: math.prod(a.size()[2:]), ref_latents))])
        return out

class Flux2(Flux):
    def extra_conds(self, **kwargs):
        out = super().extra_conds(**kwargs)
        cross_attn = kwargs.get("cross_attn", None)
        if cross_attn is not None:
            target_text_len = 512
            if cross_attn.shape[1] < target_text_len:
                cross_attn = torch.nn.functional.pad(cross_attn, (0, 0, target_text_len - cross_attn.shape[1], 0))
            out['c_crossattn'] = comfy.conds.CONDRegular(cross_attn)
        return out

class GenmoMochi(BaseModel):
    def __init__(self, model_config, model_type=ModelType.FLOW, device=None):
        super().__init__(model_config, model_type, device=device, unet_model=AsymmDiTJoint)

    def extra_conds(self, **kwargs):
        out = super().extra_conds(**kwargs)
        attention_mask = kwargs.get("attention_mask", None)
        if attention_mask is not None:
            out['attention_mask'] = conds.CONDRegular(attention_mask)
            out['num_tokens'] = conds.CONDConstant(max(1, torch.sum(attention_mask).item()))
        cross_attn = kwargs.get("cross_attn", None)
        if cross_attn is not None:
            out['c_crossattn'] = conds.CONDRegular(cross_attn)
        return out


class LTXV(BaseModel):
    def __init__(self, model_config, model_type=ModelType.FLUX, device=None):
        super().__init__(model_config, model_type, device=device, unet_model=LTXVModel)  # TODO

    def extra_conds(self, **kwargs):
        out = super().extra_conds(**kwargs)
        attention_mask = kwargs.get("attention_mask", None)
        if attention_mask is not None:
            out['attention_mask'] = conds.CONDRegular(attention_mask)
        cross_attn = kwargs.get("cross_attn", None)
        if cross_attn is not None:
            out['c_crossattn'] = conds.CONDRegular(cross_attn)

        out['frame_rate'] = conds.CONDConstant(kwargs.get("frame_rate", 25))

        denoise_mask = kwargs.get("concat_mask", kwargs.get("denoise_mask", None))
        if denoise_mask is not None:
            out["denoise_mask"] = conds.CONDRegular(denoise_mask)

        keyframe_idxs = kwargs.get("keyframe_idxs", None)
        if keyframe_idxs is not None:
            out['keyframe_idxs'] = conds.CONDRegular(keyframe_idxs)

        return out

    def process_timestep(self, timestep, x, denoise_mask=None, **kwargs):
        if denoise_mask is None:
            return timestep
        return self.diffusion_model.patchifier.patchify(((denoise_mask) * timestep.view([timestep.shape[0]] + [1] * (denoise_mask.ndim - 1)))[:, :1])[0]

    def scale_latent_inpaint(self, sigma, noise, latent_image, **kwargs):
        return latent_image


class HunyuanVideo(BaseModel):
    def __init__(self, model_config, model_type=ModelType.FLOW, device=None):
        super().__init__(model_config, model_type, device=device, unet_model=HunyuanVideoModel)

    def encode_adm(self, **kwargs):
        return kwargs["pooled_output"]

    def extra_conds(self, **kwargs):
        out = super().extra_conds(**kwargs)
        attention_mask = kwargs.get("attention_mask", None)
        if attention_mask is not None:
            out['attention_mask'] = conds.CONDRegular(attention_mask)
        cross_attn = kwargs.get("cross_attn", None)
        if cross_attn is not None:
            out['c_crossattn'] = conds.CONDRegular(cross_attn)

        guidance = kwargs.get("guidance", 6.0)
        if guidance is not None:
            out['guidance'] = conds.CONDRegular(torch.FloatTensor([guidance]))

        guiding_frame_index = kwargs.get("guiding_frame_index", None)
        if guiding_frame_index is not None:
            out['guiding_frame_index'] = conds.CONDRegular(torch.FloatTensor([guiding_frame_index]))

        ref_latent = kwargs.get("ref_latent", None)
        if ref_latent is not None:
            out['ref_latent'] = conds.CONDRegular(self.process_latent_in(ref_latent))
        return out

    def scale_latent_inpaint(self, latent_image, **kwargs):
        return latent_image


class HunyuanVideoI2V(HunyuanVideo):
    def __init__(self, model_config, model_type=ModelType.FLOW, device=None):
        super().__init__(model_config, model_type, device=device)
        self.concat_keys = ("concat_image", "mask_inverted")

    def scale_latent_inpaint(self, latent_image, **kwargs):
        return super().scale_latent_inpaint(latent_image=latent_image, **kwargs)


class HunyuanVideoSkyreelsI2V(HunyuanVideo):
    def __init__(self, model_config, model_type=ModelType.FLOW, device=None):
        super().__init__(model_config, model_type, device=device)
        self.concat_keys = ("concat_image",)

    def scale_latent_inpaint(self, latent_image, **kwargs):
        return super().scale_latent_inpaint(latent_image=latent_image, **kwargs)


class CosmosVideo(BaseModel):
    def __init__(self, model_config, model_type=ModelType.EDM, image_to_video=False, device=None):
        super().__init__(model_config, model_type, device=device, unet_model=GeneralDIT)
        self.image_to_video = image_to_video
        if self.image_to_video:
            self.concat_keys = ("mask_inverted",)

    def extra_conds(self, **kwargs):
        out = super().extra_conds(**kwargs)
        attention_mask = kwargs.get("attention_mask", None)
        if attention_mask is not None:
            out['attention_mask'] = conds.CONDRegular(attention_mask)
        cross_attn = kwargs.get("cross_attn", None)
        if cross_attn is not None:
            out['c_crossattn'] = conds.CONDRegular(cross_attn)

        out['fps'] = conds.CONDConstant(kwargs.get("frame_rate", None))
        return out

    def scale_latent_inpaint(self, sigma, noise, latent_image, **kwargs):
        sigma = sigma.reshape([sigma.shape[0]] + [1] * (len(noise.shape) - 1))
        sigma_noise_augmentation = 0  # TODO
        if sigma_noise_augmentation != 0:
            latent_image = latent_image + noise
        latent_image = self.model_sampling.calculate_input(torch.tensor([sigma_noise_augmentation], device=latent_image.device, dtype=latent_image.dtype), latent_image)
        return latent_image * ((sigma ** 2 + self.model_sampling.sigma_data ** 2) ** 0.5)


class CosmosPredict2(BaseModel):
    def __init__(self, model_config, model_type=ModelType.FLOW_COSMOS, image_to_video=False, device=None):
        super().__init__(model_config, model_type, device=device, unet_model=MiniTrainDIT)
        self.image_to_video = image_to_video
        if self.image_to_video:
            self.concat_keys = ("mask_inverted",)

    def extra_conds(self, **kwargs):
        out = super().extra_conds(**kwargs)
        cross_attn = kwargs.get("cross_attn", None)
        if cross_attn is not None:
            out['c_crossattn'] = CONDRegular(cross_attn)

        denoise_mask = kwargs.get("concat_mask", kwargs.get("denoise_mask", None))
        if denoise_mask is not None:
            out["denoise_mask"] = CONDRegular(denoise_mask)

        out['fps'] = CONDConstant(kwargs.get("frame_rate", None))
        return out

    def process_timestep(self, timestep, x, denoise_mask=None, **kwargs):
        if denoise_mask is None:
            return timestep
        if denoise_mask.ndim <= 4:
            return timestep
        condition_video_mask_B_1_T_1_1 = denoise_mask.mean(dim=[1, 3, 4], keepdim=True)
        c_noise_B_1_T_1_1 = 0.0 * (1.0 - condition_video_mask_B_1_T_1_1) + timestep.reshape(timestep.shape[0], 1, 1, 1, 1) * condition_video_mask_B_1_T_1_1
        out = c_noise_B_1_T_1_1.squeeze(dim=[1, 3, 4])
        return out

    def scale_latent_inpaint(self, sigma, noise, latent_image, **kwargs):
        sigma = sigma.reshape([sigma.shape[0]] + [1] * (len(noise.shape) - 1))
        sigma_noise_augmentation = 0  # TODO
        if sigma_noise_augmentation != 0:
            latent_image = latent_image + noise
        latent_image = self.model_sampling.calculate_input(torch.tensor([sigma_noise_augmentation], device=latent_image.device, dtype=latent_image.dtype), latent_image)
        sigma = (sigma / (sigma + 1))
        return latent_image / (1.0 - sigma)


class Lumina2(BaseModel):
    def __init__(self, model_config, model_type=ModelType.FLOW, device=None):
        super().__init__(model_config, model_type, device=device, unet_model=NextDiT)

    def extra_conds(self, **kwargs):
        out = super().extra_conds(**kwargs)
        attention_mask = kwargs.get("attention_mask", None)
        if attention_mask is not None:
            if torch.numel(attention_mask) != attention_mask.sum():
<<<<<<< HEAD
                out['attention_mask'] = conds.CONDRegular(attention_mask)
            out['num_tokens'] = conds.CONDConstant(max(1, torch.sum(attention_mask).item()))
        cross_attn = kwargs.get("cross_attn", None)
        if cross_attn is not None:
            out['c_crossattn'] = conds.CONDRegular(cross_attn)
=======
                out['attention_mask'] = comfy.conds.CONDRegular(attention_mask)
            out['num_tokens'] = comfy.conds.CONDConstant(max(1, torch.sum(attention_mask).item()))

        cross_attn = kwargs.get("cross_attn", None)
        if cross_attn is not None:
            out['c_crossattn'] = comfy.conds.CONDRegular(cross_attn)
            if 'num_tokens' not in out:
                out['num_tokens'] = comfy.conds.CONDConstant(cross_attn.shape[1])

        clip_text_pooled = kwargs["pooled_output"]  # Newbie
        if clip_text_pooled is not None:
            out['clip_text_pooled'] = comfy.conds.CONDRegular(clip_text_pooled)

>>>>>>> fd271ded
        return out


class WAN21(BaseModel):
    def __init__(self, model_config, model_type=ModelType.FLOW, image_to_video=False, device=None):
        super().__init__(model_config, model_type, device=device, unet_model=WanModel)
        self.image_to_video = image_to_video

    def concat_cond(self, **kwargs):
        noise = kwargs.get("noise", None)
        extra_channels = self.diffusion_model.patch_embedding.weight.shape[1] - noise.shape[1]
        if extra_channels == 0:
            return None

        image = kwargs.get("concat_latent_image", None)
        device = kwargs["device"]

        if image is None:
            shape_image = list(noise.shape)
            shape_image[1] = extra_channels
            image = torch.zeros(shape_image, dtype=noise.dtype, layout=noise.layout, device=noise.device)
        else:
            latent_dim = self.latent_format.latent_channels
            image = utils.common_upscale(image.to(device), noise.shape[-1], noise.shape[-2], "bilinear", "center")
            for i in range(0, image.shape[1], latent_dim):
                image[:, i: i + latent_dim] = self.process_latent_in(image[:, i: i + latent_dim])
            image = utils.resize_to_batch_size(image, noise.shape[0])

        if extra_channels != image.shape[1] + 4:
            if not self.image_to_video or extra_channels == image.shape[1]:
                return image

        if image.shape[1] > (extra_channels - 4):
            image = image[:, :(extra_channels - 4)]

        mask = kwargs.get("concat_mask", kwargs.get("denoise_mask", None))
        if mask is None:
            mask = torch.zeros_like(noise)[:, :4]
        else:
            if mask.shape[1] != 4:
                mask = torch.mean(mask, dim=1, keepdim=True)
            mask = 1.0 - mask
            mask = utils.common_upscale(mask.to(device), noise.shape[-1], noise.shape[-2], "bilinear", "center")
            if mask.shape[-3] < noise.shape[-3]:
                mask = torch.nn.functional.pad(mask, (0, 0, 0, 0, 0, noise.shape[-3] - mask.shape[-3]), mode='constant', value=0)
            if mask.shape[1] == 1:
                mask = mask.repeat(1, 4, 1, 1, 1)
            mask = utils.resize_to_batch_size(mask, noise.shape[0])

        concat_mask_index = kwargs.get("concat_mask_index", 0)
        if concat_mask_index != 0:
            return torch.cat((image[:, :concat_mask_index], mask, image[:, concat_mask_index:]), dim=1)
        else:
            return torch.cat((mask, image), dim=1)

    def extra_conds(self, **kwargs):
        out = super().extra_conds(**kwargs)
        cross_attn = kwargs.get("cross_attn", None)
        if cross_attn is not None:
            out['c_crossattn'] = conds.CONDRegular(cross_attn)

        clip_vision_output = kwargs.get("clip_vision_output", None)
        if clip_vision_output is not None:
            out['clip_fea'] = conds.CONDRegular(clip_vision_output.penultimate_hidden_states)

        time_dim_concat = kwargs.get("time_dim_concat", None)
        if time_dim_concat is not None:
            out['time_dim_concat'] = conds.CONDRegular(self.process_latent_in(time_dim_concat))

        reference_latents = kwargs.get("reference_latents", None)
        if reference_latents is not None:
            out['reference_latent'] = conds.CONDRegular(self.process_latent_in(reference_latents[-1])[:, :, 0])
        return out


class WAN21_Vace(WAN21):
    def __init__(self, model_config, model_type=ModelType.FLOW, image_to_video=False, device=None):
        super(WAN21, self).__init__(model_config, model_type, device=device, unet_model=VaceWanModel)
        self.image_to_video = image_to_video

    def extra_conds(self, **kwargs):
        out = super().extra_conds(**kwargs)
        noise = kwargs.get("noise", None)
        noise_shape = list(noise.shape)
        vace_frames = kwargs.get("vace_frames", None)
        if vace_frames is None:
            noise_shape[1] = 32
            vace_frames = [torch.zeros(noise_shape, device=noise.device, dtype=noise.dtype)]

        mask = kwargs.get("vace_mask", None)
        if mask is None:
            noise_shape[1] = 64
            mask = [torch.ones(noise_shape, device=noise.device, dtype=noise.dtype)] * len(vace_frames)

        vace_frames_out = []
        for j in range(len(vace_frames)):
            vf = vace_frames[j].to(device=noise.device, dtype=noise.dtype, copy=True)
            for i in range(0, vf.shape[1], 16):
                vf[:, i:i + 16] = self.process_latent_in(vf[:, i:i + 16])
            vf = torch.cat([vf, mask[j].to(device=noise.device, dtype=noise.dtype)], dim=1)
            vace_frames_out.append(vf)

        vace_frames = torch.stack(vace_frames_out, dim=1)
        out['vace_context'] = conds.CONDRegular(vace_frames)

        vace_strength = kwargs.get("vace_strength", [1.0] * len(vace_frames_out))
        out['vace_strength'] = conds.CONDConstant(vace_strength)
        return out


class WAN21_Camera(WAN21):
    def __init__(self, model_config, model_type=ModelType.FLOW, image_to_video=False, device=None):
        super(WAN21, self).__init__(model_config, model_type, device=device, unet_model=CameraWanModel)
        self.image_to_video = image_to_video

    def extra_conds(self, **kwargs):
        out = super().extra_conds(**kwargs)
        camera_conditions = kwargs.get("camera_conditions", None)
        if camera_conditions is not None:
            out['camera_conditions'] = conds.CONDRegular(camera_conditions)
        return out


class WAN21_HuMo(WAN21):
    def __init__(self, model_config, model_type=ModelType.FLOW, image_to_video=False, device=None):
        super(WAN21, self).__init__(model_config, model_type, device=device, unet_model=HumoWanModel)
        self.image_to_video = image_to_video

    def extra_conds(self, **kwargs):
        out = super().extra_conds(**kwargs)
        noise = kwargs.get("noise", None)

        audio_embed = kwargs.get("audio_embed", None)
        if audio_embed is not None:
            out['audio_embed'] = conds.CONDRegular(audio_embed)

        if "c_concat" not in out:  # 1.7B model
            reference_latents = kwargs.get("reference_latents", None)
            if reference_latents is not None:
                out['reference_latent'] = conds.CONDRegular(self.process_latent_in(reference_latents[-1]))
        else:
            noise_shape = list(noise.shape)
            noise_shape[1] += 4
            concat_latent = torch.zeros(noise_shape, device=noise.device, dtype=noise.dtype)
            zero_vae_values_first = torch.tensor([0.8660, -0.4326, -0.0017, -0.4884, -0.5283, 0.9207, -0.9896, 0.4433, -0.5543, -0.0113, 0.5753, -0.6000, -0.8346, -0.3497, -0.1926, -0.6938]).view(1, 16, 1, 1, 1)
            zero_vae_values_second = torch.tensor([1.0869, -1.2370, 0.0206, -0.4357, -0.6411, 2.0307, -1.5972, 1.2659, -0.8595, -0.4654, 0.9638, -1.6330, -1.4310, -0.1098, -0.3856, -1.4583]).view(1, 16, 1, 1, 1)
            zero_vae_values = torch.tensor([0.8642, -1.8583, 0.1577, 0.1350, -0.3641, 2.5863, -1.9670, 1.6065, -1.0475, -0.8678, 1.1734, -1.8138, -1.5933, -0.7721, -0.3289, -1.3745]).view(1, 16, 1, 1, 1)
            concat_latent[:, 4:] = zero_vae_values
            concat_latent[:, 4:, :1] = zero_vae_values_first
            concat_latent[:, 4:, 1:2] = zero_vae_values_second
            out['c_concat'] = conds.CONDNoiseShape(concat_latent)
            reference_latents = kwargs.get("reference_latents", None)
            if reference_latents is not None:
                ref_latent = self.process_latent_in(reference_latents[-1])
                ref_latent_shape = list(ref_latent.shape)
                ref_latent_shape[1] += 4 + ref_latent_shape[1]
                ref_latent_full = torch.zeros(ref_latent_shape, device=ref_latent.device, dtype=ref_latent.dtype)
                ref_latent_full[:, 20:] = ref_latent
                ref_latent_full[:, 16:20] = 1.0
                out['reference_latent'] = conds.CONDRegular(ref_latent_full)

        return out


class WAN22_Animate(WAN21):
    def __init__(self, model_config, model_type=ModelType.FLOW, image_to_video=False, device=None):
        super(WAN21, self).__init__(model_config, model_type, device=device, unet_model=AnimateWanModel)
        self.image_to_video = image_to_video

    def extra_conds(self, **kwargs):
        out = super().extra_conds(**kwargs)

        face_video_pixels = kwargs.get("face_video_pixels", None)
        if face_video_pixels is not None:
            out['face_pixel_values'] = conds.CONDRegular(face_video_pixels)

        pose_latents = kwargs.get("pose_video_latent", None)
        if pose_latents is not None:
            out['pose_latents'] = conds.CONDRegular(self.process_latent_in(pose_latents))
        return out


class WAN22_S2V(WAN21):
    def __init__(self, model_config, model_type=ModelType.FLOW, device=None):
        super(WAN21, self).__init__(model_config, model_type, device=device, unet_model=WanModel_S2V)
        self.memory_usage_factor_conds = ("reference_latent", "reference_motion")
        self.memory_usage_shape_process = {"reference_motion": lambda shape: [shape[0], shape[1], 1.5, shape[-2], shape[-1]]}

    def extra_conds(self, **kwargs):
        out = super().extra_conds(**kwargs)
        audio_embed = kwargs.get("audio_embed", None)
        if audio_embed is not None:
            out['audio_embed'] = conds.CONDRegular(audio_embed)

        reference_latents = kwargs.get("reference_latents", None)
        if reference_latents is not None:
            out['reference_latent'] = conds.CONDRegular(self.process_latent_in(reference_latents[-1]))

        reference_motion = kwargs.get("reference_motion", None)
        if reference_motion is not None:
            out['reference_motion'] = conds.CONDRegular(self.process_latent_in(reference_motion))

        control_video = kwargs.get("control_video", None)
        if control_video is not None:
            out['control_video'] = conds.CONDRegular(self.process_latent_in(control_video))
        return out

    def extra_conds_shapes(self, **kwargs):
        out = {}
        ref_latents = kwargs.get("reference_latents", None)
        if ref_latents is not None:
            out['reference_latent'] = list([1, 16, sum(map(lambda a: math.prod(a.size()), ref_latents)) // 16])

        reference_motion = kwargs.get("reference_motion", None)
        if reference_motion is not None:
            out['reference_motion'] = reference_motion.shape
        return out


class WAN22(WAN21):
    def __init__(self, model_config, model_type=ModelType.FLOW, image_to_video=False, device=None):
        super(WAN21, self).__init__(model_config, model_type, device=device, unet_model=WanModel)
        self.image_to_video = image_to_video

    def extra_conds(self, **kwargs):
        out = super().extra_conds(**kwargs)
        denoise_mask = kwargs.get("denoise_mask", None)
        if denoise_mask is not None:
            out["denoise_mask"] = conds.CONDRegular(denoise_mask)
        return out

    def process_timestep(self, timestep, x, denoise_mask=None, **kwargs):
        if denoise_mask is None:
            return timestep
        temp_ts = (torch.mean(denoise_mask[:, :, :, :, :], dim=(1, 3, 4), keepdim=True) * timestep.view([timestep.shape[0]] + [1] * (denoise_mask.ndim - 1))).reshape(timestep.shape[0], -1)
        return temp_ts

    def scale_latent_inpaint(self, sigma, noise, latent_image, **kwargs):
        return latent_image


class Hunyuan3Dv2(BaseModel):
    def __init__(self, model_config, model_type=ModelType.FLOW, device=None):
        super().__init__(model_config, model_type, device=device, unet_model=Hunyuan3Dv2Model)

    def extra_conds(self, **kwargs):
        out = super().extra_conds(**kwargs)
        cross_attn = kwargs.get("cross_attn", None)
        if cross_attn is not None:
            out['c_crossattn'] = conds.CONDRegular(cross_attn)

        guidance = kwargs.get("guidance", 5.0)
        if guidance is not None:
            out['guidance'] = conds.CONDRegular(torch.FloatTensor([guidance]))
        return out


class Hunyuan3Dv2_1(BaseModel):
    def __init__(self, model_config, model_type=ModelType.FLOW, device=None):
        super().__init__(model_config, model_type, device=device, unet_model=HunYuanDiTPlain)

    def extra_conds(self, **kwargs):
        out = super().extra_conds(**kwargs)
        cross_attn = kwargs.get("cross_attn", None)
        if cross_attn is not None:
            out['c_crossattn'] = conds.CONDRegular(cross_attn)

        guidance = kwargs.get("guidance", 5.0)
        if guidance is not None:
            out['guidance'] = conds.CONDRegular(torch.FloatTensor([guidance]))
        return out


class HiDream(BaseModel):
    def __init__(self, model_config, model_type=ModelType.FLOW, device=None):
        super().__init__(model_config, model_type, device=device, unet_model=HiDreamImageTransformer2DModel)

    def encode_adm(self, **kwargs):
        return kwargs["pooled_output"]

    def extra_conds(self, **kwargs):
        out = super().extra_conds(**kwargs)
        cross_attn = kwargs.get("cross_attn", None)
        if cross_attn is not None:
            out['c_crossattn'] = conds.CONDRegular(cross_attn)
        conditioning_llama3 = kwargs.get("conditioning_llama3", None)
        if conditioning_llama3 is not None:
            out['encoder_hidden_states_llama3'] = conds.CONDRegular(conditioning_llama3)
        image_cond = kwargs.get("concat_latent_image", None)
        if image_cond is not None:
            out['image_cond'] = conds.CONDNoiseShape(self.process_latent_in(image_cond))
        return out


class Chroma(Flux):
    def __init__(self, model_config, model_type=ModelType.FLUX, device=None, unet_model=chroma_model.Chroma):
        super().__init__(model_config, model_type, device=device, unet_model=unet_model)

    def extra_conds(self, **kwargs):
        out = super().extra_conds(**kwargs)

        guidance = kwargs.get("guidance", 0)
        if guidance is not None:
            out['guidance'] = conds.CONDRegular(torch.FloatTensor([guidance]))
        return out


class ChromaRadiance(Chroma):
    def __init__(self, model_config, model_type=ModelType.FLUX, device=None):
        super().__init__(model_config, model_type, device=device, unet_model=chroma_radiance.ChromaRadiance)


class ACEStep(BaseModel):
    def __init__(self, model_config, model_type=ModelType.FLOW, device=None):
        super().__init__(model_config, model_type, device=device, unet_model=ACEStepTransformer2DModel)

    def extra_conds(self, **kwargs):
        out = super().extra_conds(**kwargs)
        noise: Optional[torch.Tensor] = kwargs.get("noise", None)

        cross_attn = kwargs.get("cross_attn", None)
        if cross_attn is not None:
            out['c_crossattn'] = conds.CONDRegular(cross_attn)

        conditioning_lyrics = kwargs.get("conditioning_lyrics", None)
        if cross_attn is not None:
            out['lyric_token_idx'] = conds.CONDRegular(conditioning_lyrics)
        out['speaker_embeds'] = conds.CONDRegular(torch.zeros(noise.shape[0], 512, device=noise.device, dtype=noise.dtype))
        out['lyrics_strength'] = conds.CONDConstant(kwargs.get("lyrics_strength", 1.0))
        return out


class Omnigen2(BaseModel):
    def __init__(self, model_config, model_type=ModelType.FLOW, device=None):
        super().__init__(model_config, model_type, device=device, unet_model=OmniGen2Transformer2DModel)
        self.memory_usage_factor_conds = ("ref_latents",)

    def extra_conds(self, **kwargs):
        out = super().extra_conds(**kwargs)
        attention_mask: Optional[torch.Tensor] = kwargs.get("attention_mask", None)
        if attention_mask is not None:
            if torch.numel(attention_mask) != attention_mask.sum():
                out['attention_mask'] = conds.CONDRegular(attention_mask)
            out['num_tokens'] = conds.CONDConstant(max(1, torch.sum(attention_mask).item()))
        cross_attn = kwargs.get("cross_attn", None)
        if cross_attn is not None:
            out['c_crossattn'] = conds.CONDRegular(cross_attn)
        ref_latents: Optional[torch.Tensor] = kwargs.get("reference_latents", None)
        if ref_latents is not None:
            latents = []
            for lat in ref_latents:
                latents.append(self.process_latent_in(lat))
            out['ref_latents'] = conds.CONDList(latents)
        return out

    def extra_conds_shapes(self, **kwargs):
        out = {}
        ref_latents = kwargs.get("reference_latents", None)
        if ref_latents is not None:
            out['ref_latents'] = list([1, 16, sum(map(lambda a: math.prod(a.size()), ref_latents)) // 16])
        return out


class QwenImage(BaseModel):
    def __init__(self, model_config, model_type=ModelType.FLUX, device=None):
        super().__init__(model_config, model_type, device=device, unet_model=QwenImageTransformer2DModel)
        self.memory_usage_factor_conds = ("ref_latents",)

    def extra_conds(self, **kwargs):
        out = super().extra_conds(**kwargs)
        cross_attn = kwargs.get("cross_attn", None)
        if cross_attn is not None:
            out['c_crossattn'] = conds.CONDRegular(cross_attn)
        ref_latents: Optional[torch.Tensor] = kwargs.get("reference_latents", None)
        if ref_latents is not None:
            latents = []
            for lat in ref_latents:
                latents.append(self.process_latent_in(lat))
            out['ref_latents'] = conds.CONDList(latents)

            ref_latents_method = kwargs.get("reference_latents_method", None)
            if ref_latents_method is not None:
                out['ref_latents_method'] = conds.CONDConstant(ref_latents_method)
        return out

    def extra_conds_shapes(self, **kwargs):
        out = {}
        ref_latents = kwargs.get("reference_latents", None)
        if ref_latents is not None:
            out['ref_latents'] = list([1, 16, sum(map(lambda a: math.prod(a.size()), ref_latents)) // 16])
        return out


class HunyuanImage21(BaseModel):
    def __init__(self, model_config, model_type=ModelType.FLOW, device=None):
        super().__init__(model_config, model_type, device=device, unet_model=HunyuanVideo)

    def extra_conds(self, **kwargs):
        out = super().extra_conds(**kwargs)
        attention_mask: Optional[torch.Tensor] = kwargs.get("attention_mask", None)
        if attention_mask is not None:
            if torch.numel(attention_mask) != attention_mask.sum():
                out['attention_mask'] = conds.CONDRegular(attention_mask)
        cross_attn = kwargs.get("cross_attn", None)
        if cross_attn is not None:
            out['c_crossattn'] = conds.CONDRegular(cross_attn)

        conditioning_byt5small = kwargs.get("conditioning_byt5small", None)
        if conditioning_byt5small is not None:
            out['txt_byt5'] = conds.CONDRegular(conditioning_byt5small)

        guidance = kwargs.get("guidance", 6.0)
        if guidance is not None:
            out['guidance'] = conds.CONDRegular(torch.FloatTensor([guidance]))

        return out


class HunyuanImage21Refiner(HunyuanImage21):
    def concat_cond(self, **kwargs):
        noise: Optional[torch.Tensor] = kwargs.get("noise", None)
        image: Optional[torch.Tensor] = kwargs.get("concat_latent_image", None)
        noise_augmentation = kwargs.get("noise_augmentation", 0.0)
        device = kwargs["device"]

        if image is None:
            shape_image = list(noise.shape)
            image = torch.zeros(shape_image, dtype=noise.dtype, layout=noise.layout, device=noise.device)
        else:
            image = utils.common_upscale(image.to(device), noise.shape[-1], noise.shape[-2], "bilinear", "center")
            image = self.process_latent_in(image)
            image = utils.resize_to_batch_size(image, noise.shape[0])
            if noise_augmentation > 0:
                generator = torch.Generator(device="cpu")
                generator.manual_seed(kwargs.get("seed", 0) - 10)
                noise = torch.randn(image.shape, generator=generator, dtype=image.dtype, device="cpu").to(image.device)
                image = noise_augmentation * noise + min(1.0 - noise_augmentation, 0.75) * image
            else:
                image = 0.75 * image
        return image

    def extra_conds(self, **kwargs):
        out = super().extra_conds(**kwargs)
<<<<<<< HEAD
        out['disable_time_r'] = conds.CONDConstant(True)
        return out
=======
        out['disable_time_r'] = comfy.conds.CONDConstant(True)
        return out

class HunyuanVideo15(HunyuanVideo):
    def __init__(self, model_config, model_type=ModelType.FLOW, device=None):
        super().__init__(model_config, model_type, device=device)

    def concat_cond(self, **kwargs):
        noise = kwargs.get("noise", None)
        extra_channels = self.diffusion_model.img_in.proj.weight.shape[1] - noise.shape[1] - 1 #noise 32 img cond 32 + mask 1
        if extra_channels == 0:
            return None

        image = kwargs.get("concat_latent_image", None)
        device = kwargs["device"]

        if image is None:
            shape_image = list(noise.shape)
            shape_image[1] = extra_channels
            image = torch.zeros(shape_image, dtype=noise.dtype, layout=noise.layout, device=noise.device)
        else:
            latent_dim = self.latent_format.latent_channels
            image = utils.common_upscale(image.to(device), noise.shape[-1], noise.shape[-2], "bilinear", "center")
            for i in range(0, image.shape[1], latent_dim):
                image[:, i: i + latent_dim] = self.process_latent_in(image[:, i: i + latent_dim])
            image = utils.resize_to_batch_size(image, noise.shape[0])

        mask = kwargs.get("concat_mask", kwargs.get("denoise_mask", None))
        if mask is None:
            mask = torch.zeros_like(noise)[:, :1]
        else:
            mask = 1.0 - mask
            mask = utils.common_upscale(mask.to(device), noise.shape[-1], noise.shape[-2], "bilinear", "center")
            if mask.shape[-3] < noise.shape[-3]:
                mask = torch.nn.functional.pad(mask, (0, 0, 0, 0, 0, noise.shape[-3] - mask.shape[-3]), mode='constant', value=0)
            mask = utils.resize_to_batch_size(mask, noise.shape[0])

        return torch.cat((image, mask), dim=1)

    def extra_conds(self, **kwargs):
        out = super().extra_conds(**kwargs)
        attention_mask = kwargs.get("attention_mask", None)
        if attention_mask is not None:
            if torch.numel(attention_mask) != attention_mask.sum():
                out['attention_mask'] = comfy.conds.CONDRegular(attention_mask)
        cross_attn = kwargs.get("cross_attn", None)
        if cross_attn is not None:
            out['c_crossattn'] = comfy.conds.CONDRegular(cross_attn)

        conditioning_byt5small = kwargs.get("conditioning_byt5small", None)
        if conditioning_byt5small is not None:
            out['txt_byt5'] = comfy.conds.CONDRegular(conditioning_byt5small)

        guidance = kwargs.get("guidance", 6.0)
        if guidance is not None:
            out['guidance'] = comfy.conds.CONDRegular(torch.FloatTensor([guidance]))

        clip_vision_output = kwargs.get("clip_vision_output", None)
        if clip_vision_output is not None:
            out['clip_fea'] = comfy.conds.CONDRegular(clip_vision_output.last_hidden_state)

        return out

class HunyuanVideo15_SR_Distilled(HunyuanVideo15):
    def __init__(self, model_config, model_type=ModelType.FLOW, device=None):
        super().__init__(model_config, model_type, device=device)

    def concat_cond(self, **kwargs):
        noise = kwargs.get("noise", None)
        image = kwargs.get("concat_latent_image", None)
        noise_augmentation = kwargs.get("noise_augmentation", 0.0)
        device = kwargs["device"]

        if image is None:
            image = torch.zeros([noise.shape[0], noise.shape[1] * 2 + 2, noise.shape[-3], noise.shape[-2], noise.shape[-1]], device=comfy.model_management.intermediate_device())
        else:
            image = utils.common_upscale(image.to(device), noise.shape[-1], noise.shape[-2], "bilinear", "center")
            #image = self.process_latent_in(image) # scaling wasn't applied in reference code
            image = utils.resize_to_batch_size(image, noise.shape[0])
            lq_image_slice = slice(noise.shape[1] + 1, 2 * noise.shape[1] + 1)
            if noise_augmentation > 0:
                generator = torch.Generator(device="cpu")
                generator.manual_seed(kwargs.get("seed", 0) - 10)
                noise = torch.randn(image[:, lq_image_slice].shape, generator=generator, dtype=image.dtype, device="cpu").to(image.device)
                image[:, lq_image_slice] = noise_augmentation * noise + min(1.0 - noise_augmentation, 0.75) * image[:, lq_image_slice]
            else:
                image[:, lq_image_slice] = 0.75 * image[:, lq_image_slice]
        return image

    def extra_conds(self, **kwargs):
        out = super().extra_conds(**kwargs)
        out['disable_time_r'] = comfy.conds.CONDConstant(False)
        return out

class Kandinsky5(BaseModel):
    def __init__(self, model_config, model_type=ModelType.FLOW, device=None):
        super().__init__(model_config, model_type, device=device, unet_model=comfy.ldm.kandinsky5.model.Kandinsky5)

    def encode_adm(self, **kwargs):
        return kwargs["pooled_output"]

    def concat_cond(self, **kwargs):
        noise = kwargs.get("noise", None)
        device = kwargs["device"]
        image = torch.zeros_like(noise)

        mask = kwargs.get("concat_mask", kwargs.get("denoise_mask", None))
        if mask is None:
            mask = torch.zeros_like(noise)[:, :1]
        else:
            mask = 1.0 - mask
            mask = utils.common_upscale(mask.to(device), noise.shape[-1], noise.shape[-2], "bilinear", "center")
            if mask.shape[-3] < noise.shape[-3]:
                mask = torch.nn.functional.pad(mask, (0, 0, 0, 0, 0, noise.shape[-3] - mask.shape[-3]), mode='constant', value=0)
            mask = utils.resize_to_batch_size(mask, noise.shape[0])

        return torch.cat((image, mask), dim=1)

    def extra_conds(self, **kwargs):
        out = super().extra_conds(**kwargs)
        attention_mask = kwargs.get("attention_mask", None)
        if attention_mask is not None:
            out['attention_mask'] = comfy.conds.CONDRegular(attention_mask)
        cross_attn = kwargs.get("cross_attn", None)
        if cross_attn is not None:
            out['c_crossattn'] = comfy.conds.CONDRegular(cross_attn)

        time_dim_replace = kwargs.get("time_dim_replace", None)
        if time_dim_replace is not None:
            out['time_dim_replace'] = comfy.conds.CONDRegular(self.process_latent_in(time_dim_replace))

        return out

class Kandinsky5Image(Kandinsky5):
    def __init__(self, model_config, model_type=ModelType.FLOW, device=None):
        super().__init__(model_config, model_type, device=device)

    def concat_cond(self, **kwargs):
        return None
>>>>>>> fd271ded
<|MERGE_RESOLUTION|>--- conflicted
+++ resolved
@@ -17,44 +17,8 @@
 """
 
 import logging
-<<<<<<< HEAD
 import math
 import torch
-=======
-from comfy.ldm.modules.diffusionmodules.openaimodel import UNetModel, Timestep
-from comfy.ldm.cascade.stage_c import StageC
-from comfy.ldm.cascade.stage_b import StageB
-from comfy.ldm.modules.encoders.noise_aug_modules import CLIPEmbeddingNoiseAugmentation
-from comfy.ldm.modules.diffusionmodules.upscaling import ImageConcatWithNoiseAugmentation
-from comfy.ldm.modules.diffusionmodules.mmdit import OpenAISignatureMMDITWrapper
-import comfy.ldm.genmo.joint_model.asymm_models_joint
-import comfy.ldm.aura.mmdit
-import comfy.ldm.pixart.pixartms
-import comfy.ldm.hydit.models
-import comfy.ldm.audio.dit
-import comfy.ldm.audio.embedders
-import comfy.ldm.flux.model
-import comfy.ldm.lightricks.model
-import comfy.ldm.hunyuan_video.model
-import comfy.ldm.cosmos.model
-import comfy.ldm.cosmos.predict2
-import comfy.ldm.lumina.model
-import comfy.ldm.wan.model
-import comfy.ldm.wan.model_animate
-import comfy.ldm.hunyuan3d.model
-import comfy.ldm.hidream.model
-import comfy.ldm.chroma.model
-import comfy.ldm.chroma_radiance.model
-import comfy.ldm.ace.model
-import comfy.ldm.omnigen.omnigen2
-import comfy.ldm.qwen_image.model
-import comfy.ldm.kandinsky5.model
-
-import comfy.model_management
-import comfy.patcher_extension
-import comfy.conds
-import comfy.ops
->>>>>>> fd271ded
 from enum import Enum
 from typing import TypeVar, Type, Protocol, Any, Optional
 
@@ -89,6 +53,7 @@
 from .ldm.chroma_radiance import model as chroma_radiance
 from .ldm.omnigen.omnigen2 import OmniGen2Transformer2DModel
 from .ldm.pixart.pixartms import PixArtMS
+from .ldm.kandinsky5.model import Kandinsky5
 from .ldm.qwen_image.model import QwenImageTransformer2DModel
 from .ldm.wan.model import WanModel, VaceWanModel, CameraWanModel, WanModel_S2V, HumoWanModel
 from .ldm.wan.model_animate import AnimateWanModel
@@ -185,11 +150,7 @@
         if not unet_config.get("disable_unet_model_creation", False):
             if model_config.custom_operations is None:
                 fp8 = model_config.optimizations.get("fp8", False)
-<<<<<<< HEAD
-                operations = ops.pick_operations(unet_config.get("dtype", None), self.manual_cast_dtype, fp8_optimizations=fp8, scaled_fp8=model_config.scaled_fp8)
-=======
-                operations = comfy.ops.pick_operations(unet_config.get("dtype", None), self.manual_cast_dtype, fp8_optimizations=fp8, model_config=model_config)
->>>>>>> fd271ded
+                operations = ops.pick_operations(unet_config.get("dtype", None), self.manual_cast_dtype, fp8_optimizations=fp8, model_config=model_config)
             else:
                 operations = model_config.custom_operations
             self.operations = operations
@@ -963,22 +924,13 @@
         attention_mask = kwargs.get("attention_mask", None)
         if attention_mask is not None:
             shape = kwargs["noise"].shape
-<<<<<<< HEAD
-            mask_ref_size = kwargs["attention_mask_img_shape"]
-            # the model will pad to the patch size, and then divide
-            # essentially dividing and rounding up
-            (h_tok, w_tok) = (math.ceil(shape[2] / self.diffusion_model.patch_size), math.ceil(shape[3] / self.diffusion_model.patch_size))
-            attention_mask = utils.upscale_dit_mask(attention_mask, mask_ref_size, (h_tok, w_tok))
-            out['attention_mask'] = conds.CONDRegular(attention_mask)
-=======
             mask_ref_size = kwargs.get("attention_mask_img_shape", None)
             if mask_ref_size is not None:
                 # the model will pad to the patch size, and then divide
                 # essentially dividing and rounding up
                 (h_tok, w_tok) = (math.ceil(shape[2] / self.diffusion_model.patch_size), math.ceil(shape[3] / self.diffusion_model.patch_size))
                 attention_mask = utils.upscale_dit_mask(attention_mask, mask_ref_size, (h_tok, w_tok))
-                out['attention_mask'] = comfy.conds.CONDRegular(attention_mask)
->>>>>>> fd271ded
+                out['attention_mask'] = conds.CONDRegular(attention_mask)
 
         guidance = kwargs.get("guidance", 3.5)
         if guidance is not None:
@@ -1003,6 +955,7 @@
             out['ref_latents'] = list([1, 16, sum(map(lambda a: math.prod(a.size()[2:]), ref_latents))])
         return out
 
+
 class Flux2(Flux):
     def extra_conds(self, **kwargs):
         out = super().extra_conds(**kwargs)
@@ -1011,8 +964,9 @@
             target_text_len = 512
             if cross_attn.shape[1] < target_text_len:
                 cross_attn = torch.nn.functional.pad(cross_attn, (0, 0, target_text_len - cross_attn.shape[1], 0))
-            out['c_crossattn'] = comfy.conds.CONDRegular(cross_attn)
-        return out
+            out['c_crossattn'] = conds.CONDRegular(cross_attn)
+        return out
+
 
 class GenmoMochi(BaseModel):
     def __init__(self, model_config, model_type=ModelType.FLOW, device=None):
@@ -1192,27 +1146,17 @@
         attention_mask = kwargs.get("attention_mask", None)
         if attention_mask is not None:
             if torch.numel(attention_mask) != attention_mask.sum():
-<<<<<<< HEAD
                 out['attention_mask'] = conds.CONDRegular(attention_mask)
             out['num_tokens'] = conds.CONDConstant(max(1, torch.sum(attention_mask).item()))
         cross_attn = kwargs.get("cross_attn", None)
         if cross_attn is not None:
             out['c_crossattn'] = conds.CONDRegular(cross_attn)
-=======
-                out['attention_mask'] = comfy.conds.CONDRegular(attention_mask)
-            out['num_tokens'] = comfy.conds.CONDConstant(max(1, torch.sum(attention_mask).item()))
-
-        cross_attn = kwargs.get("cross_attn", None)
-        if cross_attn is not None:
-            out['c_crossattn'] = comfy.conds.CONDRegular(cross_attn)
             if 'num_tokens' not in out:
-                out['num_tokens'] = comfy.conds.CONDConstant(cross_attn.shape[1])
+                out['num_tokens'] = conds.CONDConstant(cross_attn.shape[1])
 
         clip_text_pooled = kwargs["pooled_output"]  # Newbie
         if clip_text_pooled is not None:
-            out['clip_text_pooled'] = comfy.conds.CONDRegular(clip_text_pooled)
-
->>>>>>> fd271ded
+            out['clip_text_pooled'] = conds.CONDRegular(clip_text_pooled)
         return out
 
 
@@ -1656,12 +1600,9 @@
 
     def extra_conds(self, **kwargs):
         out = super().extra_conds(**kwargs)
-<<<<<<< HEAD
         out['disable_time_r'] = conds.CONDConstant(True)
         return out
-=======
-        out['disable_time_r'] = comfy.conds.CONDConstant(True)
-        return out
+
 
 class HunyuanVideo15(HunyuanVideo):
     def __init__(self, model_config, model_type=ModelType.FLOW, device=None):
@@ -1669,7 +1610,7 @@
 
     def concat_cond(self, **kwargs):
         noise = kwargs.get("noise", None)
-        extra_channels = self.diffusion_model.img_in.proj.weight.shape[1] - noise.shape[1] - 1 #noise 32 img cond 32 + mask 1
+        extra_channels = self.diffusion_model.img_in.proj.weight.shape[1] - noise.shape[1] - 1  # noise 32 img cond 32 + mask 1
         if extra_channels == 0:
             return None
 
@@ -1704,24 +1645,25 @@
         attention_mask = kwargs.get("attention_mask", None)
         if attention_mask is not None:
             if torch.numel(attention_mask) != attention_mask.sum():
-                out['attention_mask'] = comfy.conds.CONDRegular(attention_mask)
-        cross_attn = kwargs.get("cross_attn", None)
-        if cross_attn is not None:
-            out['c_crossattn'] = comfy.conds.CONDRegular(cross_attn)
+                out['attention_mask'] = conds.CONDRegular(attention_mask)
+        cross_attn = kwargs.get("cross_attn", None)
+        if cross_attn is not None:
+            out['c_crossattn'] = conds.CONDRegular(cross_attn)
 
         conditioning_byt5small = kwargs.get("conditioning_byt5small", None)
         if conditioning_byt5small is not None:
-            out['txt_byt5'] = comfy.conds.CONDRegular(conditioning_byt5small)
+            out['txt_byt5'] = conds.CONDRegular(conditioning_byt5small)
 
         guidance = kwargs.get("guidance", 6.0)
         if guidance is not None:
-            out['guidance'] = comfy.conds.CONDRegular(torch.FloatTensor([guidance]))
+            out['guidance'] = conds.CONDRegular(torch.FloatTensor([guidance]))
 
         clip_vision_output = kwargs.get("clip_vision_output", None)
         if clip_vision_output is not None:
-            out['clip_fea'] = comfy.conds.CONDRegular(clip_vision_output.last_hidden_state)
-
-        return out
+            out['clip_fea'] = conds.CONDRegular(clip_vision_output.last_hidden_state)
+
+        return out
+
 
 class HunyuanVideo15_SR_Distilled(HunyuanVideo15):
     def __init__(self, model_config, model_type=ModelType.FLOW, device=None):
@@ -1734,10 +1676,10 @@
         device = kwargs["device"]
 
         if image is None:
-            image = torch.zeros([noise.shape[0], noise.shape[1] * 2 + 2, noise.shape[-3], noise.shape[-2], noise.shape[-1]], device=comfy.model_management.intermediate_device())
+            image = torch.zeros([noise.shape[0], noise.shape[1] * 2 + 2, noise.shape[-3], noise.shape[-2], noise.shape[-1]], device=model_management.intermediate_device())
         else:
             image = utils.common_upscale(image.to(device), noise.shape[-1], noise.shape[-2], "bilinear", "center")
-            #image = self.process_latent_in(image) # scaling wasn't applied in reference code
+            # image = self.process_latent_in(image) # scaling wasn't applied in reference code
             image = utils.resize_to_batch_size(image, noise.shape[0])
             lq_image_slice = slice(noise.shape[1] + 1, 2 * noise.shape[1] + 1)
             if noise_augmentation > 0:
@@ -1751,12 +1693,13 @@
 
     def extra_conds(self, **kwargs):
         out = super().extra_conds(**kwargs)
-        out['disable_time_r'] = comfy.conds.CONDConstant(False)
-        return out
+        out['disable_time_r'] = conds.CONDConstant(False)
+        return out
+
 
 class Kandinsky5(BaseModel):
     def __init__(self, model_config, model_type=ModelType.FLOW, device=None):
-        super().__init__(model_config, model_type, device=device, unet_model=comfy.ldm.kandinsky5.model.Kandinsky5)
+        super().__init__(model_config, model_type, device=device, unet_model=Kandinsky5)
 
     def encode_adm(self, **kwargs):
         return kwargs["pooled_output"]
@@ -1782,21 +1725,21 @@
         out = super().extra_conds(**kwargs)
         attention_mask = kwargs.get("attention_mask", None)
         if attention_mask is not None:
-            out['attention_mask'] = comfy.conds.CONDRegular(attention_mask)
-        cross_attn = kwargs.get("cross_attn", None)
-        if cross_attn is not None:
-            out['c_crossattn'] = comfy.conds.CONDRegular(cross_attn)
+            out['attention_mask'] = conds.CONDRegular(attention_mask)
+        cross_attn = kwargs.get("cross_attn", None)
+        if cross_attn is not None:
+            out['c_crossattn'] = conds.CONDRegular(cross_attn)
 
         time_dim_replace = kwargs.get("time_dim_replace", None)
         if time_dim_replace is not None:
-            out['time_dim_replace'] = comfy.conds.CONDRegular(self.process_latent_in(time_dim_replace))
-
-        return out
+            out['time_dim_replace'] = conds.CONDRegular(self.process_latent_in(time_dim_replace))
+
+        return out
+
 
 class Kandinsky5Image(Kandinsky5):
     def __init__(self, model_config, model_type=ModelType.FLOW, device=None):
         super().__init__(model_config, model_type, device=device)
 
     def concat_cond(self, **kwargs):
-        return None
->>>>>>> fd271ded
+        return None