"""
    This file is part of ComfyUI.
    Copyright (C) 2024 Comfy

    This program is free software: you can redistribute it and/or modify
    it under the terms of the GNU General Public License as published by
    the Free Software Foundation, either version 3 of the License, or
    (at your option) any later version.

    This program is distributed in the hope that it will be useful,
    but WITHOUT ANY WARRANTY; without even the implied warranty of
    MERCHANTABILITY or FITNESS FOR A PARTICULAR PURPOSE.  See the
    GNU General Public License for more details.

    You should have received a copy of the GNU General Public License
    along with this program.  If not, see <https://www.gnu.org/licenses/>.
"""

import torch
import logging
from comfy.ldm.modules.diffusionmodules.openaimodel import UNetModel, Timestep
from comfy.ldm.cascade.stage_c import StageC
from comfy.ldm.cascade.stage_b import StageB
from comfy.ldm.modules.encoders.noise_aug_modules import CLIPEmbeddingNoiseAugmentation
from comfy.ldm.modules.diffusionmodules.upscaling import ImageConcatWithNoiseAugmentation
from comfy.ldm.modules.diffusionmodules.mmdit import OpenAISignatureMMDITWrapper
import comfy.ldm.genmo.joint_model.asymm_models_joint
import comfy.ldm.aura.mmdit
import comfy.ldm.pixart.pixartms
import comfy.ldm.hydit.models
import comfy.ldm.audio.dit
import comfy.ldm.audio.embedders
import comfy.ldm.flux.model
import comfy.ldm.lightricks.model
import comfy.ldm.hunyuan_video.model
import comfy.ldm.cosmos.model
import comfy.ldm.lumina.model
import comfy.ldm.wan.model
import comfy.ldm.hunyuan3d.model
import comfy.ldm.hidream.model
import comfy.ldm.chroma.model

import comfy.model_management
import comfy.patcher_extension
import comfy.conds
import comfy.ops
from enum import Enum
from . import utils
import comfy.latent_formats
import math
from typing import TYPE_CHECKING
if TYPE_CHECKING:
    from comfy.model_patcher import ModelPatcher

class ModelType(Enum):
    EPS = 1
    V_PREDICTION = 2
    V_PREDICTION_EDM = 3
    STABLE_CASCADE = 4
    EDM = 5
    FLOW = 6
    V_PREDICTION_CONTINUOUS = 7
    FLUX = 8
    IMG_TO_IMG = 9


from comfy.model_sampling import EPS, V_PREDICTION, EDM, ModelSamplingDiscrete, ModelSamplingContinuousEDM, StableCascadeSampling, ModelSamplingContinuousV


def model_sampling(model_config, model_type):
    s = ModelSamplingDiscrete

    if model_type == ModelType.EPS:
        c = EPS
    elif model_type == ModelType.V_PREDICTION:
        c = V_PREDICTION
    elif model_type == ModelType.V_PREDICTION_EDM:
        c = V_PREDICTION
        s = ModelSamplingContinuousEDM
    elif model_type == ModelType.FLOW:
        c = comfy.model_sampling.CONST
        s = comfy.model_sampling.ModelSamplingDiscreteFlow
    elif model_type == ModelType.STABLE_CASCADE:
        c = EPS
        s = StableCascadeSampling
    elif model_type == ModelType.EDM:
        c = EDM
        s = ModelSamplingContinuousEDM
    elif model_type == ModelType.V_PREDICTION_CONTINUOUS:
        c = V_PREDICTION
        s = ModelSamplingContinuousV
    elif model_type == ModelType.FLUX:
        c = comfy.model_sampling.CONST
        s = comfy.model_sampling.ModelSamplingFlux
    elif model_type == ModelType.IMG_TO_IMG:
        c = comfy.model_sampling.IMG_TO_IMG

    class ModelSampling(s, c):
        pass

    return ModelSampling(model_config)


class BaseModel(torch.nn.Module):
    def __init__(self, model_config, model_type=ModelType.EPS, device=None, unet_model=UNetModel):
        super().__init__()

        unet_config = model_config.unet_config
        self.latent_format = model_config.latent_format
        self.model_config = model_config
        self.manual_cast_dtype = model_config.manual_cast_dtype
        self.device = device
        self.current_patcher: 'ModelPatcher' = None

        if not unet_config.get("disable_unet_model_creation", False):
            if model_config.custom_operations is None:
                fp8 = model_config.optimizations.get("fp8", False)
                operations = comfy.ops.pick_operations(unet_config.get("dtype", None), self.manual_cast_dtype, fp8_optimizations=fp8, scaled_fp8=model_config.scaled_fp8)
            else:
                operations = model_config.custom_operations
            self.diffusion_model = unet_model(**unet_config, device=device, operations=operations)
            if comfy.model_management.force_channels_last():
                self.diffusion_model.to(memory_format=torch.channels_last)
                logging.debug("using channels last mode for diffusion model")
            logging.info("model weight dtype {}, manual cast: {}".format(self.get_dtype(), self.manual_cast_dtype))
        self.model_type = model_type
        self.model_sampling = model_sampling(model_config, model_type)

        self.adm_channels = unet_config.get("adm_in_channels", None)
        if self.adm_channels is None:
            self.adm_channels = 0

        self.concat_keys = ()
        logging.info("model_type {}".format(model_type.name))
        logging.debug("adm {}".format(self.adm_channels))
        self.memory_usage_factor = model_config.memory_usage_factor

    def apply_model(self, x, t, c_concat=None, c_crossattn=None, control=None, transformer_options={}, **kwargs):
        return comfy.patcher_extension.WrapperExecutor.new_class_executor(
            self._apply_model,
            self,
            comfy.patcher_extension.get_all_wrappers(comfy.patcher_extension.WrappersMP.APPLY_MODEL, transformer_options)
        ).execute(x, t, c_concat, c_crossattn, control, transformer_options, **kwargs)

    def _apply_model(self, x, t, c_concat=None, c_crossattn=None, control=None, transformer_options={}, **kwargs):
        sigma = t
        xc = self.model_sampling.calculate_input(sigma, x)

        if c_concat is not None:
            xc = torch.cat([xc] + [c_concat], dim=1)

        context = c_crossattn
        dtype = self.get_dtype()

        if self.manual_cast_dtype is not None:
            dtype = self.manual_cast_dtype

        xc = xc.to(dtype)
        t = self.model_sampling.timestep(t).float()
        if context is not None:
            context = context.to(dtype)

        extra_conds = {}
        for o in kwargs:
            extra = kwargs[o]
            if hasattr(extra, "dtype"):
                if extra.dtype != torch.int and extra.dtype != torch.long:
                    extra = extra.to(dtype)
            extra_conds[o] = extra

        t = self.process_timestep(t, x=x, **extra_conds)
        model_output = self.diffusion_model(xc, t, context=context, control=control, transformer_options=transformer_options, **extra_conds).float()
        return self.model_sampling.calculate_denoised(sigma, model_output, x)

    def process_timestep(self, timestep, **kwargs):
        return timestep

    def get_dtype(self):
        return self.diffusion_model.dtype

    def encode_adm(self, **kwargs):
        return None

    def concat_cond(self, **kwargs):
        if len(self.concat_keys) > 0:
            cond_concat = []
            denoise_mask = kwargs.get("concat_mask", kwargs.get("denoise_mask", None))
            concat_latent_image = kwargs.get("concat_latent_image", None)
            if concat_latent_image is None:
                concat_latent_image = kwargs.get("latent_image", None)
            else:
                concat_latent_image = self.process_latent_in(concat_latent_image)

            noise = kwargs.get("noise", None)
            device = kwargs["device"]

            if concat_latent_image.shape[1:] != noise.shape[1:]:
                concat_latent_image = utils.common_upscale(concat_latent_image, noise.shape[-1], noise.shape[-2], "bilinear", "center")
                if noise.ndim == 5:
                    if concat_latent_image.shape[-3] < noise.shape[-3]:
                        concat_latent_image = torch.nn.functional.pad(concat_latent_image, (0, 0, 0, 0, 0, noise.shape[-3] - concat_latent_image.shape[-3]), "constant", 0)
                    else:
                        concat_latent_image = concat_latent_image[:, :, :noise.shape[-3]]

            concat_latent_image = utils.resize_to_batch_size(concat_latent_image, noise.shape[0])

            if denoise_mask is not None:
                if len(denoise_mask.shape) == len(noise.shape):
                    denoise_mask = denoise_mask[:, :1]

                num_dim = noise.ndim - 2
                denoise_mask = denoise_mask.reshape((-1, 1) + tuple(denoise_mask.shape[-num_dim:]))
                if denoise_mask.shape[-2:] != noise.shape[-2:]:
                    denoise_mask = utils.common_upscale(denoise_mask, noise.shape[-1], noise.shape[-2], "bilinear", "center")
                denoise_mask = utils.resize_to_batch_size(denoise_mask.round(), noise.shape[0])

            for ck in self.concat_keys:
                if denoise_mask is not None:
                    if ck == "mask":
                        cond_concat.append(denoise_mask.to(device))
                    elif ck == "masked_image":
                        cond_concat.append(concat_latent_image.to(device))  # NOTE: the latent_image should be masked by the mask in pixel space
                    elif ck == "mask_inverted":
                        cond_concat.append(1.0 - denoise_mask.to(device))
                else:
                    if ck == "mask":
                        cond_concat.append(torch.ones_like(noise)[:, :1])
                    elif ck == "masked_image":
                        cond_concat.append(self.blank_inpaint_image_like(noise))
                    elif ck == "mask_inverted":
                        cond_concat.append(torch.zeros_like(noise)[:, :1])
                if ck == "concat_image":
                    if concat_latent_image is not None:
                        cond_concat.append(concat_latent_image.to(device))
                    else:
                        cond_concat.append(torch.zeros_like(noise))
            data = torch.cat(cond_concat, dim=1)
            return data
        return None

    def extra_conds(self, **kwargs):
        out = {}
        concat_cond = self.concat_cond(**kwargs)
        if concat_cond is not None:
            out['c_concat'] = comfy.conds.CONDNoiseShape(concat_cond)

        adm = self.encode_adm(**kwargs)
        if adm is not None:
            out['y'] = comfy.conds.CONDRegular(adm)

        cross_attn = kwargs.get("cross_attn", None)
        if cross_attn is not None:
            out['c_crossattn'] = comfy.conds.CONDCrossAttn(cross_attn)

        cross_attn_cnet = kwargs.get("cross_attn_controlnet", None)
        if cross_attn_cnet is not None:
            out['crossattn_controlnet'] = comfy.conds.CONDCrossAttn(cross_attn_cnet)

        c_concat = kwargs.get("noise_concat", None)
        if c_concat is not None:
            out['c_concat'] = comfy.conds.CONDNoiseShape(c_concat)

        return out

    def load_model_weights(self, sd, unet_prefix=""):
        to_load = {}
        keys = list(sd.keys())
        for k in keys:
            if k.startswith(unet_prefix):
                to_load[k[len(unet_prefix):]] = sd.pop(k)

        to_load = self.model_config.process_unet_state_dict(to_load)
        m, u = self.diffusion_model.load_state_dict(to_load, strict=False)
        if len(m) > 0:
            logging.warning("unet missing: {}".format(m))

        if len(u) > 0:
            logging.warning("unet unexpected: {}".format(u))
        del to_load
        return self

    def process_latent_in(self, latent):
        return self.latent_format.process_in(latent)

    def process_latent_out(self, latent):
        return self.latent_format.process_out(latent)

    def state_dict_for_saving(self, clip_state_dict=None, vae_state_dict=None, clip_vision_state_dict=None):
        extra_sds = []
        if clip_state_dict is not None:
            extra_sds.append(self.model_config.process_clip_state_dict_for_saving(clip_state_dict))
        if vae_state_dict is not None:
            extra_sds.append(self.model_config.process_vae_state_dict_for_saving(vae_state_dict))
        if clip_vision_state_dict is not None:
            extra_sds.append(self.model_config.process_clip_vision_state_dict_for_saving(clip_vision_state_dict))

        unet_state_dict = self.diffusion_model.state_dict()

        if self.model_config.scaled_fp8 is not None:
            unet_state_dict["scaled_fp8"] = torch.tensor([], dtype=self.model_config.scaled_fp8)

        unet_state_dict = self.model_config.process_unet_state_dict_for_saving(unet_state_dict)

        if self.model_type == ModelType.V_PREDICTION:
            unet_state_dict["v_pred"] = torch.tensor([])

        for sd in extra_sds:
            unet_state_dict.update(sd)

        return unet_state_dict

    def set_inpaint(self):
        self.concat_keys = ("mask", "masked_image")
        def blank_inpaint_image_like(latent_image):
            blank_image = torch.ones_like(latent_image)
            # these are the values for "zero" in pixel space translated to latent space
            blank_image[:,0] *= 0.8223
            blank_image[:,1] *= -0.6876
            blank_image[:,2] *= 0.6364
            blank_image[:,3] *= 0.1380
            return blank_image
        self.blank_inpaint_image_like = blank_inpaint_image_like

    def scale_latent_inpaint(self, sigma, noise, latent_image, **kwargs):
        return self.model_sampling.noise_scaling(sigma.reshape([sigma.shape[0]] + [1] * (len(noise.shape) - 1)), noise, latent_image)

    def memory_required(self, input_shape):
        if comfy.model_management.xformers_enabled() or comfy.model_management.pytorch_attention_flash_attention():
            dtype = self.get_dtype()
            if self.manual_cast_dtype is not None:
                dtype = self.manual_cast_dtype
            #TODO: this needs to be tweaked
            area = input_shape[0] * math.prod(input_shape[2:])
            return (area * comfy.model_management.dtype_size(dtype) * 0.01 * self.memory_usage_factor) * (1024 * 1024)
        else:
            #TODO: this formula might be too aggressive since I tweaked the sub-quad and split algorithms to use less memory.
            area = input_shape[0] * math.prod(input_shape[2:])
            return (area * 0.15 * self.memory_usage_factor) * (1024 * 1024)


def unclip_adm(unclip_conditioning, device, noise_augmentor, noise_augment_merge=0.0, seed=None):
    adm_inputs = []
    weights = []
    noise_aug = []
    for unclip_cond in unclip_conditioning:
        for adm_cond in unclip_cond["clip_vision_output"].image_embeds:
            weight = unclip_cond["strength"]
            noise_augment = unclip_cond["noise_augmentation"]
            noise_level = round((noise_augmentor.max_noise_level - 1) * noise_augment)
            c_adm, noise_level_emb = noise_augmentor(adm_cond.to(device), noise_level=torch.tensor([noise_level], device=device), seed=seed)
            adm_out = torch.cat((c_adm, noise_level_emb), 1) * weight
            weights.append(weight)
            noise_aug.append(noise_augment)
            adm_inputs.append(adm_out)

    if len(noise_aug) > 1:
        adm_out = torch.stack(adm_inputs).sum(0)
        noise_augment = noise_augment_merge
        noise_level = round((noise_augmentor.max_noise_level - 1) * noise_augment)
        c_adm, noise_level_emb = noise_augmentor(adm_out[:, :noise_augmentor.time_embed.dim], noise_level=torch.tensor([noise_level], device=device))
        adm_out = torch.cat((c_adm, noise_level_emb), 1)

    return adm_out

class SD21UNCLIP(BaseModel):
    def __init__(self, model_config, noise_aug_config, model_type=ModelType.V_PREDICTION, device=None):
        super().__init__(model_config, model_type, device=device)
        self.noise_augmentor = CLIPEmbeddingNoiseAugmentation(**noise_aug_config)

    def encode_adm(self, **kwargs):
        unclip_conditioning = kwargs.get("unclip_conditioning", None)
        device = kwargs["device"]
        if unclip_conditioning is None:
            return torch.zeros((1, self.adm_channels))
        else:
            return unclip_adm(unclip_conditioning, device, self.noise_augmentor, kwargs.get("unclip_noise_augment_merge", 0.05), kwargs.get("seed", 0) - 10)

def sdxl_pooled(args, noise_augmentor):
    if "unclip_conditioning" in args:
        return unclip_adm(args.get("unclip_conditioning", None), args["device"], noise_augmentor, seed=args.get("seed", 0) - 10)[:,:1280]
    else:
        return args["pooled_output"]

class SDXLRefiner(BaseModel):
    def __init__(self, model_config, model_type=ModelType.EPS, device=None):
        super().__init__(model_config, model_type, device=device)
        self.embedder = Timestep(256)
        self.noise_augmentor = CLIPEmbeddingNoiseAugmentation(**{"noise_schedule_config": {"timesteps": 1000, "beta_schedule": "squaredcos_cap_v2"}, "timestep_dim": 1280})

    def encode_adm(self, **kwargs):
        clip_pooled = sdxl_pooled(kwargs, self.noise_augmentor)
        width = kwargs.get("width", 768)
        height = kwargs.get("height", 768)
        crop_w = kwargs.get("crop_w", 0)
        crop_h = kwargs.get("crop_h", 0)

        if kwargs.get("prompt_type", "") == "negative":
            aesthetic_score = kwargs.get("aesthetic_score", 2.5)
        else:
            aesthetic_score = kwargs.get("aesthetic_score", 6)

        out = []
        out.append(self.embedder(torch.Tensor([height])))
        out.append(self.embedder(torch.Tensor([width])))
        out.append(self.embedder(torch.Tensor([crop_h])))
        out.append(self.embedder(torch.Tensor([crop_w])))
        out.append(self.embedder(torch.Tensor([aesthetic_score])))
        flat = torch.flatten(torch.cat(out)).unsqueeze(dim=0).repeat(clip_pooled.shape[0], 1)
        return torch.cat((clip_pooled.to(flat.device), flat), dim=1)

class SDXL(BaseModel):
    def __init__(self, model_config, model_type=ModelType.EPS, device=None):
        super().__init__(model_config, model_type, device=device)
        self.embedder = Timestep(256)
        self.noise_augmentor = CLIPEmbeddingNoiseAugmentation(**{"noise_schedule_config": {"timesteps": 1000, "beta_schedule": "squaredcos_cap_v2"}, "timestep_dim": 1280})

    def encode_adm(self, **kwargs):
        clip_pooled = sdxl_pooled(kwargs, self.noise_augmentor)
        width = kwargs.get("width", 768)
        height = kwargs.get("height", 768)
        crop_w = kwargs.get("crop_w", 0)
        crop_h = kwargs.get("crop_h", 0)
        target_width = kwargs.get("target_width", width)
        target_height = kwargs.get("target_height", height)

        out = []
        out.append(self.embedder(torch.Tensor([height])))
        out.append(self.embedder(torch.Tensor([width])))
        out.append(self.embedder(torch.Tensor([crop_h])))
        out.append(self.embedder(torch.Tensor([crop_w])))
        out.append(self.embedder(torch.Tensor([target_height])))
        out.append(self.embedder(torch.Tensor([target_width])))
        flat = torch.flatten(torch.cat(out)).unsqueeze(dim=0).repeat(clip_pooled.shape[0], 1)
        return torch.cat((clip_pooled.to(flat.device), flat), dim=1)


class SVD_img2vid(BaseModel):
    def __init__(self, model_config, model_type=ModelType.V_PREDICTION_EDM, device=None):
        super().__init__(model_config, model_type, device=device)
        self.embedder = Timestep(256)

    def encode_adm(self, **kwargs):
        fps_id = kwargs.get("fps", 6) - 1
        motion_bucket_id = kwargs.get("motion_bucket_id", 127)
        augmentation = kwargs.get("augmentation_level", 0)

        out = []
        out.append(self.embedder(torch.Tensor([fps_id])))
        out.append(self.embedder(torch.Tensor([motion_bucket_id])))
        out.append(self.embedder(torch.Tensor([augmentation])))

        flat = torch.flatten(torch.cat(out)).unsqueeze(dim=0)
        return flat

    def extra_conds(self, **kwargs):
        out = {}
        adm = self.encode_adm(**kwargs)
        if adm is not None:
            out['y'] = comfy.conds.CONDRegular(adm)

        latent_image = kwargs.get("concat_latent_image", None)
        noise = kwargs.get("noise", None)

        if latent_image is None:
            latent_image = torch.zeros_like(noise)

        if latent_image.shape[1:] != noise.shape[1:]:
            latent_image = utils.common_upscale(latent_image, noise.shape[-1], noise.shape[-2], "bilinear", "center")

        latent_image = utils.resize_to_batch_size(latent_image, noise.shape[0])

        out['c_concat'] = comfy.conds.CONDNoiseShape(latent_image)

        cross_attn = kwargs.get("cross_attn", None)
        if cross_attn is not None:
            out['c_crossattn'] = comfy.conds.CONDCrossAttn(cross_attn)

        if "time_conditioning" in kwargs:
            out["time_context"] = comfy.conds.CONDCrossAttn(kwargs["time_conditioning"])

        out['num_video_frames'] = comfy.conds.CONDConstant(noise.shape[0])
        return out

class SV3D_u(SVD_img2vid):
    def encode_adm(self, **kwargs):
        augmentation = kwargs.get("augmentation_level", 0)

        out = []
        out.append(self.embedder(torch.flatten(torch.Tensor([augmentation]))))

        flat = torch.flatten(torch.cat(out)).unsqueeze(dim=0)
        return flat

class SV3D_p(SVD_img2vid):
    def __init__(self, model_config, model_type=ModelType.V_PREDICTION_EDM, device=None):
        super().__init__(model_config, model_type, device=device)
        self.embedder_512 = Timestep(512)

    def encode_adm(self, **kwargs):
        augmentation = kwargs.get("augmentation_level", 0)
        elevation = kwargs.get("elevation", 0) #elevation and azimuth are in degrees here
        azimuth = kwargs.get("azimuth", 0)
        noise = kwargs.get("noise", None)

        out = []
        out.append(self.embedder(torch.flatten(torch.Tensor([augmentation]))))
        out.append(self.embedder_512(torch.deg2rad(torch.fmod(torch.flatten(90 - torch.Tensor([elevation])), 360.0))))
        out.append(self.embedder_512(torch.deg2rad(torch.fmod(torch.flatten(torch.Tensor([azimuth])), 360.0))))

        out = list(map(lambda a: utils.resize_to_batch_size(a, noise.shape[0]), out))
        return torch.cat(out, dim=1)


class Stable_Zero123(BaseModel):
    def __init__(self, model_config, model_type=ModelType.EPS, device=None, cc_projection_weight=None, cc_projection_bias=None):
        super().__init__(model_config, model_type, device=device)
        self.cc_projection = comfy.ops.manual_cast.Linear(cc_projection_weight.shape[1], cc_projection_weight.shape[0], dtype=self.get_dtype(), device=device)
        self.cc_projection.weight.copy_(cc_projection_weight)
        self.cc_projection.bias.copy_(cc_projection_bias)

    def extra_conds(self, **kwargs):
        out = {}

        latent_image = kwargs.get("concat_latent_image", None)
        noise = kwargs.get("noise", None)

        if latent_image is None:
            latent_image = torch.zeros_like(noise)

        if latent_image.shape[1:] != noise.shape[1:]:
            latent_image = utils.common_upscale(latent_image, noise.shape[-1], noise.shape[-2], "bilinear", "center")

        latent_image = utils.resize_to_batch_size(latent_image, noise.shape[0])

        out['c_concat'] = comfy.conds.CONDNoiseShape(latent_image)

        cross_attn = kwargs.get("cross_attn", None)
        if cross_attn is not None:
            if cross_attn.shape[-1] != 768:
                cross_attn = self.cc_projection(cross_attn)
            out['c_crossattn'] = comfy.conds.CONDCrossAttn(cross_attn)
        return out

class SD_X4Upscaler(BaseModel):
    def __init__(self, model_config, model_type=ModelType.V_PREDICTION, device=None):
        super().__init__(model_config, model_type, device=device)
        self.noise_augmentor = ImageConcatWithNoiseAugmentation(noise_schedule_config={"linear_start": 0.0001, "linear_end": 0.02}, max_noise_level=350)

    def extra_conds(self, **kwargs):
        out = {}

        image = kwargs.get("concat_image", None)
        noise = kwargs.get("noise", None)
        noise_augment = kwargs.get("noise_augmentation", 0.0)
        device = kwargs["device"]
        seed = kwargs["seed"] - 10

        noise_level = round((self.noise_augmentor.max_noise_level) * noise_augment)

        if image is None:
            image = torch.zeros_like(noise)[:,:3]

        if image.shape[1:] != noise.shape[1:]:
            image = utils.common_upscale(image.to(device), noise.shape[-1], noise.shape[-2], "bilinear", "center")

        noise_level = torch.tensor([noise_level], device=device)
        if noise_augment > 0:
            image, noise_level = self.noise_augmentor(image.to(device), noise_level=noise_level, seed=seed)

        image = utils.resize_to_batch_size(image, noise.shape[0])

        out['c_concat'] = comfy.conds.CONDNoiseShape(image)
        out['y'] = comfy.conds.CONDRegular(noise_level)

        cross_attn = kwargs.get("cross_attn", None)
        if cross_attn is not None:
            out['c_crossattn'] = comfy.conds.CONDCrossAttn(cross_attn)
        return out

class IP2P:
    def concat_cond(self, **kwargs):
        image = kwargs.get("concat_latent_image", None)
        noise = kwargs.get("noise", None)
        device = kwargs["device"]

        if image is None:
            image = torch.zeros_like(noise)

        if image.shape[1:] != noise.shape[1:]:
            image = utils.common_upscale(image.to(device), noise.shape[-1], noise.shape[-2], "bilinear", "center")

        image = utils.resize_to_batch_size(image, noise.shape[0])
        return self.process_ip2p_image_in(image)


class SD15_instructpix2pix(IP2P, BaseModel):
    def __init__(self, model_config, model_type=ModelType.EPS, device=None):
        super().__init__(model_config, model_type, device=device)
        self.process_ip2p_image_in = lambda image: image


class SDXL_instructpix2pix(IP2P, SDXL):
    def __init__(self, model_config, model_type=ModelType.EPS, device=None):
        super().__init__(model_config, model_type, device=device)
        if model_type == ModelType.V_PREDICTION_EDM:
            self.process_ip2p_image_in = lambda image: comfy.latent_formats.SDXL().process_in(image) #cosxl ip2p
        else:
            self.process_ip2p_image_in = lambda image: image #diffusers ip2p

class Lotus(BaseModel):
    def extra_conds(self, **kwargs):
        out = {}
        cross_attn = kwargs.get("cross_attn", None)
        out['c_crossattn'] = comfy.conds.CONDCrossAttn(cross_attn)
        device = kwargs["device"]
        task_emb = torch.tensor([1, 0]).float().to(device)
        task_emb = torch.cat([torch.sin(task_emb), torch.cos(task_emb)]).unsqueeze(0)
        out['y'] = comfy.conds.CONDRegular(task_emb)
        return out

    def __init__(self, model_config, model_type=ModelType.IMG_TO_IMG, device=None):
        super().__init__(model_config, model_type, device=device)

class StableCascade_C(BaseModel):
    def __init__(self, model_config, model_type=ModelType.STABLE_CASCADE, device=None):
        super().__init__(model_config, model_type, device=device, unet_model=StageC)
        self.diffusion_model.eval().requires_grad_(False)

    def extra_conds(self, **kwargs):
        out = {}
        clip_text_pooled = kwargs["pooled_output"]
        if clip_text_pooled is not None:
            out['clip_text_pooled'] = comfy.conds.CONDRegular(clip_text_pooled)

        if "unclip_conditioning" in kwargs:
            embeds = []
            for unclip_cond in kwargs["unclip_conditioning"]:
                weight = unclip_cond["strength"]
                embeds.append(unclip_cond["clip_vision_output"].image_embeds.unsqueeze(0) * weight)
            clip_img = torch.cat(embeds, dim=1)
        else:
            clip_img = torch.zeros((1, 1, 768))
        out["clip_img"] = comfy.conds.CONDRegular(clip_img)
        out["sca"] = comfy.conds.CONDRegular(torch.zeros((1,)))
        out["crp"] = comfy.conds.CONDRegular(torch.zeros((1,)))

        cross_attn = kwargs.get("cross_attn", None)
        if cross_attn is not None:
            out['clip_text'] = comfy.conds.CONDCrossAttn(cross_attn)
        return out


class StableCascade_B(BaseModel):
    def __init__(self, model_config, model_type=ModelType.STABLE_CASCADE, device=None):
        super().__init__(model_config, model_type, device=device, unet_model=StageB)
        self.diffusion_model.eval().requires_grad_(False)

    def extra_conds(self, **kwargs):
        out = {}
        noise = kwargs.get("noise", None)

        clip_text_pooled = kwargs["pooled_output"]
        if clip_text_pooled is not None:
            out['clip'] = comfy.conds.CONDRegular(clip_text_pooled)

        #size of prior doesn't really matter if zeros because it gets resized but I still want it to get batched
        prior = kwargs.get("stable_cascade_prior", torch.zeros((1, 16, (noise.shape[2] * 4) // 42, (noise.shape[3] * 4) // 42), dtype=noise.dtype, layout=noise.layout, device=noise.device))

        out["effnet"] = comfy.conds.CONDRegular(prior)
        out["sca"] = comfy.conds.CONDRegular(torch.zeros((1,)))
        return out


class SD3(BaseModel):
    def __init__(self, model_config, model_type=ModelType.FLOW, device=None):
        super().__init__(model_config, model_type, device=device, unet_model=OpenAISignatureMMDITWrapper)

    def encode_adm(self, **kwargs):
        return kwargs["pooled_output"]

    def extra_conds(self, **kwargs):
        out = super().extra_conds(**kwargs)
        cross_attn = kwargs.get("cross_attn", None)
        if cross_attn is not None:
            out['c_crossattn'] = comfy.conds.CONDRegular(cross_attn)
        return out


class AuraFlow(BaseModel):
    def __init__(self, model_config, model_type=ModelType.FLOW, device=None):
        super().__init__(model_config, model_type, device=device, unet_model=comfy.ldm.aura.mmdit.MMDiT)

    def extra_conds(self, **kwargs):
        out = super().extra_conds(**kwargs)
        cross_attn = kwargs.get("cross_attn", None)
        if cross_attn is not None:
            out['c_crossattn'] = comfy.conds.CONDRegular(cross_attn)
        return out


class StableAudio1(BaseModel):
    def __init__(self, model_config, seconds_start_embedder_weights, seconds_total_embedder_weights, model_type=ModelType.V_PREDICTION_CONTINUOUS, device=None):
        super().__init__(model_config, model_type, device=device, unet_model=comfy.ldm.audio.dit.AudioDiffusionTransformer)
        self.seconds_start_embedder = comfy.ldm.audio.embedders.NumberConditioner(768, min_val=0, max_val=512)
        self.seconds_total_embedder = comfy.ldm.audio.embedders.NumberConditioner(768, min_val=0, max_val=512)
        self.seconds_start_embedder.load_state_dict(seconds_start_embedder_weights)
        self.seconds_total_embedder.load_state_dict(seconds_total_embedder_weights)

    def extra_conds(self, **kwargs):
        out = {}

        noise = kwargs.get("noise", None)
        device = kwargs["device"]

        seconds_start = kwargs.get("seconds_start", 0)
        seconds_total = kwargs.get("seconds_total", int(noise.shape[-1] / 21.53))

        seconds_start_embed = self.seconds_start_embedder([seconds_start])[0].to(device)
        seconds_total_embed = self.seconds_total_embedder([seconds_total])[0].to(device)

        global_embed = torch.cat([seconds_start_embed, seconds_total_embed], dim=-1).reshape((1, -1))
        out['global_embed'] = comfy.conds.CONDRegular(global_embed)

        cross_attn = kwargs.get("cross_attn", None)
        if cross_attn is not None:
            cross_attn = torch.cat([cross_attn.to(device), seconds_start_embed.repeat((cross_attn.shape[0], 1, 1)), seconds_total_embed.repeat((cross_attn.shape[0], 1, 1))], dim=1)
            out['c_crossattn'] = comfy.conds.CONDRegular(cross_attn)
        return out

    def state_dict_for_saving(self, clip_state_dict=None, vae_state_dict=None, clip_vision_state_dict=None):
        sd = super().state_dict_for_saving(clip_state_dict=clip_state_dict, vae_state_dict=vae_state_dict, clip_vision_state_dict=clip_vision_state_dict)
        d = {"conditioner.conditioners.seconds_start.": self.seconds_start_embedder.state_dict(), "conditioner.conditioners.seconds_total.": self.seconds_total_embedder.state_dict()}
        for k in d:
            s = d[k]
            for l in s:
                sd["{}{}".format(k, l)] = s[l]
        return sd


class HunyuanDiT(BaseModel):
    def __init__(self, model_config, model_type=ModelType.V_PREDICTION, device=None):
        super().__init__(model_config, model_type, device=device, unet_model=comfy.ldm.hydit.models.HunYuanDiT)

    def extra_conds(self, **kwargs):
        out = super().extra_conds(**kwargs)
        cross_attn = kwargs.get("cross_attn", None)
        if cross_attn is not None:
            out['c_crossattn'] = comfy.conds.CONDRegular(cross_attn)

        attention_mask = kwargs.get("attention_mask", None)
        if attention_mask is not None:
            out['text_embedding_mask'] = comfy.conds.CONDRegular(attention_mask)

        conditioning_mt5xl = kwargs.get("conditioning_mt5xl", None)
        if conditioning_mt5xl is not None:
            out['encoder_hidden_states_t5'] = comfy.conds.CONDRegular(conditioning_mt5xl)

        attention_mask_mt5xl = kwargs.get("attention_mask_mt5xl", None)
        if attention_mask_mt5xl is not None:
            out['text_embedding_mask_t5'] = comfy.conds.CONDRegular(attention_mask_mt5xl)

        width = kwargs.get("width", 768)
        height = kwargs.get("height", 768)
        target_width = kwargs.get("target_width", width)
        target_height = kwargs.get("target_height", height)

        out['image_meta_size'] = comfy.conds.CONDRegular(torch.FloatTensor([[height, width, target_height, target_width, 0, 0]]))
        return out

class PixArt(BaseModel):
    def __init__(self, model_config, model_type=ModelType.EPS, device=None):
        super().__init__(model_config, model_type, device=device, unet_model=comfy.ldm.pixart.pixartms.PixArtMS)

    def extra_conds(self, **kwargs):
        out = super().extra_conds(**kwargs)

        cross_attn = kwargs.get("cross_attn", None)
        if cross_attn is not None:
            out['c_crossattn'] = comfy.conds.CONDRegular(cross_attn)

        width = kwargs.get("width", None)
        height = kwargs.get("height", None)
        if width is not None and height is not None:
            out["c_size"] = comfy.conds.CONDRegular(torch.FloatTensor([[height, width]]))
            out["c_ar"] = comfy.conds.CONDRegular(torch.FloatTensor([[kwargs.get("aspect_ratio", height/width)]]))

        return out

class Flux(BaseModel):
    def __init__(self, model_config, model_type=ModelType.FLUX, device=None):
        super().__init__(model_config, model_type, device=device, unet_model=comfy.ldm.flux.model.Flux)

    def concat_cond(self, **kwargs):
        try:
            #Handle Flux control loras dynamically changing the img_in weight.
            num_channels = self.diffusion_model.img_in.weight.shape[1] // (self.diffusion_model.patch_size * self.diffusion_model.patch_size)
        except:
            #Some cases like tensorrt might not have the weights accessible
            num_channels = self.model_config.unet_config["in_channels"]

        out_channels = self.model_config.unet_config["out_channels"]

        if num_channels <= out_channels:
            return None

        image = kwargs.get("concat_latent_image", None)
        noise = kwargs.get("noise", None)
        device = kwargs["device"]

        if image is None:
            image = torch.zeros_like(noise)

        image = utils.common_upscale(image.to(device), noise.shape[-1], noise.shape[-2], "bilinear", "center")
        image = utils.resize_to_batch_size(image, noise.shape[0])
        image = self.process_latent_in(image)
        if num_channels <= out_channels * 2:
            return image

        #inpaint model
        mask = kwargs.get("concat_mask", kwargs.get("denoise_mask", None))
        if mask is None:
            mask = torch.ones_like(noise)[:, :1]

        mask = torch.mean(mask, dim=1, keepdim=True)
        mask = utils.common_upscale(mask.to(device), noise.shape[-1] * 8, noise.shape[-2] * 8, "bilinear", "center")
        mask = mask.view(mask.shape[0], mask.shape[2] // 8, 8, mask.shape[3] // 8, 8).permute(0, 2, 4, 1, 3).reshape(mask.shape[0], -1, mask.shape[2] // 8, mask.shape[3] // 8)
        mask = utils.resize_to_batch_size(mask, noise.shape[0])
        return torch.cat((image, mask), dim=1)

    def encode_adm(self, **kwargs):
        return kwargs["pooled_output"]

    def extra_conds(self, **kwargs):
        out = super().extra_conds(**kwargs)
        cross_attn = kwargs.get("cross_attn", None)
        if cross_attn is not None:
            out['c_crossattn'] = comfy.conds.CONDRegular(cross_attn)
        # upscale the attention mask, since now we
        attention_mask = kwargs.get("attention_mask", None)
        if attention_mask is not None:
            shape = kwargs["noise"].shape
            mask_ref_size = kwargs["attention_mask_img_shape"]
            # the model will pad to the patch size, and then divide
            # essentially dividing and rounding up
            (h_tok, w_tok) = (math.ceil(shape[2] / self.diffusion_model.patch_size), math.ceil(shape[3] / self.diffusion_model.patch_size))
            attention_mask = utils.upscale_dit_mask(attention_mask, mask_ref_size, (h_tok, w_tok))
            out['attention_mask'] = comfy.conds.CONDRegular(attention_mask)

        guidance = kwargs.get("guidance", 3.5)
        if guidance is not None:
            out['guidance'] = comfy.conds.CONDRegular(torch.FloatTensor([guidance]))
        return out

class GenmoMochi(BaseModel):
    def __init__(self, model_config, model_type=ModelType.FLOW, device=None):
        super().__init__(model_config, model_type, device=device, unet_model=comfy.ldm.genmo.joint_model.asymm_models_joint.AsymmDiTJoint)

    def extra_conds(self, **kwargs):
        out = super().extra_conds(**kwargs)
        attention_mask = kwargs.get("attention_mask", None)
        if attention_mask is not None:
            out['attention_mask'] = comfy.conds.CONDRegular(attention_mask)
            out['num_tokens'] = comfy.conds.CONDConstant(max(1, torch.sum(attention_mask).item()))
        cross_attn = kwargs.get("cross_attn", None)
        if cross_attn is not None:
            out['c_crossattn'] = comfy.conds.CONDRegular(cross_attn)
        return out

class LTXV(BaseModel):
    def __init__(self, model_config, model_type=ModelType.FLUX, device=None):
        super().__init__(model_config, model_type, device=device, unet_model=comfy.ldm.lightricks.model.LTXVModel) #TODO

    def extra_conds(self, **kwargs):
        out = super().extra_conds(**kwargs)
        attention_mask = kwargs.get("attention_mask", None)
        if attention_mask is not None:
            out['attention_mask'] = comfy.conds.CONDRegular(attention_mask)
        cross_attn = kwargs.get("cross_attn", None)
        if cross_attn is not None:
            out['c_crossattn'] = comfy.conds.CONDRegular(cross_attn)

        out['frame_rate'] = comfy.conds.CONDConstant(kwargs.get("frame_rate", 25))

        denoise_mask = kwargs.get("concat_mask", kwargs.get("denoise_mask", None))
        if denoise_mask is not None:
            out["denoise_mask"] = comfy.conds.CONDRegular(denoise_mask)

        keyframe_idxs = kwargs.get("keyframe_idxs", None)
        if keyframe_idxs is not None:
            out['keyframe_idxs'] = comfy.conds.CONDRegular(keyframe_idxs)

        return out

    def process_timestep(self, timestep, x, denoise_mask=None, **kwargs):
        if denoise_mask is None:
            return timestep
        return self.diffusion_model.patchifier.patchify(((denoise_mask) * timestep.view([timestep.shape[0]] + [1] * (denoise_mask.ndim - 1)))[:, :1])[0]

    def scale_latent_inpaint(self, sigma, noise, latent_image, **kwargs):
        return latent_image

class HunyuanVideo(BaseModel):
    def __init__(self, model_config, model_type=ModelType.FLOW, device=None):
        super().__init__(model_config, model_type, device=device, unet_model=comfy.ldm.hunyuan_video.model.HunyuanVideo)

    def encode_adm(self, **kwargs):
        return kwargs["pooled_output"]

    def extra_conds(self, **kwargs):
        out = super().extra_conds(**kwargs)
        attention_mask = kwargs.get("attention_mask", None)
        if attention_mask is not None:
            out['attention_mask'] = comfy.conds.CONDRegular(attention_mask)
        cross_attn = kwargs.get("cross_attn", None)
        if cross_attn is not None:
            out['c_crossattn'] = comfy.conds.CONDRegular(cross_attn)

        guidance = kwargs.get("guidance", 6.0)
        if guidance is not None:
            out['guidance'] = comfy.conds.CONDRegular(torch.FloatTensor([guidance]))

        guiding_frame_index = kwargs.get("guiding_frame_index", None)
        if guiding_frame_index is not None:
            out['guiding_frame_index'] = comfy.conds.CONDRegular(torch.FloatTensor([guiding_frame_index]))

        return out

    def scale_latent_inpaint(self, latent_image, **kwargs):
        return latent_image

class HunyuanVideoI2V(HunyuanVideo):
    def __init__(self, model_config, model_type=ModelType.FLOW, device=None):
        super().__init__(model_config, model_type, device=device)
        self.concat_keys = ("concat_image", "mask_inverted")

    def scale_latent_inpaint(self, latent_image, **kwargs):
        return super().scale_latent_inpaint(latent_image=latent_image, **kwargs)

class HunyuanVideoSkyreelsI2V(HunyuanVideo):
    def __init__(self, model_config, model_type=ModelType.FLOW, device=None):
        super().__init__(model_config, model_type, device=device)
        self.concat_keys = ("concat_image",)

    def scale_latent_inpaint(self, latent_image, **kwargs):
        return super().scale_latent_inpaint(latent_image=latent_image, **kwargs)

class CosmosVideo(BaseModel):
    def __init__(self, model_config, model_type=ModelType.EDM, image_to_video=False, device=None):
        super().__init__(model_config, model_type, device=device, unet_model=comfy.ldm.cosmos.model.GeneralDIT)
        self.image_to_video = image_to_video
        if self.image_to_video:
            self.concat_keys = ("mask_inverted",)

    def extra_conds(self, **kwargs):
        out = super().extra_conds(**kwargs)
        attention_mask = kwargs.get("attention_mask", None)
        if attention_mask is not None:
            out['attention_mask'] = comfy.conds.CONDRegular(attention_mask)
        cross_attn = kwargs.get("cross_attn", None)
        if cross_attn is not None:
            out['c_crossattn'] = comfy.conds.CONDRegular(cross_attn)

        out['fps'] = comfy.conds.CONDConstant(kwargs.get("frame_rate", None))
        return out

    def scale_latent_inpaint(self, sigma, noise, latent_image, **kwargs):
        sigma = sigma.reshape([sigma.shape[0]] + [1] * (len(noise.shape) - 1))
        sigma_noise_augmentation = 0 #TODO
        if sigma_noise_augmentation != 0:
            latent_image = latent_image + noise
        latent_image = self.model_sampling.calculate_input(torch.tensor([sigma_noise_augmentation], device=latent_image.device, dtype=latent_image.dtype), latent_image)
        return latent_image * ((sigma ** 2 + self.model_sampling.sigma_data ** 2) ** 0.5)

class Lumina2(BaseModel):
    def __init__(self, model_config, model_type=ModelType.FLOW, device=None):
        super().__init__(model_config, model_type, device=device, unet_model=comfy.ldm.lumina.model.NextDiT)

    def extra_conds(self, **kwargs):
        out = super().extra_conds(**kwargs)
        attention_mask = kwargs.get("attention_mask", None)
        if attention_mask is not None:
            if torch.numel(attention_mask) != attention_mask.sum():
                out['attention_mask'] = comfy.conds.CONDRegular(attention_mask)
            out['num_tokens'] = comfy.conds.CONDConstant(max(1, torch.sum(attention_mask).item()))
        cross_attn = kwargs.get("cross_attn", None)
        if cross_attn is not None:
            out['c_crossattn'] = comfy.conds.CONDRegular(cross_attn)
        return out

class WAN21(BaseModel):
    def __init__(self, model_config, model_type=ModelType.FLOW, image_to_video=False, device=None):
        super().__init__(model_config, model_type, device=device, unet_model=comfy.ldm.wan.model.WanModel)
        self.image_to_video = image_to_video

    def concat_cond(self, **kwargs):
        noise = kwargs.get("noise", None)
        extra_channels = self.diffusion_model.patch_embedding.weight.shape[1] - noise.shape[1]
        if extra_channels == 0:
            return None

        image = kwargs.get("concat_latent_image", None)
        device = kwargs["device"]

        if image is None:
            shape_image = list(noise.shape)
            shape_image[1] = extra_channels
            image = torch.zeros(shape_image, dtype=noise.dtype, layout=noise.layout, device=noise.device)
        else:
            image = utils.common_upscale(image.to(device), noise.shape[-1], noise.shape[-2], "bilinear", "center")
            for i in range(0, image.shape[1], 16):
                image[:, i: i + 16] = self.process_latent_in(image[:, i: i + 16])
            image = utils.resize_to_batch_size(image, noise.shape[0])

        if not self.image_to_video or extra_channels == image.shape[1]:
            return image

        if image.shape[1] > (extra_channels - 4):
            image = image[:, :(extra_channels - 4)]

        mask = kwargs.get("concat_mask", kwargs.get("denoise_mask", None))
        if mask is None:
            mask = torch.zeros_like(noise)[:, :4]
        else:
            if mask.shape[1] != 4:
                mask = torch.mean(mask, dim=1, keepdim=True)
            mask = 1.0 - mask
            mask = utils.common_upscale(mask.to(device), noise.shape[-1], noise.shape[-2], "bilinear", "center")
            if mask.shape[-3] < noise.shape[-3]:
                mask = torch.nn.functional.pad(mask, (0, 0, 0, 0, 0, noise.shape[-3] - mask.shape[-3]), mode='constant', value=0)
            if mask.shape[1] == 1:
                mask = mask.repeat(1, 4, 1, 1, 1)
            mask = utils.resize_to_batch_size(mask, noise.shape[0])

        return torch.cat((mask, image), dim=1)

    def extra_conds(self, **kwargs):
        out = super().extra_conds(**kwargs)
        cross_attn = kwargs.get("cross_attn", None)
        if cross_attn is not None:
            out['c_crossattn'] = comfy.conds.CONDRegular(cross_attn)

        clip_vision_output = kwargs.get("clip_vision_output", None)
        if clip_vision_output is not None:
            out['clip_fea'] = comfy.conds.CONDRegular(clip_vision_output.penultimate_hidden_states)
        return out


class WAN21_Vace(WAN21):
    def __init__(self, model_config, model_type=ModelType.FLOW, image_to_video=False, device=None):
        super(WAN21, self).__init__(model_config, model_type, device=device, unet_model=comfy.ldm.wan.model.VaceWanModel)
        self.image_to_video = image_to_video

    def extra_conds(self, **kwargs):
        out = super().extra_conds(**kwargs)
        noise = kwargs.get("noise", None)
        noise_shape = list(noise.shape)
        vace_frames = kwargs.get("vace_frames", None)
        if vace_frames is None:
            noise_shape[1] = 32
            vace_frames = torch.zeros(noise_shape, device=noise.device, dtype=noise.dtype)

        for i in range(0, vace_frames.shape[1], 16):
            vace_frames = vace_frames.clone()
            vace_frames[:, i:i + 16] = self.process_latent_in(vace_frames[:, i:i + 16])

        mask = kwargs.get("vace_mask", None)
        if mask is None:
            noise_shape[1] = 64
            mask = torch.ones(noise_shape, device=noise.device, dtype=noise.dtype)

        out['vace_context'] = comfy.conds.CONDRegular(torch.cat([vace_frames.to(noise), mask.to(noise)], dim=1))

        vace_strength = kwargs.get("vace_strength", 1.0)
        out['vace_strength'] = comfy.conds.CONDConstant(vace_strength)
        return out


class Hunyuan3Dv2(BaseModel):
    def __init__(self, model_config, model_type=ModelType.FLOW, device=None):
        super().__init__(model_config, model_type, device=device, unet_model=comfy.ldm.hunyuan3d.model.Hunyuan3Dv2)

    def extra_conds(self, **kwargs):
        out = super().extra_conds(**kwargs)
        cross_attn = kwargs.get("cross_attn", None)
        if cross_attn is not None:
            out['c_crossattn'] = comfy.conds.CONDRegular(cross_attn)

        guidance = kwargs.get("guidance", 5.0)
        if guidance is not None:
            out['guidance'] = comfy.conds.CONDRegular(torch.FloatTensor([guidance]))
        return out

class HiDream(BaseModel):
    def __init__(self, model_config, model_type=ModelType.FLOW, device=None):
        super().__init__(model_config, model_type, device=device, unet_model=comfy.ldm.hidream.model.HiDreamImageTransformer2DModel)

    def encode_adm(self, **kwargs):
        return kwargs["pooled_output"]

    def extra_conds(self, **kwargs):
        out = super().extra_conds(**kwargs)
        cross_attn = kwargs.get("cross_attn", None)
        if cross_attn is not None:
            out['c_crossattn'] = comfy.conds.CONDRegular(cross_attn)
        conditioning_llama3 = kwargs.get("conditioning_llama3", None)
        if conditioning_llama3 is not None:
            out['encoder_hidden_states_llama3'] = comfy.conds.CONDRegular(conditioning_llama3)
<<<<<<< HEAD
        return out

class Chroma(BaseModel):
    def __init__(self, model_config, model_type=ModelType.FLOW, device=None):
        super().__init__(model_config, model_type, device=device, unet_model=comfy.ldm.chroma.model.Chroma)

    def concat_cond(self, **kwargs):
        try:
            #Handle Flux control loras dynamically changing the img_in weight.
            num_channels = self.diffusion_model.img_in.weight.shape[1]
        except:
            #Some cases like tensorrt might not have the weights accessible
            num_channels = self.model_config.unet_config["in_channels"]

        out_channels = self.model_config.unet_config["out_channels"]

        if num_channels <= out_channels:
            return None

        image = kwargs.get("concat_latent_image", None)
        noise = kwargs.get("noise", None)
        device = kwargs["device"]

        if image is None:
            image = torch.zeros_like(noise)

        image = utils.common_upscale(image.to(device), noise.shape[-1], noise.shape[-2], "bilinear", "center")
        image = utils.resize_to_batch_size(image, noise.shape[0])
        image = self.process_latent_in(image)
        if num_channels <= out_channels * 2:
            return image

        #inpaint model
        mask = kwargs.get("concat_mask", kwargs.get("denoise_mask", None))
        if mask is None:
            mask = torch.ones_like(noise)[:, :1]

        mask = torch.mean(mask, dim=1, keepdim=True)
        mask = utils.common_upscale(mask.to(device), noise.shape[-1] * 8, noise.shape[-2] * 8, "bilinear", "center")
        mask = mask.view(mask.shape[0], mask.shape[2] // 8, 8, mask.shape[3] // 8, 8).permute(0, 2, 4, 1, 3).reshape(mask.shape[0], -1, mask.shape[2] // 8, mask.shape[3] // 8)
        mask = utils.resize_to_batch_size(mask, noise.shape[0])
        return torch.cat((image, mask), dim=1)


    def extra_conds(self, **kwargs):
        out = super().extra_conds(**kwargs)
        cross_attn = kwargs.get("cross_attn", None)
        if cross_attn is not None:
            out['c_crossattn'] = comfy.conds.CONDRegular(cross_attn)
        # upscale the attention mask, since now we
        attention_mask = kwargs.get("attention_mask", None)
        if attention_mask is not None:
            shape = kwargs["noise"].shape
            mask_ref_size = kwargs["attention_mask_img_shape"]
            # the model will pad to the patch size, and then divide
            # essentially dividing and rounding up
            (h_tok, w_tok) = (math.ceil(shape[2] / self.diffusion_model.patch_size), math.ceil(shape[3] / self.diffusion_model.patch_size))
            attention_mask = utils.upscale_dit_mask(attention_mask, mask_ref_size, (h_tok, w_tok))
            out['attention_mask'] = comfy.conds.CONDRegular(attention_mask)
        guidance = 0.0
        out['guidance'] = comfy.conds.CONDRegular(torch.FloatTensor((guidance,)))
=======
        image_cond = kwargs.get("concat_latent_image", None)
        if image_cond is not None:
            out['image_cond'] = comfy.conds.CONDNoiseShape(self.process_latent_in(image_cond))
>>>>>>> 5c5457a4
        return out<|MERGE_RESOLUTION|>--- conflicted
+++ resolved
@@ -1105,7 +1105,9 @@
         conditioning_llama3 = kwargs.get("conditioning_llama3", None)
         if conditioning_llama3 is not None:
             out['encoder_hidden_states_llama3'] = comfy.conds.CONDRegular(conditioning_llama3)
-<<<<<<< HEAD
+        image_cond = kwargs.get("concat_latent_image", None)
+        if image_cond is not None:
+            out['image_cond'] = comfy.conds.CONDNoiseShape(self.process_latent_in(image_cond))
         return out
 
 class Chroma(BaseModel):
@@ -1167,9 +1169,4 @@
             out['attention_mask'] = comfy.conds.CONDRegular(attention_mask)
         guidance = 0.0
         out['guidance'] = comfy.conds.CONDRegular(torch.FloatTensor((guidance,)))
-=======
-        image_cond = kwargs.get("concat_latent_image", None)
-        if image_cond is not None:
-            out['image_cond'] = comfy.conds.CONDNoiseShape(self.process_latent_in(image_cond))
->>>>>>> 5c5457a4
         return out