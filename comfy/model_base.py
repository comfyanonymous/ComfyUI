--- conflicted
+++ resolved
@@ -17,26 +17,7 @@
 """
 
 import logging
-<<<<<<< HEAD
 import math
-=======
-from comfy.ldm.modules.diffusionmodules.openaimodel import UNetModel, Timestep
-from comfy.ldm.cascade.stage_c import StageC
-from comfy.ldm.cascade.stage_b import StageB
-from comfy.ldm.modules.encoders.noise_aug_modules import CLIPEmbeddingNoiseAugmentation
-from comfy.ldm.modules.diffusionmodules.upscaling import ImageConcatWithNoiseAugmentation
-from comfy.ldm.modules.diffusionmodules.mmdit import OpenAISignatureMMDITWrapper
-import comfy.ldm.genmo.joint_model.asymm_models_joint
-import comfy.ldm.aura.mmdit
-import comfy.ldm.hydit.models
-import comfy.ldm.audio.dit
-import comfy.ldm.audio.embedders
-import comfy.ldm.flux.model
-
-import comfy.model_management
-import comfy.conds
-import comfy.ops
->>>>>>> 65a86591
 from enum import Enum
 from typing import TypeVar, Type, Protocol, Any, Optional
 
@@ -53,6 +34,7 @@
 from .ldm.cascade.stage_b import StageB
 from .ldm.cascade.stage_c import StageC
 from .ldm.flux import model as flux_model
+from .ldm.genmo.joint_model.asymm_models_joint import AsymmDiTJoint
 from .ldm.hydit.models import HunYuanDiT
 from .ldm.modules.diffusionmodules.mmdit import OpenAISignatureMMDITWrapper
 from .ldm.modules.diffusionmodules.openaimodel import UNetModel, Timestep
@@ -127,12 +109,8 @@
 
         if not unet_config.get("disable_unet_model_creation", False):
             if model_config.custom_operations is None:
-<<<<<<< HEAD
-                operations = ops.pick_operations(unet_config.get("dtype", None), self.manual_cast_dtype, fp8_optimizations=model_config.optimizations.get("fp8", False))
-=======
                 fp8 = model_config.optimizations.get("fp8", model_config.scaled_fp8 is not None)
-                operations = comfy.ops.pick_operations(unet_config.get("dtype", None), self.manual_cast_dtype, fp8_optimizations=fp8, scaled_fp8=model_config.scaled_fp8)
->>>>>>> 65a86591
+                operations = ops.pick_operations(unet_config.get("dtype", None), self.manual_cast_dtype, fp8_optimizations=fp8, scaled_fp8=model_config.scaled_fp8)
             else:
                 operations = model_config.custom_operations
             self.diffusion_model = unet_model(**unet_config, device=device, operations=operations)
@@ -771,26 +749,21 @@
         out = super().extra_conds(**kwargs)
         cross_attn = kwargs.get("cross_attn", None)
         if cross_attn is not None:
-<<<<<<< HEAD
             out['c_crossattn'] = conds.CONDRegular(cross_attn)
         out['guidance'] = conds.CONDRegular(torch.FloatTensor([kwargs.get("guidance", 3.5)]))
-=======
-            out['c_crossattn'] = comfy.conds.CONDRegular(cross_attn)
-        out['guidance'] = comfy.conds.CONDRegular(torch.FloatTensor([kwargs.get("guidance", 3.5)]))
         return out
 
 class GenmoMochi(BaseModel):
     def __init__(self, model_config, model_type=ModelType.FLOW, device=None):
-        super().__init__(model_config, model_type, device=device, unet_model=comfy.ldm.genmo.joint_model.asymm_models_joint.AsymmDiTJoint)
+        super().__init__(model_config, model_type, device=device, unet_model=AsymmDiTJoint)
 
     def extra_conds(self, **kwargs):
         out = super().extra_conds(**kwargs)
         attention_mask = kwargs.get("attention_mask", None)
         if attention_mask is not None:
-            out['attention_mask'] = comfy.conds.CONDRegular(attention_mask)
-            out['num_tokens'] = comfy.conds.CONDConstant(max(1, torch.sum(attention_mask).item()))
-        cross_attn = kwargs.get("cross_attn", None)
-        if cross_attn is not None:
-            out['c_crossattn'] = comfy.conds.CONDRegular(cross_attn)
->>>>>>> 65a86591
+            out['attention_mask'] = conds.CONDRegular(attention_mask)
+            out['num_tokens'] = conds.CONDConstant(max(1, torch.sum(attention_mask).item()))
+        cross_attn = kwargs.get("cross_attn", None)
+        if cross_attn is not None:
+            out['c_crossattn'] = conds.CONDRegular(cross_attn)
         return out