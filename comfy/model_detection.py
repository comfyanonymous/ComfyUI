import logging
import math

import torch

from . import supported_models, utils
from . import supported_models_base


def count_blocks(state_dict_keys, prefix_string):
    count = 0
    while True:
        c = False
        for k in state_dict_keys:
            if k.startswith(prefix_string.format(count)):
                c = True
                break
        if c == False:
            break
        count += 1
    return count


def calculate_transformer_depth(prefix, state_dict_keys, state_dict):
    context_dim = None
    use_linear_in_transformer = False

    transformer_prefix = prefix + "1.transformer_blocks."
    transformer_keys = sorted(list(filter(lambda a: a.startswith(transformer_prefix), state_dict_keys)))
    if len(transformer_keys) > 0:
        last_transformer_depth = count_blocks(state_dict_keys, transformer_prefix + '{}')
        context_dim = state_dict['{}0.attn2.to_k.weight'.format(transformer_prefix)].shape[1]
        use_linear_in_transformer = len(state_dict['{}1.proj_in.weight'.format(prefix)].shape) == 2
        time_stack = '{}1.time_stack.0.attn1.to_q.weight'.format(prefix) in state_dict or '{}1.time_mix_blocks.0.attn1.to_q.weight'.format(prefix) in state_dict
        time_stack_cross = '{}1.time_stack.0.attn2.to_q.weight'.format(prefix) in state_dict or '{}1.time_mix_blocks.0.attn2.to_q.weight'.format(prefix) in state_dict
        return last_transformer_depth, context_dim, use_linear_in_transformer, time_stack, time_stack_cross
    return None


def detect_unet_config(state_dict, key_prefix):
    state_dict_keys = list(state_dict.keys())

    if '{}joint_blocks.0.context_block.attn.qkv.weight'.format(key_prefix) in state_dict_keys:  # mmdit model
        unet_config = {}
        unet_config["in_channels"] = state_dict['{}x_embedder.proj.weight'.format(key_prefix)].shape[1]
        patch_size = state_dict['{}x_embedder.proj.weight'.format(key_prefix)].shape[2]
        unet_config["patch_size"] = patch_size
        final_layer = '{}final_layer.linear.weight'.format(key_prefix)
        if final_layer in state_dict:
            unet_config["out_channels"] = state_dict[final_layer].shape[0] // (patch_size * patch_size)

        unet_config["depth"] = state_dict['{}x_embedder.proj.weight'.format(key_prefix)].shape[0] // 64
        unet_config["input_size"] = None
        y_key = '{}y_embedder.mlp.0.weight'.format(key_prefix)
        if y_key in state_dict_keys:
            unet_config["adm_in_channels"] = state_dict[y_key].shape[1]

        context_key = '{}context_embedder.weight'.format(key_prefix)
        if context_key in state_dict_keys:
            in_features = state_dict[context_key].shape[1]
            out_features = state_dict[context_key].shape[0]
            unet_config["context_embedder_config"] = {"target": "torch.nn.Linear", "params": {"in_features": in_features, "out_features": out_features}}
        num_patches_key = '{}pos_embed'.format(key_prefix)
        if num_patches_key in state_dict_keys:
            num_patches = state_dict[num_patches_key].shape[1]
            unet_config["num_patches"] = num_patches
            unet_config["pos_embed_max_size"] = round(math.sqrt(num_patches))

        rms_qk = '{}joint_blocks.0.context_block.attn.ln_q.weight'.format(key_prefix)
        if rms_qk in state_dict_keys:
            unet_config["qk_norm"] = "rms"

        unet_config["pos_embed_scaling_factor"] = None  # unused for inference
        context_processor = '{}context_processor.layers.0.attn.qkv.weight'.format(key_prefix)
        if context_processor in state_dict_keys:
            unet_config["context_processor_layers"] = count_blocks(state_dict_keys, '{}context_processor.layers.'.format(key_prefix) + '{}.')
        unet_config["x_block_self_attn_layers"] = []
        for key in state_dict_keys:
            if key.startswith('{}joint_blocks.'.format(key_prefix)) and key.endswith('.x_block.attn2.qkv.weight'):
                layer = key[len('{}joint_blocks.'.format(key_prefix)):-len('.x_block.attn2.qkv.weight')]
                unet_config["x_block_self_attn_layers"].append(int(layer))
        return unet_config

    if '{}clf.1.weight'.format(key_prefix) in state_dict_keys:  # stable cascade
        unet_config = {}
        text_mapper_name = '{}clip_txt_mapper.weight'.format(key_prefix)
        if text_mapper_name in state_dict_keys:
            unet_config['stable_cascade_stage'] = 'c'
            w = state_dict[text_mapper_name]
            if w.shape[0] == 1536:  # stage c lite
                unet_config['c_cond'] = 1536
                unet_config['c_hidden'] = [1536, 1536]
                unet_config['nhead'] = [24, 24]
                unet_config['blocks'] = [[4, 12], [12, 4]]
            elif w.shape[0] == 2048:  # stage c full
                unet_config['c_cond'] = 2048
        elif '{}clip_mapper.weight'.format(key_prefix) in state_dict_keys:
            unet_config['stable_cascade_stage'] = 'b'
            w = state_dict['{}down_blocks.1.0.channelwise.0.weight'.format(key_prefix)]
            if w.shape[-1] == 640:
                unet_config['c_hidden'] = [320, 640, 1280, 1280]
                unet_config['nhead'] = [-1, -1, 20, 20]
                unet_config['blocks'] = [[2, 6, 28, 6], [6, 28, 6, 2]]
                unet_config['block_repeat'] = [[1, 1, 1, 1], [3, 3, 2, 2]]
            elif w.shape[-1] == 576:  # stage b lite
                unet_config['c_hidden'] = [320, 576, 1152, 1152]
                unet_config['nhead'] = [-1, 9, 18, 18]
                unet_config['blocks'] = [[2, 4, 14, 4], [4, 14, 4, 2]]
                unet_config['block_repeat'] = [[1, 1, 1, 1], [2, 2, 2, 2]]
        return unet_config

    if '{}transformer.rotary_pos_emb.inv_freq'.format(key_prefix) in state_dict_keys:  # stable audio dit
        unet_config = {}
        unet_config["audio_model"] = "dit1.0"
        return unet_config

    if '{}double_layers.0.attn.w1q.weight'.format(key_prefix) in state_dict_keys:  # aura flow dit
        unet_config = {}
        unet_config["max_seq"] = state_dict['{}positional_encoding'.format(key_prefix)].shape[1]
        unet_config["cond_seq_dim"] = state_dict['{}cond_seq_linear.weight'.format(key_prefix)].shape[1]
        double_layers = count_blocks(state_dict_keys, '{}double_layers.'.format(key_prefix) + '{}.')
        single_layers = count_blocks(state_dict_keys, '{}single_layers.'.format(key_prefix) + '{}.')
        unet_config["n_double_layers"] = double_layers
        unet_config["n_layers"] = double_layers + single_layers
        return unet_config

    if '{}mlp_t5.0.weight'.format(key_prefix) in state_dict_keys:  # Hunyuan DiT
        unet_config = {}
        unet_config["image_model"] = "hydit"
        unet_config["depth"] = count_blocks(state_dict_keys, '{}blocks.'.format(key_prefix) + '{}.')
        unet_config["hidden_size"] = state_dict['{}x_embedder.proj.weight'.format(key_prefix)].shape[0]
        if unet_config["hidden_size"] == 1408 and unet_config["depth"] == 40:  # DiT-g/2
            unet_config["mlp_ratio"] = 4.3637
        if state_dict['{}extra_embedder.0.weight'.format(key_prefix)].shape[1] == 3968:
            unet_config["size_cond"] = True
            unet_config["use_style_cond"] = True
            unet_config["image_model"] = "hydit1"
        return unet_config

    if '{}txt_in.individual_token_refiner.blocks.0.norm1.weight'.format(key_prefix) in state_dict_keys: #Hunyuan Video
        dit_config = {}
        dit_config["image_model"] = "hunyuan_video"
        dit_config["in_channels"] = 16
        dit_config["patch_size"] = [1, 2, 2]
        dit_config["out_channels"] = 16
        dit_config["vec_in_dim"] = 768
        dit_config["context_in_dim"] = 4096
        dit_config["hidden_size"] = 3072
        dit_config["mlp_ratio"] = 4.0
        dit_config["num_heads"] = 24
        dit_config["depth"] = count_blocks(state_dict_keys, '{}double_blocks.'.format(key_prefix) + '{}.')
        dit_config["depth_single_blocks"] = count_blocks(state_dict_keys, '{}single_blocks.'.format(key_prefix) + '{}.')
        dit_config["axes_dim"] = [16, 56, 56]
        dit_config["theta"] = 256
        dit_config["qkv_bias"] = True
        guidance_keys = list(filter(lambda a: a.startswith("{}guidance_in.".format(key_prefix)), state_dict_keys))
        dit_config["guidance_embed"] = len(guidance_keys) > 0
        return dit_config

    if '{}double_blocks.0.img_attn.norm.key_norm.scale'.format(key_prefix) in state_dict_keys:  # Flux
        dit_config = {}
        dit_config["image_model"] = "flux"
        dit_config["in_channels"] = 16
        patch_size = 2
        dit_config["patch_size"] = patch_size
        in_key = "{}img_in.weight".format(key_prefix)
        if in_key in state_dict_keys:
            dit_config["in_channels"] = state_dict[in_key].shape[1] // (patch_size * patch_size)
        dit_config["out_channels"] = 16
        dit_config["vec_in_dim"] = 768
        dit_config["context_in_dim"] = 4096
        dit_config["hidden_size"] = 3072
        dit_config["mlp_ratio"] = 4.0
        dit_config["num_heads"] = 24
        dit_config["depth"] = count_blocks(state_dict_keys, '{}double_blocks.'.format(key_prefix) + '{}.')
        dit_config["depth_single_blocks"] = count_blocks(state_dict_keys, '{}single_blocks.'.format(key_prefix) + '{}.')
        dit_config["axes_dim"] = [16, 56, 56]
        dit_config["theta"] = 10000
        dit_config["qkv_bias"] = True
        dit_config["guidance_embed"] = "{}guidance_in.in_layer.weight".format(key_prefix) in state_dict_keys
        return dit_config

    if '{}t5_yproj.weight'.format(key_prefix) in state_dict_keys:  # Genmo mochi preview
        dit_config = {}
        dit_config["image_model"] = "mochi_preview"
        dit_config["depth"] = 48
        dit_config["patch_size"] = 2
        dit_config["num_heads"] = 24
        dit_config["hidden_size_x"] = 3072
        dit_config["hidden_size_y"] = 1536
        dit_config["mlp_ratio_x"] = 4.0
        dit_config["mlp_ratio_y"] = 4.0
        dit_config["learn_sigma"] = False
        dit_config["in_channels"] = 12
        dit_config["qk_norm"] = True
        dit_config["qkv_bias"] = False
        dit_config["out_bias"] = True
        dit_config["attn_drop"] = 0.0
        dit_config["patch_embed_bias"] = True
        dit_config["posenc_preserve_area"] = True
        dit_config["timestep_mlp_bias"] = True
        dit_config["attend_to_padding"] = False
        dit_config["timestep_scale"] = 1000.0
        dit_config["use_t5"] = True
        dit_config["t5_feat_dim"] = 4096
        dit_config["t5_token_length"] = 256
        dit_config["rope_theta"] = 10000.0
        return dit_config

    if '{}adaln_single.emb.timestep_embedder.linear_1.bias'.format(key_prefix) in state_dict_keys and '{}pos_embed.proj.bias'.format(key_prefix) in state_dict_keys:
        # PixArt diffusers
        return None

    if '{}adaln_single.emb.timestep_embedder.linear_1.bias'.format(key_prefix) in state_dict_keys: #Lightricks ltxv
        dit_config = {}
        dit_config["image_model"] = "ltxv"
        return dit_config

    if '{}t_block.1.weight'.format(key_prefix) in state_dict_keys: # PixArt
        patch_size = 2
        dit_config = {}
        dit_config["num_heads"] = 16
        dit_config["patch_size"] = patch_size
        dit_config["hidden_size"] = 1152
        dit_config["in_channels"] = 4
        dit_config["depth"] = count_blocks(state_dict_keys, '{}blocks.'.format(key_prefix) + '{}.')

        y_key = "{}y_embedder.y_embedding".format(key_prefix)
        if y_key in state_dict_keys:
            dit_config["model_max_length"] = state_dict[y_key].shape[0]

        pe_key = "{}pos_embed".format(key_prefix)
        if pe_key in state_dict_keys:
            dit_config["input_size"] = int(math.sqrt(state_dict[pe_key].shape[1])) * patch_size
            dit_config["pe_interpolation"] = dit_config["input_size"] // (512//8) # guess

        ar_key = "{}ar_embedder.mlp.0.weight".format(key_prefix)
        if ar_key in state_dict_keys:
            dit_config["image_model"] = "pixart_alpha"
            dit_config["micro_condition"] = True
        else:
            dit_config["image_model"] = "pixart_sigma"
            dit_config["micro_condition"] = False
        return dit_config

    if '{}input_blocks.0.0.weight'.format(key_prefix) not in state_dict_keys:
        return None

    unet_config = {
        "use_checkpoint": False,
        "image_size": 32,
        "use_spatial_transformer": True,
        "legacy": False
    }

    y_input = '{}label_emb.0.0.weight'.format(key_prefix)
    if y_input in state_dict_keys:
        unet_config["num_classes"] = "sequential"
        unet_config["adm_in_channels"] = state_dict[y_input].shape[1]
    else:
        unet_config["adm_in_channels"] = None

    model_channels = state_dict['{}input_blocks.0.0.weight'.format(key_prefix)].shape[0]
    in_channels = state_dict['{}input_blocks.0.0.weight'.format(key_prefix)].shape[1]

    out_key = '{}out.2.weight'.format(key_prefix)
    if out_key in state_dict:
        out_channels = state_dict[out_key].shape[0]
    else:
        out_channels = 4

    num_res_blocks = []
    channel_mult = []
    transformer_depth = []
    transformer_depth_output = []
    context_dim = None
    use_linear_in_transformer = False

    video_model = False
    video_model_cross = False

    current_res = 1
    count = 0

    last_res_blocks = 0
    last_channel_mult = 0

    input_block_count = count_blocks(state_dict_keys, '{}input_blocks'.format(key_prefix) + '.{}.')
    for count in range(input_block_count):
        prefix = '{}input_blocks.{}.'.format(key_prefix, count)
        prefix_output = '{}output_blocks.{}.'.format(key_prefix, input_block_count - count - 1)

        block_keys = sorted(list(filter(lambda a: a.startswith(prefix), state_dict_keys)))
        if len(block_keys) == 0:
            break

        block_keys_output = sorted(list(filter(lambda a: a.startswith(prefix_output), state_dict_keys)))

        if "{}0.op.weight".format(prefix) in block_keys:  # new layer
            num_res_blocks.append(last_res_blocks)
            channel_mult.append(last_channel_mult)

            current_res *= 2
            last_res_blocks = 0
            last_channel_mult = 0
            out = calculate_transformer_depth(prefix_output, state_dict_keys, state_dict)
            if out is not None:
                transformer_depth_output.append(out[0])
            else:
                transformer_depth_output.append(0)
        else:
            res_block_prefix = "{}0.in_layers.0.weight".format(prefix)
            if res_block_prefix in block_keys:
                last_res_blocks += 1
                last_channel_mult = state_dict["{}0.out_layers.3.weight".format(prefix)].shape[0] // model_channels

                out = calculate_transformer_depth(prefix, state_dict_keys, state_dict)
                if out is not None:
                    transformer_depth.append(out[0])
                    if context_dim is None:
                        context_dim = out[1]
                        use_linear_in_transformer = out[2]
                        video_model = out[3]
                        video_model_cross = out[4]
                else:
                    transformer_depth.append(0)

            res_block_prefix = "{}0.in_layers.0.weight".format(prefix_output)
            if res_block_prefix in block_keys_output:
                out = calculate_transformer_depth(prefix_output, state_dict_keys, state_dict)
                if out is not None:
                    transformer_depth_output.append(out[0])
                else:
                    transformer_depth_output.append(0)

    num_res_blocks.append(last_res_blocks)
    channel_mult.append(last_channel_mult)
    if "{}middle_block.1.proj_in.weight".format(key_prefix) in state_dict_keys:
        transformer_depth_middle = count_blocks(state_dict_keys, '{}middle_block.1.transformer_blocks.'.format(key_prefix) + '{}')
    elif "{}middle_block.0.in_layers.0.weight".format(key_prefix) in state_dict_keys:
        transformer_depth_middle = -1
    else:
        transformer_depth_middle = -2

    unet_config["in_channels"] = in_channels
    unet_config["out_channels"] = out_channels
    unet_config["model_channels"] = model_channels
    unet_config["num_res_blocks"] = num_res_blocks
    unet_config["transformer_depth"] = transformer_depth
    unet_config["transformer_depth_output"] = transformer_depth_output
    unet_config["channel_mult"] = channel_mult
    unet_config["transformer_depth_middle"] = transformer_depth_middle
    unet_config['use_linear_in_transformer'] = use_linear_in_transformer
    unet_config["context_dim"] = context_dim

    if video_model:
        unet_config["extra_ff_mix_layer"] = True
        unet_config["use_spatial_context"] = True
        unet_config["merge_strategy"] = "learned_with_images"
        unet_config["merge_factor"] = 0.0
        unet_config["video_kernel_size"] = [3, 1, 1]
        unet_config["use_temporal_resblock"] = True
        unet_config["use_temporal_attention"] = True
        unet_config["disable_temporal_crossattention"] = not video_model_cross
    else:
        unet_config["use_temporal_resblock"] = False
        unet_config["use_temporal_attention"] = False

    return unet_config


def model_config_from_unet_config(unet_config, state_dict=None):
    for model_config in supported_models.models:
        if model_config.matches(unet_config, state_dict):
            return model_config(unet_config)

    logging.error("no match {}".format(unet_config))
    return None


def model_config_from_unet(state_dict, unet_key_prefix, use_base_if_no_match=False):
    unet_config = detect_unet_config(state_dict, unet_key_prefix)
    if unet_config is None:
        return None
    model_config = model_config_from_unet_config(unet_config, state_dict)
    if model_config is None and use_base_if_no_match:
        model_config = supported_models_base.BASE(unet_config)

    scaled_fp8_key = "{}scaled_fp8".format(unet_key_prefix)
    if scaled_fp8_key in state_dict:
        scaled_fp8_weight = state_dict.pop(scaled_fp8_key)
        model_config.scaled_fp8 = scaled_fp8_weight.dtype
        if model_config.scaled_fp8 == torch.float32:
            model_config.scaled_fp8 = torch.float8_e4m3fn

    return model_config


def unet_prefix_from_state_dict(state_dict):
    candidates = ["model.diffusion_model.",  # ldm/sgm models
                  "model.model.",  # audio models
                  ]
    counts = {k: 0 for k in candidates}
    for k in state_dict:
        for c in candidates:
            if k.startswith(c):
                counts[c] += 1
                break

    top = max(counts, key=counts.get)
    if counts[top] > 5:
        return top
    else:
        return "model."  # aura flow and others


def convert_config(unet_config):
    new_config = unet_config.copy()
    num_res_blocks = new_config.get("num_res_blocks", None)
    channel_mult = new_config.get("channel_mult", None)

    if isinstance(num_res_blocks, int):
        num_res_blocks = len(channel_mult) * [num_res_blocks]

    if "attention_resolutions" in new_config:
        attention_resolutions = new_config.pop("attention_resolutions")
        transformer_depth = new_config.get("transformer_depth", None)
        transformer_depth_middle = new_config.get("transformer_depth_middle", None)

        if isinstance(transformer_depth, int):
            transformer_depth = len(channel_mult) * [transformer_depth]
        if transformer_depth_middle is None:
            transformer_depth_middle = transformer_depth[-1]
        t_in = []
        t_out = []
        s = 1
        for i in range(len(num_res_blocks)):
            res = num_res_blocks[i]
            d = 0
            if s in attention_resolutions:
                d = transformer_depth[i]

            t_in += [d] * res
            t_out += [d] * (res + 1)
            s *= 2
        transformer_depth = t_in
        new_config["transformer_depth"] = t_in
        new_config["transformer_depth_output"] = t_out
        new_config["transformer_depth_middle"] = transformer_depth_middle

    new_config["num_res_blocks"] = num_res_blocks
    return new_config


def unet_config_from_diffusers_unet(state_dict, dtype=None):
    match = {}
    transformer_depth = []

    attn_res = 1
    down_blocks = count_blocks(state_dict, "down_blocks.{}")
    for i in range(down_blocks):
        attn_blocks = count_blocks(state_dict, "down_blocks.{}.attentions.".format(i) + '{}')
        res_blocks = count_blocks(state_dict, "down_blocks.{}.resnets.".format(i) + '{}')
        for ab in range(attn_blocks):
            transformer_count = count_blocks(state_dict, "down_blocks.{}.attentions.{}.transformer_blocks.".format(i, ab) + '{}')
            transformer_depth.append(transformer_count)
            if transformer_count > 0:
                match["context_dim"] = state_dict["down_blocks.{}.attentions.{}.transformer_blocks.0.attn2.to_k.weight".format(i, ab)].shape[1]

        attn_res *= 2
        if attn_blocks == 0:
            for i in range(res_blocks):
                transformer_depth.append(0)

    match["transformer_depth"] = transformer_depth

    match["model_channels"] = state_dict["conv_in.weight"].shape[0]
    match["in_channels"] = state_dict["conv_in.weight"].shape[1]
    match["adm_in_channels"] = None
    if "class_embedding.linear_1.weight" in state_dict:
        match["adm_in_channels"] = state_dict["class_embedding.linear_1.weight"].shape[1]
    elif "add_embedding.linear_1.weight" in state_dict:
        match["adm_in_channels"] = state_dict["add_embedding.linear_1.weight"].shape[1]

    SDXL = {'use_checkpoint': False, 'image_size': 32, 'out_channels': 4, 'use_spatial_transformer': True, 'legacy': False,
            'num_classes': 'sequential', 'adm_in_channels': 2816, 'dtype': dtype, 'in_channels': 4, 'model_channels': 320,
            'num_res_blocks': [2, 2, 2], 'transformer_depth': [0, 0, 2, 2, 10, 10], 'channel_mult': [1, 2, 4], 'transformer_depth_middle': 10,
            'use_linear_in_transformer': True, 'context_dim': 2048, 'num_head_channels': 64, 'transformer_depth_output': [0, 0, 0, 2, 2, 2, 10, 10, 10],
            'use_temporal_attention': False, 'use_temporal_resblock': False}

    SDXL_refiner = {'use_checkpoint': False, 'image_size': 32, 'out_channels': 4, 'use_spatial_transformer': True, 'legacy': False,
                    'num_classes': 'sequential', 'adm_in_channels': 2560, 'dtype': dtype, 'in_channels': 4, 'model_channels': 384,
                    'num_res_blocks': [2, 2, 2, 2], 'transformer_depth': [0, 0, 4, 4, 4, 4, 0, 0], 'channel_mult': [1, 2, 4, 4], 'transformer_depth_middle': 4,
                    'use_linear_in_transformer': True, 'context_dim': 1280, 'num_head_channels': 64, 'transformer_depth_output': [0, 0, 0, 4, 4, 4, 4, 4, 4, 0, 0, 0],
                    'use_temporal_attention': False, 'use_temporal_resblock': False}

    SD21 = {'use_checkpoint': False, 'image_size': 32, 'out_channels': 4, 'use_spatial_transformer': True, 'legacy': False,
            'adm_in_channels': None, 'dtype': dtype, 'in_channels': 4, 'model_channels': 320, 'num_res_blocks': [2, 2, 2, 2],
            'transformer_depth': [1, 1, 1, 1, 1, 1, 0, 0], 'channel_mult': [1, 2, 4, 4], 'transformer_depth_middle': 1, 'use_linear_in_transformer': True,
            'context_dim': 1024, 'num_head_channels': 64, 'transformer_depth_output': [1, 1, 1, 1, 1, 1, 1, 1, 1, 0, 0, 0],
            'use_temporal_attention': False, 'use_temporal_resblock': False}

    SD21_uncliph = {'use_checkpoint': False, 'image_size': 32, 'out_channels': 4, 'use_spatial_transformer': True, 'legacy': False,
                    'num_classes': 'sequential', 'adm_in_channels': 2048, 'dtype': dtype, 'in_channels': 4, 'model_channels': 320,
                    'num_res_blocks': [2, 2, 2, 2], 'transformer_depth': [1, 1, 1, 1, 1, 1, 0, 0], 'channel_mult': [1, 2, 4, 4], 'transformer_depth_middle': 1,
                    'use_linear_in_transformer': True, 'context_dim': 1024, 'num_head_channels': 64, 'transformer_depth_output': [1, 1, 1, 1, 1, 1, 1, 1, 1, 0, 0, 0],
                    'use_temporal_attention': False, 'use_temporal_resblock': False}

    SD21_unclipl = {'use_checkpoint': False, 'image_size': 32, 'out_channels': 4, 'use_spatial_transformer': True, 'legacy': False,
                    'num_classes': 'sequential', 'adm_in_channels': 1536, 'dtype': dtype, 'in_channels': 4, 'model_channels': 320,
                    'num_res_blocks': [2, 2, 2, 2], 'transformer_depth': [1, 1, 1, 1, 1, 1, 0, 0], 'channel_mult': [1, 2, 4, 4], 'transformer_depth_middle': 1,
                    'use_linear_in_transformer': True, 'context_dim': 1024, 'num_head_channels': 64, 'transformer_depth_output': [1, 1, 1, 1, 1, 1, 1, 1, 1, 0, 0, 0],
                    'use_temporal_attention': False, 'use_temporal_resblock': False}

    SD15 = {'use_checkpoint': False, 'image_size': 32, 'out_channels': 4, 'use_spatial_transformer': True, 'legacy': False, 'adm_in_channels': None,
            'dtype': dtype, 'in_channels': 4, 'model_channels': 320, 'num_res_blocks': [2, 2, 2, 2], 'transformer_depth': [1, 1, 1, 1, 1, 1, 0, 0],
            'channel_mult': [1, 2, 4, 4], 'transformer_depth_middle': 1, 'use_linear_in_transformer': False, 'context_dim': 768, 'num_heads': 8,
            'transformer_depth_output': [1, 1, 1, 1, 1, 1, 1, 1, 1, 0, 0, 0],
            'use_temporal_attention': False, 'use_temporal_resblock': False}

    SDXL_mid_cnet = {'use_checkpoint': False, 'image_size': 32, 'out_channels': 4, 'use_spatial_transformer': True, 'legacy': False,
                     'num_classes': 'sequential', 'adm_in_channels': 2816, 'dtype': dtype, 'in_channels': 4, 'model_channels': 320,
                     'num_res_blocks': [2, 2, 2], 'transformer_depth': [0, 0, 0, 0, 1, 1], 'channel_mult': [1, 2, 4], 'transformer_depth_middle': 1,
                     'use_linear_in_transformer': True, 'context_dim': 2048, 'num_head_channels': 64, 'transformer_depth_output': [0, 0, 0, 0, 0, 0, 1, 1, 1],
                     'use_temporal_attention': False, 'use_temporal_resblock': False}

    SDXL_small_cnet = {'use_checkpoint': False, 'image_size': 32, 'out_channels': 4, 'use_spatial_transformer': True, 'legacy': False,
                       'num_classes': 'sequential', 'adm_in_channels': 2816, 'dtype': dtype, 'in_channels': 4, 'model_channels': 320,
                       'num_res_blocks': [2, 2, 2], 'transformer_depth': [0, 0, 0, 0, 0, 0], 'channel_mult': [1, 2, 4], 'transformer_depth_middle': 0,
                       'use_linear_in_transformer': True, 'num_head_channels': 64, 'context_dim': 1, 'transformer_depth_output': [0, 0, 0, 0, 0, 0, 0, 0, 0],
                       'use_temporal_attention': False, 'use_temporal_resblock': False}

    SDXL_diffusers_inpaint = {'use_checkpoint': False, 'image_size': 32, 'out_channels': 4, 'use_spatial_transformer': True, 'legacy': False,
                              'num_classes': 'sequential', 'adm_in_channels': 2816, 'dtype': dtype, 'in_channels': 9, 'model_channels': 320,
                              'num_res_blocks': [2, 2, 2], 'transformer_depth': [0, 0, 2, 2, 10, 10], 'channel_mult': [1, 2, 4], 'transformer_depth_middle': 10,
                              'use_linear_in_transformer': True, 'context_dim': 2048, 'num_head_channels': 64, 'transformer_depth_output': [0, 0, 0, 2, 2, 2, 10, 10, 10],
                              'use_temporal_attention': False, 'use_temporal_resblock': False}

    SDXL_diffusers_ip2p = {'use_checkpoint': False, 'image_size': 32, 'out_channels': 4, 'use_spatial_transformer': True, 'legacy': False,
                           'num_classes': 'sequential', 'adm_in_channels': 2816, 'dtype': dtype, 'in_channels': 8, 'model_channels': 320,
                           'num_res_blocks': [2, 2, 2], 'transformer_depth': [0, 0, 2, 2, 10, 10], 'channel_mult': [1, 2, 4], 'transformer_depth_middle': 10,
                           'use_linear_in_transformer': True, 'context_dim': 2048, 'num_head_channels': 64, 'transformer_depth_output': [0, 0, 0, 2, 2, 2, 10, 10, 10],
                           'use_temporal_attention': False, 'use_temporal_resblock': False}

    SSD_1B = {'use_checkpoint': False, 'image_size': 32, 'out_channels': 4, 'use_spatial_transformer': True, 'legacy': False,
              'num_classes': 'sequential', 'adm_in_channels': 2816, 'dtype': dtype, 'in_channels': 4, 'model_channels': 320,
              'num_res_blocks': [2, 2, 2], 'transformer_depth': [0, 0, 2, 2, 4, 4], 'transformer_depth_output': [0, 0, 0, 1, 1, 2, 10, 4, 4],
              'channel_mult': [1, 2, 4], 'transformer_depth_middle': -1, 'use_linear_in_transformer': True, 'context_dim': 2048, 'num_head_channels': 64,
              'use_temporal_attention': False, 'use_temporal_resblock': False}

    Segmind_Vega = {'use_checkpoint': False, 'image_size': 32, 'out_channels': 4, 'use_spatial_transformer': True, 'legacy': False,
                    'num_classes': 'sequential', 'adm_in_channels': 2816, 'dtype': dtype, 'in_channels': 4, 'model_channels': 320,
                    'num_res_blocks': [2, 2, 2], 'transformer_depth': [0, 0, 1, 1, 2, 2], 'transformer_depth_output': [0, 0, 0, 1, 1, 1, 2, 2, 2],
                    'channel_mult': [1, 2, 4], 'transformer_depth_middle': -1, 'use_linear_in_transformer': True, 'context_dim': 2048, 'num_head_channels': 64,
                    'use_temporal_attention': False, 'use_temporal_resblock': False}

    KOALA_700M = {'use_checkpoint': False, 'image_size': 32, 'out_channels': 4, 'use_spatial_transformer': True, 'legacy': False,
                  'num_classes': 'sequential', 'adm_in_channels': 2816, 'dtype': dtype, 'in_channels': 4, 'model_channels': 320,
                  'num_res_blocks': [1, 1, 1], 'transformer_depth': [0, 2, 5], 'transformer_depth_output': [0, 0, 2, 2, 5, 5],
                  'channel_mult': [1, 2, 4], 'transformer_depth_middle': -2, 'use_linear_in_transformer': True, 'context_dim': 2048, 'num_head_channels': 64,
                  'use_temporal_attention': False, 'use_temporal_resblock': False}

    KOALA_1B = {'use_checkpoint': False, 'image_size': 32, 'out_channels': 4, 'use_spatial_transformer': True, 'legacy': False,
                'num_classes': 'sequential', 'adm_in_channels': 2816, 'dtype': dtype, 'in_channels': 4, 'model_channels': 320,
                'num_res_blocks': [1, 1, 1], 'transformer_depth': [0, 2, 6], 'transformer_depth_output': [0, 0, 2, 2, 6, 6],
                'channel_mult': [1, 2, 4], 'transformer_depth_middle': 6, 'use_linear_in_transformer': True, 'context_dim': 2048, 'num_head_channels': 64,
                'use_temporal_attention': False, 'use_temporal_resblock': False}

    SD09_XS = {'use_checkpoint': False, 'image_size': 32, 'out_channels': 4, 'use_spatial_transformer': True, 'legacy': False,
               'adm_in_channels': None, 'dtype': dtype, 'in_channels': 4, 'model_channels': 320, 'num_res_blocks': [1, 1, 1],
               'transformer_depth': [1, 1, 1], 'channel_mult': [1, 2, 4], 'transformer_depth_middle': -2, 'use_linear_in_transformer': True,
               'context_dim': 1024, 'num_head_channels': 64, 'transformer_depth_output': [1, 1, 1, 1, 1, 1],
               'use_temporal_attention': False, 'use_temporal_resblock': False, 'disable_self_attentions': [True, False, False]}

    SD_XS = {'use_checkpoint': False, 'image_size': 32, 'out_channels': 4, 'use_spatial_transformer': True, 'legacy': False,
<<<<<<< HEAD
             'adm_in_channels': None, 'dtype': dtype, 'in_channels': 4, 'model_channels': 320, 'num_res_blocks': [1, 1, 1],
             'transformer_depth': [0, 1, 1], 'channel_mult': [1, 2, 4], 'transformer_depth_middle': -2, 'use_linear_in_transformer': False,
             'context_dim': 768, 'num_head_channels': 64, 'transformer_depth_output': [0, 0, 1, 1, 1, 1],
             'use_temporal_attention': False, 'use_temporal_resblock': False}
=======
            'adm_in_channels': None, 'dtype': dtype, 'in_channels': 4, 'model_channels': 320, 'num_res_blocks': [1, 1, 1],
            'transformer_depth': [0, 1, 1], 'channel_mult': [1, 2, 4], 'transformer_depth_middle': -2, 'use_linear_in_transformer': False,
            'context_dim': 768, 'num_head_channels': 64, 'transformer_depth_output': [0, 0, 1, 1, 1, 1],
            'use_temporal_attention': False, 'use_temporal_resblock': False}

    SD15_diffusers_inpaint = {'use_checkpoint': False, 'image_size': 32, 'out_channels': 4, 'use_spatial_transformer': True, 'legacy': False, 'adm_in_channels': None,
            'dtype': dtype, 'in_channels': 9, 'model_channels': 320, 'num_res_blocks': [2, 2, 2, 2], 'transformer_depth': [1, 1, 1, 1, 1, 1, 0, 0],
            'channel_mult': [1, 2, 4, 4], 'transformer_depth_middle': 1, 'use_linear_in_transformer': False, 'context_dim': 768, 'num_heads': 8,
            'transformer_depth_output': [1, 1, 1, 1, 1, 1, 1, 1, 1, 0, 0, 0],
            'use_temporal_attention': False, 'use_temporal_resblock': False}  
>>>>>>> d1702925

    SD15_diffusers_inpaint = {'use_checkpoint': False, 'image_size': 32, 'out_channels': 4, 'use_spatial_transformer': True, 'legacy': False, 'adm_in_channels': None,
                              'dtype': dtype, 'in_channels': 9, 'model_channels': 320, 'num_res_blocks': [2, 2, 2, 2], 'transformer_depth': [1, 1, 1, 1, 1, 1, 0, 0],
                              'channel_mult': [1, 2, 4, 4], 'transformer_depth_middle': 1, 'use_linear_in_transformer': False, 'context_dim': 768, 'num_heads': 8,
                              'transformer_depth_output': [1, 1, 1, 1, 1, 1, 1, 1, 1, 0, 0, 0],
                              'use_temporal_attention': False, 'use_temporal_resblock': False}

    supported_models = [SDXL, SDXL_refiner, SD21, SD15, SD21_uncliph, SD21_unclipl, SDXL_mid_cnet, SDXL_small_cnet, SDXL_diffusers_inpaint, SSD_1B, Segmind_Vega, KOALA_700M, KOALA_1B, SD09_XS, SD_XS, SDXL_diffusers_ip2p, SD15_diffusers_inpaint]

    for unet_config in supported_models:
        matches = True
        for k in match:
            if match[k] != unet_config[k]:
                matches = False
                break
        if matches:
            return convert_config(unet_config)
    return None


def model_config_from_diffusers_unet(state_dict):
    unet_config = unet_config_from_diffusers_unet(state_dict)
    if unet_config is not None:
        return model_config_from_unet_config(unet_config)
    return None


def convert_diffusers_mmdit(state_dict, output_prefix=""):
    out_sd = {}

    if 'joint_transformer_blocks.0.attn.add_k_proj.weight' in state_dict:  # AuraFlow
        num_joint = count_blocks(state_dict, 'joint_transformer_blocks.{}.')
        num_single = count_blocks(state_dict, 'single_transformer_blocks.{}.')
        sd_map = utils.auraflow_to_diffusers({"n_double_layers": num_joint, "n_layers": num_joint + num_single}, output_prefix=output_prefix)
    elif 'adaln_single.emb.timestep_embedder.linear_1.bias' in state_dict and 'pos_embed.proj.bias' in state_dict: # PixArt
        num_blocks = count_blocks(state_dict, 'transformer_blocks.{}.')
        sd_map = utils.pixart_to_diffusers({"depth": num_blocks}, output_prefix=output_prefix)
    elif 'x_embedder.weight' in state_dict:  # Flux
        depth = count_blocks(state_dict, 'transformer_blocks.{}.')
        depth_single_blocks = count_blocks(state_dict, 'single_transformer_blocks.{}.')
        hidden_size = state_dict["x_embedder.bias"].shape[0]
        sd_map = utils.flux_to_diffusers({"depth": depth, "depth_single_blocks": depth_single_blocks, "hidden_size": hidden_size}, output_prefix=output_prefix)
    elif 'transformer_blocks.0.attn.add_q_proj.weight' in state_dict:  # SD3
        num_blocks = count_blocks(state_dict, 'transformer_blocks.{}.')
        depth = state_dict["pos_embed.proj.weight"].shape[0] // 64
        sd_map = utils.mmdit_to_diffusers({"depth": depth, "num_blocks": num_blocks}, output_prefix=output_prefix)
    else:
        return None

    for k in sd_map:
        weight = state_dict.get(k, None)
        if weight is not None:
            t = sd_map[k]

            if not isinstance(t, str):
                if len(t) > 2:
                    fun = t[2]
                else:
                    fun = lambda a: a
                offset = t[1]
                if offset is not None:
                    old_weight = out_sd.get(t[0], None)
                    if old_weight is None:
                        old_weight = torch.empty_like(weight)
                    if old_weight.shape[offset[0]] < offset[1] + offset[2]:
                        exp = list(weight.shape)
                        exp[offset[0]] = offset[1] + offset[2]
                        new = torch.empty(exp, device=weight.device, dtype=weight.dtype)
                        new[:old_weight.shape[0]] = old_weight
                        old_weight = new

                    w = old_weight.narrow(offset[0], offset[1], offset[2])
                else:
                    old_weight = weight
                    w = weight
                w[:] = fun(weight)
                t = t[0]
                out_sd[t] = old_weight
            else:
                out_sd[t] = weight
            state_dict.pop(k)

    return out_sd<|MERGE_RESOLUTION|>--- conflicted
+++ resolved
@@ -573,24 +573,10 @@
                'use_temporal_attention': False, 'use_temporal_resblock': False, 'disable_self_attentions': [True, False, False]}
 
     SD_XS = {'use_checkpoint': False, 'image_size': 32, 'out_channels': 4, 'use_spatial_transformer': True, 'legacy': False,
-<<<<<<< HEAD
              'adm_in_channels': None, 'dtype': dtype, 'in_channels': 4, 'model_channels': 320, 'num_res_blocks': [1, 1, 1],
              'transformer_depth': [0, 1, 1], 'channel_mult': [1, 2, 4], 'transformer_depth_middle': -2, 'use_linear_in_transformer': False,
              'context_dim': 768, 'num_head_channels': 64, 'transformer_depth_output': [0, 0, 1, 1, 1, 1],
              'use_temporal_attention': False, 'use_temporal_resblock': False}
-=======
-            'adm_in_channels': None, 'dtype': dtype, 'in_channels': 4, 'model_channels': 320, 'num_res_blocks': [1, 1, 1],
-            'transformer_depth': [0, 1, 1], 'channel_mult': [1, 2, 4], 'transformer_depth_middle': -2, 'use_linear_in_transformer': False,
-            'context_dim': 768, 'num_head_channels': 64, 'transformer_depth_output': [0, 0, 1, 1, 1, 1],
-            'use_temporal_attention': False, 'use_temporal_resblock': False}
-
-    SD15_diffusers_inpaint = {'use_checkpoint': False, 'image_size': 32, 'out_channels': 4, 'use_spatial_transformer': True, 'legacy': False, 'adm_in_channels': None,
-            'dtype': dtype, 'in_channels': 9, 'model_channels': 320, 'num_res_blocks': [2, 2, 2, 2], 'transformer_depth': [1, 1, 1, 1, 1, 1, 0, 0],
-            'channel_mult': [1, 2, 4, 4], 'transformer_depth_middle': 1, 'use_linear_in_transformer': False, 'context_dim': 768, 'num_heads': 8,
-            'transformer_depth_output': [1, 1, 1, 1, 1, 1, 1, 1, 1, 0, 0, 0],
-            'use_temporal_attention': False, 'use_temporal_resblock': False}  
->>>>>>> d1702925
-
     SD15_diffusers_inpaint = {'use_checkpoint': False, 'image_size': 32, 'out_channels': 4, 'use_spatial_transformer': True, 'legacy': False, 'adm_in_channels': None,
                               'dtype': dtype, 'in_channels': 9, 'model_channels': 320, 'num_res_blocks': [2, 2, 2, 2], 'transformer_depth': [1, 1, 1, 1, 1, 1, 0, 0],
                               'channel_mult': [1, 2, 4, 4], 'transformer_depth_middle': 1, 'use_linear_in_transformer': False, 'context_dim': 768, 'num_heads': 8,
