--- conflicted
+++ resolved
@@ -958,51 +958,6 @@
     # TODO
     return False
 
-<<<<<<< HEAD
-
-def cast_to_device(tensor, device, dtype, copy=False):
-    with model_management_lock:
-        device_supports_cast = False
-        if tensor.dtype == torch.float32 or tensor.dtype == torch.float16:
-            device_supports_cast = True
-        elif tensor.dtype == torch.bfloat16:
-            if hasattr(device, 'type') and device.type.startswith("cuda"):
-                device_supports_cast = True
-            elif is_intel_xpu():
-                device_supports_cast = True
-
-        non_blocking = device_should_use_non_blocking(device)
-
-        if device_supports_cast:
-            if copy:
-                if tensor.device == device:
-                    return tensor.to(dtype, copy=copy, non_blocking=non_blocking)
-                return tensor.to(device, copy=copy, non_blocking=non_blocking).to(dtype, non_blocking=non_blocking)
-            else:
-                return tensor.to(device, non_blocking=non_blocking).to(dtype, non_blocking=non_blocking)
-        else:
-            return tensor.to(device, dtype, copy=copy, non_blocking=non_blocking)
-
-
-FLASH_ATTENTION_ENABLED = False
-if not args.disable_flash_attn:
-    try:
-        import flash_attn
-
-        FLASH_ATTENTION_ENABLED = True
-    except ImportError:
-        pass
-
-SAGE_ATTENTION_ENABLED = False
-if not args.disable_sage_attention:
-    try:
-        import sageattention
-
-        SAGE_ATTENTION_ENABLED = True
-    except ImportError:
-        pass
-
-=======
 def cast_to(weight, dtype=None, device=None, non_blocking=False, copy=False):
     if device is None or weight.device == device:
         if not copy:
@@ -1018,7 +973,26 @@
     non_blocking = device_supports_non_blocking(device)
     return cast_to(tensor, dtype=dtype, device=device, non_blocking=non_blocking, copy=copy)
 
->>>>>>> 65a86591
+
+
+FLASH_ATTENTION_ENABLED = False
+if not args.disable_flash_attn:
+    try:
+        import flash_attn
+
+        FLASH_ATTENTION_ENABLED = True
+    except ImportError:
+        pass
+
+SAGE_ATTENTION_ENABLED = False
+if not args.disable_sage_attention:
+    try:
+        import sageattention
+
+        SAGE_ATTENTION_ENABLED = True
+    except ImportError:
+        pass
+
 
 def xformers_enabled():
     global directml_device
