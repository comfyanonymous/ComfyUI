--- conflicted
+++ resolved
@@ -1086,31 +1086,18 @@
             if dtype is None or weight.dtype == dtype:
                 return weight
         if stream is not None:
-<<<<<<< HEAD
             if not hasattr(stream, "__enter__"):
                 logging.error(f"Stream object {stream} of type {type(stream)} does not have __enter__ method")
             with stream:
-=======
-            wf_context = stream
-            if hasattr(wf_context, "as_context"):
-                wf_context = wf_context.as_context(stream)
-            with wf_context:
->>>>>>> fd271ded
                 return weight.to(dtype=dtype, copy=copy)
         return weight.to(dtype=dtype, copy=copy)
 
 
     if stream is not None:
-<<<<<<< HEAD
-        if not hasattr(stream, "__enter__"):
-            logging.error(f"Stream object {stream} of type {type(stream)} does not have __enter__ method")
-        with stream:
-=======
         wf_context = stream
         if hasattr(wf_context, "as_context"):
             wf_context = wf_context.as_context(stream)
         with wf_context:
->>>>>>> fd271ded
             r = torch.empty_like(weight, dtype=dtype, device=device)
             r.copy_(weight, non_blocking=non_blocking)
     else:
