"""
    This file is part of ComfyUI.
    Copyright (C) 2024 Comfy

    This program is free software: you can redistribute it and/or modify
    it under the terms of the GNU General Public License as published by
    the Free Software Foundation, either version 3 of the License, or
    (at your option) any later version.

    This program is distributed in the hope that it will be useful,
    but WITHOUT ANY WARRANTY; without even the implied warranty of
    MERCHANTABILITY or FITNESS FOR A PARTICULAR PURPOSE.  See the
    GNU General Public License for more details.

    You should have received a copy of the GNU General Public License
    along with this program.  If not, see <https://www.gnu.org/licenses/>.
"""
from __future__ import annotations

import gc
import logging
import platform
import sys
import warnings
import weakref
from enum import Enum
from threading import RLock
from typing import List, Sequence, Final

import psutil
import torch
<<<<<<< HEAD
from opentelemetry.trace import get_current_span

from . import interruption
from .cli_args import args
from .cmd.main_pre import tracer
from .component_model.deprecation import _deprecate_method
from .model_management_types import ModelManageable

model_management_lock = RLock()

# https://github.com/sayakpaul/diffusers-torchao/blob/bade7a6abb1cab9ef44782e6bcfab76d0237ae1f/inference/benchmark_image.py#L3
# This setting optimizes performance on NVIDIA GPUs with Ampere architecture (e.g., A100, RTX 30 series) or newer.
torch.set_float32_matmul_precision("high")

=======
import sys
import platform
import weakref
import gc
>>>>>>> 0fd4e6c7

class VRAMState(Enum):
    DISABLED = 0  # No vram present: no need to move models to vram
    NO_VRAM = 1  # Very low vram: enable all the options to save vram
    LOW_VRAM = 2
    NORMAL_VRAM = 3
    HIGH_VRAM = 4
    SHARED = 5  # No dedicated vram: memory shared between CPU and GPU but models still need to be moved between both.


class CPUState(Enum):
    GPU = 0
    CPU = 1
    MPS = 2


# Determine VRAM State
vram_state = VRAMState.NORMAL_VRAM
set_vram_to = VRAMState.NORMAL_VRAM
cpu_state = CPUState.GPU

total_vram = 0

xpu_available = False
torch_version = ""
try:
    torch_version = torch.version.__version__
    xpu_available = (int(torch_version[0]) < 2 or (int(torch_version[0]) == 2 and int(torch_version[2]) <= 4)) and torch.xpu.is_available()
except:
    pass

lowvram_available = True
if args.deterministic:
    logging.info("Using deterministic algorithms for pytorch")
    torch.use_deterministic_algorithms(True, warn_only=True)

directml_device = None
if args.directml is not None:
    import torch_directml  # pylint: disable=import-error

    device_index = args.directml
    if device_index < 0:
        directml_device = torch_directml.device()
    else:
        directml_device = torch_directml.device(device_index)
    logging.info("Using directml with device: {}".format(torch_directml.device_name(device_index)))
    # torch_directml.disable_tiled_resources(True)
    lowvram_available = False  # TODO: need to find a way to get free memory in directml before this can be enabled by default.

try:
    import intel_extension_for_pytorch as ipex  # pylint: disable=import-error

    _ = torch.xpu.device_count()
    xpu_available = torch.xpu.is_available()
except:
    xpu_available = xpu_available or (hasattr(torch, "xpu") and torch.xpu.is_available())

try:
    if torch.backends.mps.is_available():
        cpu_state = CPUState.MPS
        import torch.mps
except:
    pass

if args.cpu:
    cpu_state = CPUState.CPU


def is_intel_xpu():
    global cpu_state
    global xpu_available
    if cpu_state == CPUState.GPU:
        if xpu_available:
            return True
    return False


def get_torch_device():
    global directml_device
    global cpu_state
    if directml_device:
        return directml_device
    if cpu_state == CPUState.MPS:
        return torch.device("mps")
    if cpu_state == CPUState.CPU:
        return torch.device("cpu")
    else:
        if is_intel_xpu():
            return torch.device("xpu", torch.xpu.current_device())
        else:
            try:
                return torch.device(f"cuda:{torch.cuda.current_device()}")
            except:
                warnings.warn("torch.cuda.current_device() did not return a device, returning a CPU torch device")
                return torch.device("cpu")


def get_total_memory(dev=None, torch_total_too=False):
    global directml_device
    if dev is None:
        dev = get_torch_device()

    if hasattr(dev, 'type') and (dev.type == 'cpu' or dev.type == 'mps'):
        mem_total = psutil.virtual_memory().total
        mem_total_torch = mem_total
    else:
        if directml_device:
            mem_total = 1024 * 1024 * 1024  # TODO
            mem_total_torch = mem_total
        elif is_intel_xpu():
            mem_total = torch.xpu.get_device_properties(dev).total_memory
            mem_total_torch = mem_total
        else:
            stats = torch.cuda.memory_stats(dev)
            mem_reserved = stats['reserved_bytes.all.current']
            _, mem_total_cuda = torch.cuda.mem_get_info(dev)
            mem_total_torch = mem_reserved
            mem_total = mem_total_cuda
    if torch_total_too:
        return mem_total, mem_total_torch
    else:
        return mem_total


# we're required to call get_device_name early on to initialize the methods get_total_memory will call
if torch.cuda.is_available() and hasattr(torch.version, "hip") and torch.version.hip is not None:
    logging.info(f"Detected HIP device: {torch.cuda.get_device_name(torch.cuda.current_device())}")
total_vram = get_total_memory(get_torch_device()) / (1024 * 1024)
total_ram = psutil.virtual_memory().total / (1024 * 1024)
logging.debug("Total VRAM {:0.0f} MB, total RAM {:0.0f} MB".format(total_vram, total_ram))

try:
    logging.debug("pytorch version: {}".format(torch_version))
except:
    pass


class _ComfyOutOfMemoryException(RuntimeError):
    pass


try:
    OOM_EXCEPTION = torch.cuda.OutOfMemoryError
except:
    OOM_EXCEPTION = _ComfyOutOfMemoryException

XFORMERS_VERSION = ""
XFORMERS_ENABLED_VAE = True
if args.disable_xformers:
    XFORMERS_IS_AVAILABLE = False
else:
    try:
        import xformers  # pylint: disable=import-error
        import xformers.ops  # pylint: disable=import-error

        XFORMERS_IS_AVAILABLE = True
        try:
            XFORMERS_IS_AVAILABLE = xformers._has_cpp_library
        except:
            pass
        try:
            XFORMERS_VERSION = xformers.version.__version__
            logging.debug("xformers version: {}".format(XFORMERS_VERSION))
            if XFORMERS_VERSION.startswith("0.0.18"):
                logging.warning("\nWARNING: This version of xformers has a major bug where you will get black images when generating high resolution images.")
                logging.warning("Please downgrade or upgrade xformers to a different version.\n")
                XFORMERS_ENABLED_VAE = False
        except:
            pass
    except:
        XFORMERS_IS_AVAILABLE = False


def is_nvidia():
    global cpu_state
    if cpu_state == CPUState.GPU:
        if torch.version.cuda:
            return True
    return False


def is_amd():
    global cpu_state
    if cpu_state == CPUState.GPU:
        if torch.version.hip:
            return True
    return False


ENABLE_PYTORCH_ATTENTION = False
if args.use_pytorch_cross_attention:
    ENABLE_PYTORCH_ATTENTION = True
    XFORMERS_IS_AVAILABLE = False

VAE_DTYPES = [torch.float32]

try:
    if is_nvidia() or is_amd():
        if int(torch_version[0]) >= 2:
            if ENABLE_PYTORCH_ATTENTION == False and args.use_split_cross_attention == False and args.use_quad_cross_attention == False:
                ENABLE_PYTORCH_ATTENTION = True
            if torch.cuda.is_bf16_supported() and torch.cuda.get_device_properties(torch.cuda.current_device()).major >= 8:
                VAE_DTYPES = [torch.bfloat16] + VAE_DTYPES
    if is_intel_xpu():
        if args.use_split_cross_attention == False and args.use_quad_cross_attention == False:
            ENABLE_PYTORCH_ATTENTION = True
except:
    pass

if is_intel_xpu():
    VAE_DTYPES = [torch.bfloat16] + VAE_DTYPES

if args.cpu_vae:
    VAE_DTYPES = [torch.float32]

if ENABLE_PYTORCH_ATTENTION:
    torch.backends.cuda.enable_math_sdp(True)
    torch.backends.cuda.enable_flash_sdp(True)
    torch.backends.cuda.enable_mem_efficient_sdp(True)

if args.lowvram:
    set_vram_to = VRAMState.LOW_VRAM
    lowvram_available = True
elif args.novram:
    set_vram_to = VRAMState.NO_VRAM
elif args.highvram or args.gpu_only:
    vram_state = VRAMState.HIGH_VRAM

FORCE_FP32 = False
FORCE_FP16 = False
FORCE_BF16 = False
if args.force_fp32:
    logging.info("Forcing FP32, if this improves things please report it.")
    FORCE_FP32 = True

if args.force_fp16 or cpu_state == CPUState.MPS:
    logging.info("Forcing FP16.")
    FORCE_FP16 = True

if args.force_bf16:
    logging.info("Force BF16")
    FORCE_BF16 = True

if lowvram_available:
    if set_vram_to in (VRAMState.LOW_VRAM, VRAMState.NO_VRAM):
        vram_state = set_vram_to

if cpu_state != CPUState.GPU:
    vram_state = VRAMState.DISABLED

if cpu_state == CPUState.MPS:
    vram_state = VRAMState.SHARED

logging.debug(f"Set vram state to: {vram_state.name}")

DISABLE_SMART_MEMORY = args.disable_smart_memory

if DISABLE_SMART_MEMORY:
    logging.debug("Disabling smart memory management")


def get_torch_device_name(device):
    if hasattr(device, 'type'):
        if device.type == "cuda":
            try:
                allocator_backend = torch.cuda.get_allocator_backend()
            except:
                allocator_backend = ""
            return "{} {} : {}".format(device, torch.cuda.get_device_name(device), allocator_backend)
        else:
            return "{}".format(device.type)
    elif is_intel_xpu():
        return "{} {}".format(device, torch.xpu.get_device_name(device))
    else:
        return "CUDA {}: {}".format(device, torch.cuda.get_device_name(device))


try:
    logging.debug("Device: {}".format(get_torch_device_name(get_torch_device())))
except:
    logging.warning("Could not pick default device.")

current_loaded_models: Final[List["LoadedModel"]] = []


def module_size(module):
    module_mem = 0
    sd = module.state_dict()
    for k in sd:
        t = sd[k]
        module_mem += t.nelement() * t.element_size()
    return module_mem


class LoadedModel:
<<<<<<< HEAD
    def __init__(self, model: ModelManageable):
=======
    def __init__(self, model):
>>>>>>> 0fd4e6c7
        self._set_model(model)
        self.device = model.load_device
        self.real_model = None
        self.currently_used = True
        self.model_finalizer = None
        self._patcher_finalizer = None

    def _set_model(self, model):
        self._model = weakref.ref(model)
        if model.parent is not None:
            self._parent_model = weakref.ref(model.parent)
            self._patcher_finalizer = weakref.finalize(model, self._switch_parent)

    def _switch_parent(self):
        model = self._parent_model()
        if model is not None:
            self._set_model(model)

    @property
    def model(self):
        return self._model()

    def model_memory(self):
        return self.model.model_size()

    def model_offloaded_memory(self):
        return self.model.model_size() - self.model.loaded_size()

    def model_memory_required(self, device):
        if device == self.model.current_loaded_device():
            return self.model_offloaded_memory()
        else:
            return self.model_memory()

    def model_load(self, lowvram_model_memory=0, force_patch_weights=False):
        self.model.model_patches_to(self.device)
        self.model.model_patches_to(self.model.model_dtype())

        # if self.model.loaded_size() > 0:
        use_more_vram = lowvram_model_memory
        if use_more_vram == 0:
            use_more_vram = 1e32
        self.model_use_more_vram(use_more_vram, force_patch_weights=force_patch_weights)
        real_model = self.model.model

        if is_intel_xpu() and not args.disable_ipex_optimize and 'ipex' in globals() and real_model is not None:
            with torch.no_grad():
                real_model = ipex.optimize(real_model.eval(), inplace=True, graph_mode=True, concat_linear=True)

        self.real_model = weakref.ref(real_model)
        self.model_finalizer = weakref.finalize(real_model, cleanup_models)
        return real_model

    def should_reload_model(self, force_patch_weights=False):
        if force_patch_weights and self.model.lowvram_patch_counter() > 0:
            return True
        return False

    def model_unload(self, memory_to_free=None, unpatch_weights=True):
        if memory_to_free is not None:
            if memory_to_free < self.model.loaded_size():
                freed = self.model.partially_unload(self.model.offload_device, memory_to_free)
                if freed >= memory_to_free:
                    return False
        self.model.detach(unpatch_weights)
        self.model_finalizer.detach()
        self.model_finalizer = None
        self.real_model = None
        return True

    def model_use_more_vram(self, extra_memory, force_patch_weights=False):
        return self.model.partially_load(self.device, extra_memory, force_patch_weights=force_patch_weights)

    def __eq__(self, other):
        return self.model is other.model

<<<<<<< HEAD
    def __str__(self):
        if self.model is not None:
            return f"<LoadedModel {str(self.model)}>"
        else:
            return f"<LoadedModel>"

=======
>>>>>>> 0fd4e6c7
    def __del__(self):
        if self._patcher_finalizer is not None:
            self._patcher_finalizer.detach()

<<<<<<< HEAD
=======
    def is_dead(self):
        return self.real_model() is not None and self.model is None

>>>>>>> 0fd4e6c7

def use_more_memory(extra_memory, loaded_models, device):
    for m in loaded_models:
        if m.device == device:
            extra_memory -= m.model_use_more_vram(extra_memory)
            if extra_memory <= 0:
                break


def offloaded_memory(loaded_models, device):
    offloaded_mem = 0
    for m in loaded_models:
        if m.device == device:
            offloaded_mem += m.model_offloaded_memory()
    return offloaded_mem


WINDOWS = any(platform.win32_ver())

EXTRA_RESERVED_VRAM = 400 * 1024 * 1024
if WINDOWS:
    EXTRA_RESERVED_VRAM = 600 * 1024 * 1024  # Windows is higher because of the shared vram issue

if args.reserve_vram is not None:
    EXTRA_RESERVED_VRAM = args.reserve_vram * 1024 * 1024 * 1024
    logging.debug("Reserving {}MB vram for other applications.".format(EXTRA_RESERVED_VRAM / (1024 * 1024)))


def extra_reserved_memory():
    return EXTRA_RESERVED_VRAM


def minimum_inference_memory():
    return (1024 * 1024 * 1024) * 0.8 + extra_reserved_memory()

<<<<<<< HEAD

@tracer.start_as_current_span("Free Memory")
def free_memory(memory_required, device, keep_loaded=[]) -> List[LoadedModel]:
    span = get_current_span()
    span.set_attribute("memory_required", memory_required)
    with model_management_lock:
        unloaded_models = _free_memory(memory_required, device, keep_loaded)
        span.set_attribute("unloaded_models", list(map(str, unloaded_models)))
        return unloaded_models


def _free_memory(memory_required, device, keep_loaded=[]):
=======
def free_memory(memory_required, device, keep_loaded=[]):
>>>>>>> 0fd4e6c7
    cleanup_models_gc()
    unloaded_model = []
    can_unload = []
    unloaded_models = []

    for i in range(len(current_loaded_models) - 1, -1, -1):
        shift_model = current_loaded_models[i]
        if shift_model.device == device:
            if shift_model not in keep_loaded and not shift_model.is_dead():
                can_unload.append((-shift_model.model_offloaded_memory(), sys.getrefcount(shift_model.model), shift_model.model_memory(), i))
                shift_model.currently_used = False

    for x in sorted(can_unload):
        i = x[-1]
        memory_to_free = None
        if not DISABLE_SMART_MEMORY:
            free_mem = get_free_memory(device)
            if free_mem > memory_required:
                break
            memory_to_free = memory_required - free_mem
        logging.debug(f"Unloading {current_loaded_models[i].model.model.__class__.__name__}")
        if current_loaded_models[i].model_unload(memory_to_free):
            unloaded_model.append(i)

    for i in sorted(unloaded_model, reverse=True):
        unloaded_models.append(current_loaded_models.pop(i))

    if len(unloaded_model) > 0:
        soft_empty_cache()
    else:
        if vram_state != VRAMState.HIGH_VRAM:
            mem_free_total, mem_free_torch = get_free_memory(device, torch_free_too=True)
            if mem_free_torch > mem_free_total * 0.25:
                soft_empty_cache()
    return unloaded_models

<<<<<<< HEAD

@tracer.start_as_current_span("Load Models GPU")
def load_models_gpu(models: Sequence[ModelManageable], memory_required: int = 0, force_patch_weights=False, minimum_memory_required=None, force_full_load=False) -> None:
    span = get_current_span()
    if memory_required != 0:
        span.set_attribute("memory_required", memory_required)
    with model_management_lock:
        _load_models_gpu(models, memory_required, force_patch_weights, minimum_memory_required, force_full_load)
        to_load = list(map(str, models))
        span.set_attribute("models", to_load)
        logging.info(f"Loaded {to_load}")


def _load_models_gpu(models: Sequence[ModelManageable], memory_required: int = 0, force_patch_weights=False, minimum_memory_required=None, force_full_load=False) -> None:
=======
def load_models_gpu(models, memory_required=0, force_patch_weights=False, minimum_memory_required=None, force_full_load=False):
>>>>>>> 0fd4e6c7
    cleanup_models_gc()
    global vram_state

    inference_memory = minimum_inference_memory()
    extra_mem = max(inference_memory, memory_required + extra_reserved_memory())
    if minimum_memory_required is None:
        minimum_memory_required = extra_mem
    else:
        minimum_memory_required = max(inference_memory, minimum_memory_required + extra_reserved_memory())

    models = set(models)

    models_to_load = []
<<<<<<< HEAD
    models_freed = []
=======

>>>>>>> 0fd4e6c7
    for x in models:
        loaded_model = LoadedModel(x)
        try:
            loaded_model_index = current_loaded_models.index(loaded_model)
        except:
            loaded_model_index = None

        if loaded_model_index is not None:
            loaded = current_loaded_models[loaded_model_index]
            loaded.currently_used = True
            models_to_load.append(loaded)
        else:
<<<<<<< HEAD
=======
            if hasattr(x, "model"):
                logging.info(f"Requested to load {x.model.__class__.__name__}")
>>>>>>> 0fd4e6c7
            models_to_load.append(loaded_model)

    for loaded_model in models_to_load:
        to_unload = []
        for i in range(len(current_loaded_models)):
            if loaded_model.model.is_clone(current_loaded_models[i].model):
                to_unload = [i] + to_unload
        for i in to_unload:
            current_loaded_models.pop(i).model.detach(unpatch_all=False)

    total_memory_required = {}
    for loaded_model in models_to_load:
        total_memory_required[loaded_model.device] = total_memory_required.get(loaded_model.device, 0) + loaded_model.model_memory_required(loaded_model.device)

    for device in total_memory_required:
        if device != torch.device("cpu"):
<<<<<<< HEAD
            models_freed += free_memory(total_memory_required[device] * 1.1 + extra_mem, device)
=======
            free_memory(total_memory_required[device] * 1.1 + extra_mem, device)
>>>>>>> 0fd4e6c7

    for device in total_memory_required:
        if device != torch.device("cpu"):
            free_mem = get_free_memory(device)
            if free_mem < minimum_memory_required:
                models_l = free_memory(minimum_memory_required, device)
<<<<<<< HEAD
                models_freed += models_l
                logging.debug("{} models unloaded.".format(len(models_l)))
=======
                logging.info("{} models unloaded.".format(len(models_l)))
>>>>>>> 0fd4e6c7

    for loaded_model in models_to_load:
        model = loaded_model.model
        torch_dev = model.load_device
        if is_device_cpu(torch_dev):
            vram_set_state = VRAMState.DISABLED
        else:
            vram_set_state = vram_state
        lowvram_model_memory = 0
        if lowvram_available and (vram_set_state == VRAMState.LOW_VRAM or vram_set_state == VRAMState.NORMAL_VRAM) and not force_full_load:
            model_size = loaded_model.model_memory_required(torch_dev)
            current_free_mem = get_free_memory(torch_dev)
            lowvram_model_memory = max(64 * (1024 * 1024), (current_free_mem - minimum_memory_required), min(current_free_mem * 0.4, current_free_mem - minimum_inference_memory()))
            if model_size <= lowvram_model_memory:  # only switch to lowvram if really necessary
                lowvram_model_memory = 0

        if vram_set_state == VRAMState.NO_VRAM:
            lowvram_model_memory = 64 * 1024 * 1024

        cur_loaded_model = loaded_model.model_load(lowvram_model_memory, force_patch_weights=force_patch_weights)
        current_loaded_models.insert(0, loaded_model)
<<<<<<< HEAD

    span = get_current_span()
    span.set_attribute("models_to_load", list(map(str, models_to_load)))
    span.set_attribute("models_freed", list(map(str, models_freed)))


@_deprecate_method(message="Use load_models_gpu instead", version="0.0.2")
=======
    return

>>>>>>> 0fd4e6c7
def load_model_gpu(model):
    return load_models_gpu([model])


def loaded_models(only_currently_used=False):
    with model_management_lock:
        output = []
        for m in current_loaded_models:
            if only_currently_used:
                if not m.currently_used:
                    continue

            output.append(m.model)
        return output


def cleanup_models_gc():
    do_gc = False
    for i in range(len(current_loaded_models)):
        cur = current_loaded_models[i]
<<<<<<< HEAD
        if cur.real_model() is not None and cur.model is None:
=======
        if cur.is_dead():
>>>>>>> 0fd4e6c7
            logging.info("Potential memory leak detected with model {}, doing a full garbage collect, for maximum performance avoid circular references in the model code.".format(cur.real_model().__class__.__name__))
            do_gc = True
            break

    if do_gc:
        gc.collect()
        soft_empty_cache()

        for i in range(len(current_loaded_models)):
            cur = current_loaded_models[i]
<<<<<<< HEAD
            if cur.real_model() is not None and cur.model is None:
                logging.warning("WARNING, memory leak with model {}. Please make sure it is not being referenced from somewhere.".format(cur.real_model().__class__.__name__))


=======
            if cur.is_dead():
                logging.warning("WARNING, memory leak with model {}. Please make sure it is not being referenced from somewhere.".format(cur.real_model().__class__.__name__))



>>>>>>> 0fd4e6c7
def cleanup_models():
    to_delete = []
    for i in range(len(current_loaded_models)):
        if current_loaded_models[i].real_model() is None:
            to_delete = [i] + to_delete

    for i in to_delete:
        x = current_loaded_models.pop(i)
        del x


def dtype_size(dtype):
    dtype_size = 4
    if dtype == torch.float16 or dtype == torch.bfloat16:
        dtype_size = 2
    elif dtype == torch.float32:
        dtype_size = 4
    else:
        try:
            dtype_size = dtype.itemsize
        except:  # Old pytorch doesn't have .itemsize
            pass
    return dtype_size


def unet_offload_device():
    if vram_state == VRAMState.HIGH_VRAM:
        return get_torch_device()
    else:
        return torch.device("cpu")


def unet_initial_load_device(parameters, dtype):
    torch_dev = get_torch_device()
    if vram_state == VRAMState.HIGH_VRAM:
        return torch_dev

    cpu_dev = torch.device("cpu")
    if DISABLE_SMART_MEMORY:
        return cpu_dev

    model_size = dtype_size(dtype) * parameters

    mem_dev = get_free_memory(torch_dev)
    mem_cpu = get_free_memory(cpu_dev)
    if mem_dev > mem_cpu and model_size < mem_dev:
        return torch_dev
    else:
        return cpu_dev


def maximum_vram_for_weights(device=None) -> int:
    return get_total_memory(device) * 0.88 - minimum_inference_memory()


def unet_dtype(device=None, model_params=0, supported_dtypes=(torch.float16, torch.bfloat16, torch.float32)):
    if model_params < 0:
        model_params = 1000000000000000000000
    if args.fp32_unet:
        return torch.float32
    if args.fp64_unet:
        return torch.float64
    if args.bf16_unet:
        return torch.bfloat16
    if args.fp16_unet:
        return torch.float16
    if args.fp8_e4m3fn_unet:
        return torch.float8_e4m3fn
    if args.fp8_e5m2_unet:
        return torch.float8_e5m2

    fp8_dtype = None
    try:
        for dtype in [torch.float8_e4m3fn, torch.float8_e5m2]:
            if dtype in supported_dtypes:
                fp8_dtype = dtype
                break
    except:
        pass

    if fp8_dtype is not None:
        if supports_fp8_compute(device):  # if fp8 compute is supported the casting is most likely not expensive
            return fp8_dtype

        free_model_memory = maximum_vram_for_weights(device)
        if model_params * 2 > free_model_memory:
            return fp8_dtype

    for dt in supported_dtypes:
        if dt == torch.float16 and should_use_fp16(device=device, model_params=model_params):
            if torch.float16 in supported_dtypes:
                return torch.float16
        if dt == torch.bfloat16 and should_use_bf16(device, model_params=model_params):
            if torch.bfloat16 in supported_dtypes:
                return torch.bfloat16

    for dt in supported_dtypes:
        if dt == torch.float16 and should_use_fp16(device=device, model_params=model_params, manual_cast=True):
            if torch.float16 in supported_dtypes:
                return torch.float16
        if dt == torch.bfloat16 and should_use_bf16(device, model_params=model_params, manual_cast=True):
            if torch.bfloat16 in supported_dtypes:
                return torch.bfloat16

    return torch.float32


# None means no manual cast
<<<<<<< HEAD
def unet_manual_cast(weight_dtype, inference_device, supported_dtypes=(torch.float16, torch.bfloat16, torch.float32)):
    if weight_dtype == torch.float32:
=======
def unet_manual_cast(weight_dtype, inference_device, supported_dtypes=[torch.float16, torch.bfloat16, torch.float32]):
    if weight_dtype == torch.float32 or weight_dtype == torch.float64:
>>>>>>> 0fd4e6c7
        return None

    fp16_supported = should_use_fp16(inference_device, prioritize_performance=False)
    if fp16_supported and weight_dtype == torch.float16:
        return None

    bf16_supported = should_use_bf16(inference_device)
    if bf16_supported and weight_dtype == torch.bfloat16:
        return None

    fp16_supported = should_use_fp16(inference_device, prioritize_performance=True)
    for dt in supported_dtypes:
        if dt == torch.float16 and fp16_supported:
            return torch.float16
        if dt == torch.bfloat16 and bf16_supported:
            return torch.bfloat16

    return torch.float32


def text_encoder_offload_device():
    if args.gpu_only:
        return get_torch_device()
    else:
        return torch.device("cpu")


def text_encoder_device():
    if args.gpu_only:
        return get_torch_device()
    elif vram_state == VRAMState.HIGH_VRAM or vram_state == VRAMState.NORMAL_VRAM:
        if should_use_fp16(prioritize_performance=False):
            return get_torch_device()
        else:
            return torch.device("cpu")
    else:
        return torch.device("cpu")


def text_encoder_initial_device(load_device, offload_device, model_size=0):
    if load_device == offload_device or model_size <= 1024 * 1024 * 1024:
        return offload_device

    if is_device_mps(load_device):
        return offload_device

    mem_l = get_free_memory(load_device)
    mem_o = get_free_memory(offload_device)
    if mem_l > (mem_o * 0.5) and model_size * 1.2 < mem_l:
        return load_device
    else:
        return offload_device


def text_encoder_dtype(device=None):
    if args.fp8_e4m3fn_text_enc:
        return torch.float8_e4m3fn
    elif args.fp8_e5m2_text_enc:
        return torch.float8_e5m2
    elif args.fp16_text_enc:
        return torch.float16
    elif args.fp32_text_enc:
        return torch.float32

    if is_device_cpu(device):
        return torch.float16

    return torch.float16


def intermediate_device():
    if args.gpu_only:
        return get_torch_device()
    else:
        return torch.device("cpu")


def vae_device():
    if args.cpu_vae:
        return torch.device("cpu")
    return get_torch_device()


def vae_offload_device():
    if args.gpu_only:
        return get_torch_device()
    else:
        return torch.device("cpu")


def vae_dtype(device=None, allowed_dtypes=[]):
    global VAE_DTYPES
    if args.fp16_vae:
        return torch.float16
    elif args.bf16_vae:
        return torch.bfloat16
    elif args.fp32_vae:
        return torch.float32

    for d in allowed_dtypes:
        if d == torch.float16 and should_use_fp16(device, prioritize_performance=False):
            return d
        if d in VAE_DTYPES:
            return d

    return VAE_DTYPES[0]


def get_autocast_device(dev):
    if hasattr(dev, 'type'):
        return dev.type
    return "cuda"


def supports_dtype(device, dtype):  # TODO
    if dtype == torch.float32:
        return True
    if is_device_cpu(device):
        return False
    if dtype == torch.float16:
        return True
    if dtype == torch.bfloat16:
        return True
    return False


def supports_cast(device, dtype):  # TODO
    if dtype == torch.float32:
        return True
    if dtype == torch.float16:
        return True
    if directml_device:  # TODO: test this
        return False
    if dtype == torch.bfloat16:
        return True
    if is_device_mps(device):
        return False
    if dtype == torch.float8_e4m3fn:
        return True
    if dtype == torch.float8_e5m2:
        return True
    return False


def pick_weight_dtype(dtype, fallback_dtype, device=None):
    if dtype is None:
        dtype = fallback_dtype
    elif dtype_size(dtype) > dtype_size(fallback_dtype):
        dtype = fallback_dtype

    if not supports_cast(device, dtype):
        dtype = fallback_dtype

    return dtype


def device_supports_non_blocking(device):
    if torch.jit.is_tracing() or torch.jit.is_scripting():
        return True
    if is_device_mps(device):
        return False  # pytorch bug? mps doesn't support non blocking
    if is_intel_xpu():
        return False
    if args.deterministic:  # TODO: figure out why deterministic breaks non blocking from gpu to cpu (previews)
        return False
    if directml_device:
        return False
    return True


def device_should_use_non_blocking(device):
    if not device_supports_non_blocking(device):
        return False
    return False
    # return True #TODO: figure out why this causes memory issues on Nvidia and possibly others


def force_channels_last():
    if args.force_channels_last:
        return True

    # TODO
    return False


def cast_to(weight, dtype=None, device=None, non_blocking=False, copy=False):
    if device is None or weight.device == device:
        if not copy:
            if dtype is None or weight.dtype == dtype:
                return weight
        return weight.to(dtype=dtype, copy=copy)

    r = torch.empty_like(weight, dtype=dtype, device=device)
    r.copy_(weight, non_blocking=non_blocking)
    return r


def cast_to_device(tensor, device, dtype, copy=False):
    non_blocking = device_supports_non_blocking(device)
    return cast_to(tensor, dtype=dtype, device=device, non_blocking=non_blocking, copy=copy)


FLASH_ATTENTION_ENABLED = False
if not args.disable_flash_attn:
    try:
        import flash_attn

        FLASH_ATTENTION_ENABLED = True
    except ImportError:
        pass

SAGE_ATTENTION_ENABLED = False
if not args.disable_sage_attention:
    try:
        import sageattention

        SAGE_ATTENTION_ENABLED = True
    except ImportError:
        pass


def xformers_enabled():
    global directml_device
    global cpu_state
    if cpu_state != CPUState.GPU:
        return False
    if is_intel_xpu():
        return False
    if directml_device:
        return False
    return XFORMERS_IS_AVAILABLE


def flash_attn_enabled():
    global directml_device
    global cpu_state
    if cpu_state != CPUState.GPU:
        return False
    if is_intel_xpu():
        return False
    if directml_device:
        return False
    return FLASH_ATTENTION_ENABLED


def sage_attention_enabled():
    global directml_device
    global cpu_state
    if cpu_state != CPUState.GPU:
        return False
    if is_intel_xpu():
        return False
    if directml_device:
        return False
    if xformers_enabled():
        return False
    return SAGE_ATTENTION_ENABLED


def xformers_enabled_vae():
    enabled = xformers_enabled()
    if not enabled:
        return False

    return XFORMERS_ENABLED_VAE


def pytorch_attention_enabled():
    global ENABLE_PYTORCH_ATTENTION
    return ENABLE_PYTORCH_ATTENTION


def pytorch_attention_flash_attention():
    global ENABLE_PYTORCH_ATTENTION
    if ENABLE_PYTORCH_ATTENTION:
        # TODO: more reliable way of checking for flash attention?
        if is_nvidia():  # pytorch flash attention only works on Nvidia
            return True
        if is_intel_xpu():
            return True
    return False


def force_upcast_attention_dtype():
    upcast = args.force_upcast_attention
    try:
        macos_version = tuple(int(n) for n in platform.mac_ver()[0].split("."))
        if (14, 5) <= macos_version <= (15, 2):  # black image bug on recent versions of macOS
            upcast = True
    except:
        pass
    if upcast:
        return torch.float32
    else:
        return None


def get_free_memory(dev=None, torch_free_too=False):
    global directml_device
    if dev is None:
        dev = get_torch_device()

    if hasattr(dev, 'type') and (dev.type == 'cpu' or dev.type == 'mps'):
        mem_free_total = psutil.virtual_memory().available
        mem_free_torch = mem_free_total
    else:
        if directml_device:
            mem_free_total = 1024 * 1024 * 1024  # TODO
            mem_free_torch = mem_free_total
        elif is_intel_xpu():
            mem_free_total = torch.xpu.get_device_properties(dev).total_memory
            mem_free_torch = mem_free_total
        else:
            stats = torch.cuda.memory_stats(dev)
            mem_active = stats['active_bytes.all.current']
            mem_reserved = stats['reserved_bytes.all.current']
            mem_free_cuda, _ = torch.cuda.mem_get_info(dev)
            mem_free_torch = mem_reserved - mem_active
            mem_free_total = mem_free_cuda + mem_free_torch

    if torch_free_too:
        return (mem_free_total, mem_free_torch)
    else:
        return mem_free_total


def cpu_mode():
    global cpu_state
    return cpu_state == CPUState.CPU


def mps_mode():
    global cpu_state
    return cpu_state == CPUState.MPS


def is_device_type(device, type):
    if hasattr(device, 'type'):
        if (device.type == type):
            return True
    return False


def is_device_cpu(device):
    return is_device_type(device, 'cpu')


def is_device_mps(device):
    return is_device_type(device, 'mps')


def is_device_cuda(device):
    return is_device_type(device, 'cuda')


def should_use_fp16(device=None, model_params=0, prioritize_performance=True, manual_cast=False):
    global directml_device

    if device is not None:
        if is_device_cpu(device):
            return False

    if FORCE_FP16:
        return True

    if device is not None:
        if is_device_mps(device):
            return True

    if FORCE_FP32:
        return False

    if directml_device:
        return False

    if mps_mode():
        return True

    if cpu_mode():
        return False

    if is_intel_xpu():
        return True

    if is_amd():
        return True
    try:
        props = torch.cuda.get_device_properties(device)
        if props.major >= 8:
            return True

        if props.major < 6:
            return False
    except (ValueError, RuntimeError):
        logging.warning("No CUDA devices were present, even though CUDA is available in this torch installation. This assumes the CPU device will be selected for computation")
        return False
    except AssertionError:
        logging.warning("Torch was not compiled with cuda support")
        return False

    # FP16 is confirmed working on a 1080 (GP104) and on latest pytorch actually seems faster than fp32
    nvidia_10_series = ["1080", "1070", "titan x", "p3000", "p3200", "p4000", "p4200", "p5000", "p5200", "p6000", "1060", "1050", "p40", "p100", "p6", "p4"]
    for x in nvidia_10_series:
        if x in props.name.lower():
            if WINDOWS or manual_cast:
                return True
            else:
                return False  # weird linux behavior where fp32 is faster

    if manual_cast:
        free_model_memory = maximum_vram_for_weights(device)
        if (not prioritize_performance) or model_params * 4 > free_model_memory:
            return True

    if props.major < 7:
        return False

    # FP16 is just broken on these cards
    nvidia_16_series = ["1660", "1650", "1630", "T500", "T550", "T600", "MX550", "MX450", "CMP 30HX", "T2000", "T1000", "T1200"]
    for x in nvidia_16_series:
        if x in props.name:
            return False

    return True


def should_use_bf16(device=None, model_params=0, prioritize_performance=True, manual_cast=False):
    if FORCE_BF16:
        return True

    if device is not None:
        if is_device_cpu(device):  # TODO ? bf16 works on CPU but is extremely slow
            return False

    if device is not None:
        if is_device_mps(device):
            return True

    if FORCE_FP32:
        return False

    if directml_device:
        return False

    if mps_mode():
        return True

    if cpu_mode():
        return False

    if is_intel_xpu():
        return True

    try:
        props_major = min(torch.cuda.get_device_properties(torch.device(f"cuda:{i}")).major for i in range(torch.cuda.device_count()))
        if props_major >= 8:
            return True
    except (ValueError, RuntimeError):
        logging.warning("No CUDA devices were present, even though CUDA is available in this torch installation. This assumes the CPU device will be selected for computation")
        return False
    except AssertionError:
        logging.warning("Torch was not compiled with CUDA support")
        return False

    bf16_works = torch.cuda.is_bf16_supported()

    if bf16_works or manual_cast:
        free_model_memory = maximum_vram_for_weights(device)
        if (not prioritize_performance) or model_params * 4 > free_model_memory:
            return True

    return False


def supports_fp8_compute(device=None):
    if not is_nvidia():
        return False

    try:
        props = torch.cuda.get_device_properties(device)
    except (RuntimeError, ValueError, AssertionError):
        return False

    if props.major >= 9:
        return True
    if props.major < 8:
        return False
    if props.minor < 9:
        return False

    if int(torch_version[0]) < 2 or (int(torch_version[0]) == 2 and int(torch_version[2]) < 3):
        return False

    if WINDOWS:
        if (int(torch_version[0]) == 2 and int(torch_version[2]) < 4):
            return False

    return True


def soft_empty_cache(force=False):
    with model_management_lock:
        global cpu_state
        if cpu_state == CPUState.MPS:
            torch.mps.empty_cache()
        elif is_intel_xpu():
            torch.xpu.empty_cache()  # pylint: disable=no-member
        elif torch.cuda.is_available():
            if force or is_nvidia():  # This seems to make things worse on ROCm so I only do it for cuda
                torch.cuda.empty_cache()
                torch.cuda.ipc_collect()


def unload_all_models():
    with model_management_lock:
        free_memory(1e30, get_torch_device())


def resolve_lowvram_weight(weight, model, key):  # TODO: remove
    warnings.warn("The comfy.model_management.resolve_lowvram_weight function will be removed soon, please stop using it.", category=DeprecationWarning)
    return weight


def interrupt_current_processing(value=True):
    interruption.interrupt_current_processing(value)


def processing_interrupted():
    interruption.processing_interrupted()


def throw_exception_if_processing_interrupted():
    interruption.throw_exception_if_processing_interrupted()<|MERGE_RESOLUTION|>--- conflicted
+++ resolved
@@ -29,7 +29,6 @@
 
 import psutil
 import torch
-<<<<<<< HEAD
 from opentelemetry.trace import get_current_span
 
 from . import interruption
@@ -44,12 +43,6 @@
 # This setting optimizes performance on NVIDIA GPUs with Ampere architecture (e.g., A100, RTX 30 series) or newer.
 torch.set_float32_matmul_precision("high")
 
-=======
-import sys
-import platform
-import weakref
-import gc
->>>>>>> 0fd4e6c7
 
 class VRAMState(Enum):
     DISABLED = 0  # No vram present: no need to move models to vram
@@ -345,11 +338,7 @@
 
 
 class LoadedModel:
-<<<<<<< HEAD
     def __init__(self, model: ModelManageable):
-=======
-    def __init__(self, model):
->>>>>>> 0fd4e6c7
         self._set_model(model)
         self.device = model.load_device
         self.real_model = None
@@ -426,25 +415,19 @@
     def __eq__(self, other):
         return self.model is other.model
 
-<<<<<<< HEAD
     def __str__(self):
         if self.model is not None:
             return f"<LoadedModel {str(self.model)}>"
         else:
             return f"<LoadedModel>"
 
-=======
->>>>>>> 0fd4e6c7
     def __del__(self):
         if self._patcher_finalizer is not None:
             self._patcher_finalizer.detach()
 
-<<<<<<< HEAD
-=======
     def is_dead(self):
         return self.real_model() is not None and self.model is None
 
->>>>>>> 0fd4e6c7
 
 def use_more_memory(extra_memory, loaded_models, device):
     for m in loaded_models:
@@ -480,7 +463,6 @@
 def minimum_inference_memory():
     return (1024 * 1024 * 1024) * 0.8 + extra_reserved_memory()
 
-<<<<<<< HEAD
 
 @tracer.start_as_current_span("Free Memory")
 def free_memory(memory_required, device, keep_loaded=[]) -> List[LoadedModel]:
@@ -493,9 +475,6 @@
 
 
 def _free_memory(memory_required, device, keep_loaded=[]):
-=======
-def free_memory(memory_required, device, keep_loaded=[]):
->>>>>>> 0fd4e6c7
     cleanup_models_gc()
     unloaded_model = []
     can_unload = []
@@ -532,7 +511,6 @@
                 soft_empty_cache()
     return unloaded_models
 
-<<<<<<< HEAD
 
 @tracer.start_as_current_span("Load Models GPU")
 def load_models_gpu(models: Sequence[ModelManageable], memory_required: int = 0, force_patch_weights=False, minimum_memory_required=None, force_full_load=False) -> None:
@@ -547,9 +525,6 @@
 
 
 def _load_models_gpu(models: Sequence[ModelManageable], memory_required: int = 0, force_patch_weights=False, minimum_memory_required=None, force_full_load=False) -> None:
-=======
-def load_models_gpu(models, memory_required=0, force_patch_weights=False, minimum_memory_required=None, force_full_load=False):
->>>>>>> 0fd4e6c7
     cleanup_models_gc()
     global vram_state
 
@@ -563,11 +538,7 @@
     models = set(models)
 
     models_to_load = []
-<<<<<<< HEAD
     models_freed = []
-=======
-
->>>>>>> 0fd4e6c7
     for x in models:
         loaded_model = LoadedModel(x)
         try:
@@ -580,11 +551,6 @@
             loaded.currently_used = True
             models_to_load.append(loaded)
         else:
-<<<<<<< HEAD
-=======
-            if hasattr(x, "model"):
-                logging.info(f"Requested to load {x.model.__class__.__name__}")
->>>>>>> 0fd4e6c7
             models_to_load.append(loaded_model)
 
     for loaded_model in models_to_load:
@@ -601,23 +567,15 @@
 
     for device in total_memory_required:
         if device != torch.device("cpu"):
-<<<<<<< HEAD
             models_freed += free_memory(total_memory_required[device] * 1.1 + extra_mem, device)
-=======
-            free_memory(total_memory_required[device] * 1.1 + extra_mem, device)
->>>>>>> 0fd4e6c7
 
     for device in total_memory_required:
         if device != torch.device("cpu"):
             free_mem = get_free_memory(device)
             if free_mem < minimum_memory_required:
                 models_l = free_memory(minimum_memory_required, device)
-<<<<<<< HEAD
                 models_freed += models_l
                 logging.debug("{} models unloaded.".format(len(models_l)))
-=======
-                logging.info("{} models unloaded.".format(len(models_l)))
->>>>>>> 0fd4e6c7
 
     for loaded_model in models_to_load:
         model = loaded_model.model
@@ -639,7 +597,6 @@
 
         cur_loaded_model = loaded_model.model_load(lowvram_model_memory, force_patch_weights=force_patch_weights)
         current_loaded_models.insert(0, loaded_model)
-<<<<<<< HEAD
 
     span = get_current_span()
     span.set_attribute("models_to_load", list(map(str, models_to_load)))
@@ -647,10 +604,6 @@
 
 
 @_deprecate_method(message="Use load_models_gpu instead", version="0.0.2")
-=======
-    return
-
->>>>>>> 0fd4e6c7
 def load_model_gpu(model):
     return load_models_gpu([model])
 
@@ -671,11 +624,7 @@
     do_gc = False
     for i in range(len(current_loaded_models)):
         cur = current_loaded_models[i]
-<<<<<<< HEAD
-        if cur.real_model() is not None and cur.model is None:
-=======
         if cur.is_dead():
->>>>>>> 0fd4e6c7
             logging.info("Potential memory leak detected with model {}, doing a full garbage collect, for maximum performance avoid circular references in the model code.".format(cur.real_model().__class__.__name__))
             do_gc = True
             break
@@ -686,18 +635,10 @@
 
         for i in range(len(current_loaded_models)):
             cur = current_loaded_models[i]
-<<<<<<< HEAD
-            if cur.real_model() is not None and cur.model is None:
-                logging.warning("WARNING, memory leak with model {}. Please make sure it is not being referenced from somewhere.".format(cur.real_model().__class__.__name__))
-
-
-=======
             if cur.is_dead():
                 logging.warning("WARNING, memory leak with model {}. Please make sure it is not being referenced from somewhere.".format(cur.real_model().__class__.__name__))
 
 
-
->>>>>>> 0fd4e6c7
 def cleanup_models():
     to_delete = []
     for i in range(len(current_loaded_models)):
@@ -806,13 +747,8 @@
 
 
 # None means no manual cast
-<<<<<<< HEAD
 def unet_manual_cast(weight_dtype, inference_device, supported_dtypes=(torch.float16, torch.bfloat16, torch.float32)):
-    if weight_dtype == torch.float32:
-=======
-def unet_manual_cast(weight_dtype, inference_device, supported_dtypes=[torch.float16, torch.bfloat16, torch.float32]):
     if weight_dtype == torch.float32 or weight_dtype == torch.float64:
->>>>>>> 0fd4e6c7
         return None
 
     fp16_supported = should_use_fp16(inference_device, prioritize_performance=False)
