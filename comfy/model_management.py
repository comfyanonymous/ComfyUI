"""
    This file is part of ComfyUI.
    Copyright (C) 2024 Comfy

    This program is free software: you can redistribute it and/or modify
    it under the terms of the GNU General Public License as published by
    the Free Software Foundation, either version 3 of the License, or
    (at your option) any later version.

    This program is distributed in the hope that it will be useful,
    but WITHOUT ANY WARRANTY; without even the implied warranty of
    MERCHANTABILITY or FITNESS FOR A PARTICULAR PURPOSE.  See the
    GNU General Public License for more details.

    You should have received a copy of the GNU General Public License
    along with this program.  If not, see <https://www.gnu.org/licenses/>.
"""
from __future__ import annotations

import gc
import logging
import platform
import sys
import warnings
import weakref
from enum import Enum
from threading import RLock
from typing import List, Sequence, Final, Optional

import psutil
import torch
from opentelemetry.trace import get_current_span

from . import interruption
from .cli_args import args
from .cmd.main_pre import tracer
from .component_model.deprecation import _deprecate_method
from .model_management_types import ModelManageable

model_management_lock = RLock()

# https://github.com/sayakpaul/diffusers-torchao/blob/bade7a6abb1cab9ef44782e6bcfab76d0237ae1f/inference/benchmark_image.py#L3
# This setting optimizes performance on NVIDIA GPUs with Ampere architecture (e.g., A100, RTX 30 series) or newer.
torch.set_float32_matmul_precision("high")

logger = logging.getLogger(__name__)


class VRAMState(Enum):
    DISABLED = 0  # No vram present: no need to move models to vram
    NO_VRAM = 1  # Very low vram: enable all the options to save vram
    LOW_VRAM = 2
    NORMAL_VRAM = 3
    HIGH_VRAM = 4
    SHARED = 5  # No dedicated vram: memory shared between CPU and GPU but models still need to be moved between both.


class CPUState(Enum):
    GPU = 0
    CPU = 1
    MPS = 2


# Determine VRAM State
vram_state = VRAMState.NORMAL_VRAM
set_vram_to = VRAMState.NORMAL_VRAM
cpu_state = CPUState.GPU

total_vram = 0

xpu_available = False
torch_version = ""
try:
    torch_version = torch.version.__version__
    xpu_available = (int(torch_version[0]) < 2 or (int(torch_version[0]) == 2 and int(torch_version[2]) <= 4)) and torch.xpu.is_available()
except:
    pass

lowvram_available = True
if args.deterministic:
    logger.info("Using deterministic algorithms for pytorch")
    torch.use_deterministic_algorithms(True, warn_only=True)

directml_device = None
if args.directml is not None:
    import torch_directml  # pylint: disable=import-error

    device_index = args.directml
    if device_index < 0:
        directml_device = torch_directml.device()
    else:
        directml_device = torch_directml.device(device_index)
    logger.info("Using directml with device: {}".format(torch_directml.device_name(device_index)))
    # torch_directml.disable_tiled_resources(True)
    lowvram_available = False  # TODO: need to find a way to get free memory in directml before this can be enabled by default.

try:
    import intel_extension_for_pytorch as ipex  # pylint: disable=import-error

    _ = torch.xpu.device_count()
    xpu_available = xpu_available or torch.xpu.is_available()
except:
    xpu_available = xpu_available or (hasattr(torch, "xpu") and torch.xpu.is_available())

try:
    if torch.backends.mps.is_available():
        cpu_state = CPUState.MPS
        import torch.mps
except:
    pass

try:
    import torch_npu  # pylint: disable=import-error, noqa: F401

    _ = torch.npu.device_count()
    npu_available = torch.npu.is_available()
except:
    npu_available = False

if args.cpu:
    cpu_state = CPUState.CPU


def is_intel_xpu():
    global cpu_state
    global xpu_available
    if cpu_state == CPUState.GPU:
        if xpu_available:
            return True
    return False


def is_ascend_npu():
    global npu_available
    if npu_available:
        return True
    return False


def get_torch_device():
    global directml_device
    global cpu_state
    if directml_device:
        return directml_device
    if cpu_state == CPUState.MPS:
        return torch.device("mps")
    if cpu_state == CPUState.CPU:
        return torch.device("cpu")
    else:
        if is_intel_xpu():
            return torch.device("xpu", torch.xpu.current_device())
        elif is_ascend_npu():
            return torch.device("npu", torch.npu.current_device())
        else:
            try:
                return torch.device(f"cuda:{torch.cuda.current_device()}")
            except:
                warnings.warn("torch.cuda.current_device() did not return a device, returning a CPU torch device")
                return torch.device("cpu")


def get_total_memory(dev=None, torch_total_too=False):
    global directml_device
    if dev is None:
        dev = get_torch_device()

    mem_total_torch = 0
    if hasattr(dev, 'type') and (dev.type == 'cpu' or dev.type == 'mps'):
        mem_total = psutil.virtual_memory().total
        mem_total_torch = mem_total
    else:
        if directml_device:
            mem_total = 1024 * 1024 * 1024  # TODO
            mem_total_torch = mem_total
        elif is_intel_xpu():
            mem_total = torch.xpu.get_device_properties(dev).total_memory
        elif is_ascend_npu():
            stats = torch.npu.memory_stats(dev)
            mem_reserved = stats['reserved_bytes.all.current']
            _, mem_total_npu = torch.npu.mem_get_info(dev)
            mem_total_torch = mem_reserved
            mem_total = mem_total_npu
        else:
            stats = torch.cuda.memory_stats(dev)
            mem_reserved = stats['reserved_bytes.all.current']
            _, mem_total_cuda = torch.cuda.mem_get_info(dev)
            mem_total_torch = mem_reserved
            mem_total = mem_total_cuda
    if torch_total_too:
        return mem_total, mem_total_torch
    else:
        return mem_total


# we're required to call get_device_name early on to initialize the methods get_total_memory will call
if torch.cuda.is_available() and hasattr(torch.version, "hip") and torch.version.hip is not None:
    logger.info(f"Detected HIP device: {torch.cuda.get_device_name(torch.cuda.current_device())}")
total_vram = get_total_memory(get_torch_device()) / (1024 * 1024)
total_ram = psutil.virtual_memory().total / (1024 * 1024)
logger.debug("Total VRAM {:0.0f} MB, total RAM {:0.0f} MB".format(total_vram, total_ram))

try:
    logger.debug("pytorch version: {}".format(torch_version))
except:
    pass


class _ComfyOutOfMemoryException(RuntimeError):
    pass


try:
    OOM_EXCEPTION = torch.cuda.OutOfMemoryError
except:
    OOM_EXCEPTION = _ComfyOutOfMemoryException

XFORMERS_VERSION = ""
XFORMERS_ENABLED_VAE = True
if args.disable_xformers:
    XFORMERS_IS_AVAILABLE = False
else:
    try:
        import xformers  # pylint: disable=import-error
        import xformers.ops  # pylint: disable=import-error

        XFORMERS_IS_AVAILABLE = True
        try:
            XFORMERS_IS_AVAILABLE = xformers._has_cpp_library
        except:
            pass
        try:
            XFORMERS_VERSION = xformers.version.__version__
            logger.debug("xformers version: {}".format(XFORMERS_VERSION))
            if XFORMERS_VERSION.startswith("0.0.18"):
                logger.warning("\nWARNING: This version of xformers has a major bug where you will get black images when generating high resolution images.")
                logger.warning("Please downgrade or upgrade xformers to a different version.\n")
                XFORMERS_ENABLED_VAE = False
        except:
            pass
    except:
        XFORMERS_IS_AVAILABLE = False


def is_nvidia():
    global cpu_state
    if cpu_state == CPUState.GPU:
        if torch.version.cuda:
            return True
    return False


def is_amd():
    global cpu_state
    if cpu_state == CPUState.GPU:
        if torch.version.hip:
            return True
    return False


MIN_WEIGHT_MEMORY_RATIO = 0.4
if is_nvidia():
    MIN_WEIGHT_MEMORY_RATIO = 0.1

ENABLE_PYTORCH_ATTENTION = False
if args.use_pytorch_cross_attention:
    ENABLE_PYTORCH_ATTENTION = True
    XFORMERS_IS_AVAILABLE = False

try:
    if is_nvidia() or is_amd():
        if int(torch_version[0]) >= 2:
            if ENABLE_PYTORCH_ATTENTION == False and args.use_split_cross_attention == False and args.use_quad_cross_attention == False:
                ENABLE_PYTORCH_ATTENTION = True
    if is_intel_xpu() or is_ascend_npu():
        if args.use_split_cross_attention == False and args.use_quad_cross_attention == False:
            ENABLE_PYTORCH_ATTENTION = True
except:
    pass

if ENABLE_PYTORCH_ATTENTION:
    torch.backends.cuda.enable_math_sdp(True)
    torch.backends.cuda.enable_flash_sdp(True)
    torch.backends.cuda.enable_mem_efficient_sdp(True)

try:
    if int(torch_version[0]) == 2 and int(torch_version[2]) >= 5:
        torch.backends.cuda.allow_fp16_bf16_reduction_math_sdp(True)  # pylint: disable=no-member
except:
    logging.warning("Warning, could not set allow_fp16_bf16_reduction_math_sdp")

if args.lowvram:
    set_vram_to = VRAMState.LOW_VRAM
    lowvram_available = True
elif args.novram:
    set_vram_to = VRAMState.NO_VRAM
elif args.highvram or args.gpu_only:
    vram_state = VRAMState.HIGH_VRAM

FORCE_FP32 = False
FORCE_FP16 = False
FORCE_BF16 = False
if args.force_fp32:
    logger.info("Forcing FP32, if this improves things please report it.")
    FORCE_FP32 = True

if args.force_fp16 or cpu_state == CPUState.MPS:
    logger.info("Forcing FP16.")
    FORCE_FP16 = True

if args.force_bf16:
    logger.info("Force BF16")
    FORCE_BF16 = True

if lowvram_available:
    if set_vram_to in (VRAMState.LOW_VRAM, VRAMState.NO_VRAM):
        vram_state = set_vram_to

if cpu_state != CPUState.GPU:
    vram_state = VRAMState.DISABLED

if cpu_state == CPUState.MPS:
    vram_state = VRAMState.SHARED

logger.debug(f"Set vram state to: {vram_state.name}")

DISABLE_SMART_MEMORY = args.disable_smart_memory

if DISABLE_SMART_MEMORY:
    logger.debug("Disabling smart memory management")


def get_torch_device_name(device):
    if hasattr(device, 'type'):
        if device.type == "cuda":
            try:
                allocator_backend = torch.cuda.get_allocator_backend()
            except:
                allocator_backend = ""
            return "{} {} : {}".format(device, torch.cuda.get_device_name(device), allocator_backend)
        else:
            return "{}".format(device.type)
    elif is_intel_xpu():
        return "{} {}".format(device, torch.xpu.get_device_name(device))
    elif is_ascend_npu():
        return "{} {}".format(device, torch.npu.get_device_name(device))
    else:
        return "CUDA {}: {}".format(device, torch.cuda.get_device_name(device))


try:
    logger.debug("Device: {}".format(get_torch_device_name(get_torch_device())))
except:
    logger.warning("Could not pick default device.")

current_loaded_models: Final[List["LoadedModel"]] = []


def module_size(module):
    module_mem = 0
    sd = module.state_dict()
    for k in sd:
        t = sd[k]
        module_mem += t.nelement() * t.element_size()
    return module_mem


class LoadedModel:
    def __init__(self, model: ModelManageable):
        self._set_model(model)
        self.device = model.load_device
        self.real_model = None
        self.currently_used = True
        self.model_finalizer = None
        self._patcher_finalizer = None

    def _set_model(self, model):
        self._model = weakref.ref(model)
        if model.parent is not None:
            self._parent_model = weakref.ref(model.parent)
            self._patcher_finalizer = weakref.finalize(model, self._switch_parent)

    def _switch_parent(self):
        model = self._parent_model()
        if model is not None:
            self._set_model(model)

    @property
    def model(self):
        return self._model()

    def model_memory(self):
        return self.model.model_size()

    def model_loaded_memory(self):
        return self.model.loaded_size()

    def model_offloaded_memory(self):
        return self.model.model_size() - self.model.loaded_size()

    def model_memory_required(self, device):
        if device == self.model.current_loaded_device():
            return self.model_offloaded_memory()
        else:
            return self.model_memory()

    def model_load(self, lowvram_model_memory=0, force_patch_weights=False):
        self.model.model_patches_to(self.device)
        self.model.model_patches_to(self.model.model_dtype())

        # if self.model.loaded_size() > 0:
        use_more_vram = lowvram_model_memory
        if use_more_vram == 0:
            use_more_vram = 1e32
        self.model_use_more_vram(use_more_vram, force_patch_weights=force_patch_weights)
        real_model = self.model.model

        if is_intel_xpu() and not args.disable_ipex_optimize and 'ipex' in globals() and real_model is not None:
            with torch.no_grad():
                real_model = ipex.optimize(real_model.eval(), inplace=True, graph_mode=True, concat_linear=True)

        self.real_model = weakref.ref(real_model)
        self.model_finalizer = weakref.finalize(real_model, cleanup_models)
        return real_model

    def should_reload_model(self, force_patch_weights=False):
        if force_patch_weights and self.model.lowvram_patch_counter() > 0:
            return True
        return False

    def model_unload(self, memory_to_free=None, unpatch_weights=True):
        if memory_to_free is not None:
            if memory_to_free < self.model.loaded_size():
                freed = self.model.partially_unload(self.model.offload_device, memory_to_free)
                if freed >= memory_to_free:
                    return False
        self.model.detach(unpatch_weights)
        self.model_finalizer.detach()
        self.model_finalizer = None
        self.real_model = None
        return True

    def model_use_more_vram(self, extra_memory, force_patch_weights=False):
        return self.model.partially_load(self.device, extra_memory, force_patch_weights=force_patch_weights)

    def __eq__(self, other):
        return self.model is other.model

    def __str__(self):
        if self.model is not None:
            return f"<LoadedModel {str(self.model)}>"
        else:
            return f"<LoadedModel>"

    def __del__(self):
        if self._patcher_finalizer is not None:
            self._patcher_finalizer.detach()

    def is_dead(self):
        return self.real_model() is not None and self.model is None


def use_more_memory(extra_memory, loaded_models, device):
    for m in loaded_models:
        if m.device == device:
            extra_memory -= m.model_use_more_vram(extra_memory)
            if extra_memory <= 0:
                break


def offloaded_memory(loaded_models, device):
    offloaded_mem = 0
    for m in loaded_models:
        if m.device == device:
            offloaded_mem += m.model_offloaded_memory()
    return offloaded_mem


WINDOWS = any(platform.win32_ver())

EXTRA_RESERVED_VRAM = 400 * 1024 * 1024
if WINDOWS:
    EXTRA_RESERVED_VRAM = 600 * 1024 * 1024  # Windows is higher because of the shared vram issue

if args.reserve_vram is not None:
    EXTRA_RESERVED_VRAM = args.reserve_vram * 1024 * 1024 * 1024
    logger.debug("Reserving {}MB vram for other applications.".format(EXTRA_RESERVED_VRAM / (1024 * 1024)))


def extra_reserved_memory():
    return EXTRA_RESERVED_VRAM


def minimum_inference_memory():
    return (1024 * 1024 * 1024) * 0.8 + extra_reserved_memory()


@tracer.start_as_current_span("Free Memory")
def free_memory(memory_required, device, keep_loaded=[]) -> List[LoadedModel]:
    span = get_current_span()
    span.set_attribute("memory_required", memory_required)
    with model_management_lock:
        unloaded_models = _free_memory(memory_required, device, keep_loaded)
        span.set_attribute("unloaded_models", list(map(str, unloaded_models)))
        return unloaded_models


def _free_memory(memory_required, device, keep_loaded=[]):
    cleanup_models_gc()
    unloaded_model = []
    can_unload = []
    unloaded_models = []

    for i in range(len(current_loaded_models) - 1, -1, -1):
        shift_model = current_loaded_models[i]
        if shift_model.device == device:
            if shift_model not in keep_loaded and not shift_model.is_dead():
                can_unload.append((-shift_model.model_offloaded_memory(), sys.getrefcount(shift_model.model), shift_model.model_memory(), i))
                shift_model.currently_used = False

    for x in sorted(can_unload):
        i = x[-1]
        memory_to_free = None
        if not DISABLE_SMART_MEMORY:
            free_mem = get_free_memory(device)
            if free_mem > memory_required:
                break
            memory_to_free = memory_required - free_mem
        logger.debug(f"Unloading {current_loaded_models[i].model.model.__class__.__name__}")
        if current_loaded_models[i].model_unload(memory_to_free):
            unloaded_model.append(i)

    for i in sorted(unloaded_model, reverse=True):
        unloaded_models.append(current_loaded_models.pop(i))

    if len(unloaded_model) > 0:
        soft_empty_cache()
    else:
        if vram_state != VRAMState.HIGH_VRAM:
            mem_free_total, mem_free_torch = get_free_memory(device, torch_free_too=True)
            if mem_free_torch > mem_free_total * 0.25:
                soft_empty_cache()
    return unloaded_models


@tracer.start_as_current_span("Load Models GPU")
def load_models_gpu(models: Sequence[ModelManageable], memory_required: int = 0, force_patch_weights=False, minimum_memory_required=None, force_full_load=False) -> None:
    span = get_current_span()
    if memory_required != 0:
        span.set_attribute("memory_required", memory_required)
    with model_management_lock:
        _load_models_gpu(models, memory_required, force_patch_weights, minimum_memory_required, force_full_load)
        to_load = list(map(str, models))
        span.set_attribute("models", to_load)
        logger.info(f"Loaded {to_load}")


def _load_models_gpu(models: Sequence[ModelManageable], memory_required: int = 0, force_patch_weights=False, minimum_memory_required=None, force_full_load=False) -> None:
    cleanup_models_gc()
    global vram_state

    inference_memory = minimum_inference_memory()
    extra_mem = max(inference_memory, memory_required + extra_reserved_memory())
    if minimum_memory_required is None:
        minimum_memory_required = extra_mem
    else:
        minimum_memory_required = max(inference_memory, minimum_memory_required + extra_reserved_memory())

    models = set(models)

    models_to_load = []
    models_freed = []
    for x in models:
        loaded_model = LoadedModel(x)
        try:
            loaded_model_index = current_loaded_models.index(loaded_model)
        except:
            loaded_model_index = None

        if loaded_model_index is not None:
            loaded = current_loaded_models[loaded_model_index]
            loaded.currently_used = True
            models_to_load.append(loaded)
        else:
            models_to_load.append(loaded_model)

    for loaded_model in models_to_load:
        to_unload = []
        for i in range(len(current_loaded_models)):
            if loaded_model.model.is_clone(current_loaded_models[i].model):
                to_unload = [i] + to_unload
        for i in to_unload:
            current_loaded_models.pop(i).model.detach(unpatch_all=False)

    total_memory_required = {}
    for loaded_model in models_to_load:
        total_memory_required[loaded_model.device] = total_memory_required.get(loaded_model.device, 0) + loaded_model.model_memory_required(loaded_model.device)

    for device in total_memory_required:
        if device != torch.device("cpu"):
            models_freed += free_memory(total_memory_required[device] * 1.1 + extra_mem, device)

    for device in total_memory_required:
        if device != torch.device("cpu"):
            free_mem = get_free_memory(device)
            if free_mem < minimum_memory_required:
                models_l = free_memory(minimum_memory_required, device)
                models_freed += models_l
                logger.debug("{} models unloaded.".format(len(models_l)))

    for loaded_model in models_to_load:
        model = loaded_model.model
        torch_dev = model.load_device
        if is_device_cpu(torch_dev):
            vram_set_state = VRAMState.DISABLED
        else:
            vram_set_state = vram_state
        lowvram_model_memory = 0
        if lowvram_available and (vram_set_state == VRAMState.LOW_VRAM or vram_set_state == VRAMState.NORMAL_VRAM) and not force_full_load:
            loaded_memory = loaded_model.model_loaded_memory()
            current_free_mem = get_free_memory(torch_dev) + loaded_memory

            lowvram_model_memory = max(64 * 1024 * 1024, (current_free_mem - minimum_memory_required), min(current_free_mem * MIN_WEIGHT_MEMORY_RATIO, current_free_mem - minimum_inference_memory()))
            lowvram_model_memory = max(0.1, lowvram_model_memory - loaded_memory)
<<<<<<< HEAD
            if model_size <= lowvram_model_memory:  # only switch to lowvram if really necessary
                lowvram_model_memory = 0
=======
>>>>>>> 13fd4d6e

        if vram_set_state == VRAMState.NO_VRAM:
            lowvram_model_memory = 0.1

        loaded_model.model_load(lowvram_model_memory, force_patch_weights=force_patch_weights)
        current_loaded_models.insert(0, loaded_model)

    span = get_current_span()
    span.set_attribute("models_to_load", list(map(str, models_to_load)))
    span.set_attribute("models_freed", list(map(str, models_freed)))


@_deprecate_method(message="Use load_models_gpu instead", version="0.0.2")
def load_model_gpu(model):
    return load_models_gpu([model])


def loaded_models(only_currently_used=False):
    with model_management_lock:
        output = []
        for m in current_loaded_models:
            if only_currently_used:
                if not m.currently_used:
                    continue

            output.append(m.model)
        return output


def cleanup_models_gc():
    do_gc = False
    for i in range(len(current_loaded_models)):
        cur = current_loaded_models[i]
        if cur.is_dead():
            logger.info("Potential memory leak detected with model {}, doing a full garbage collect, for maximum performance avoid circular references in the model code.".format(cur.real_model().__class__.__name__))
            do_gc = True
            break

    if do_gc:
        gc.collect()
        soft_empty_cache()

        for i in range(len(current_loaded_models)):
            cur = current_loaded_models[i]
            if cur.is_dead():
                logger.warning("WARNING, memory leak with model {}. Please make sure it is not being referenced from somewhere.".format(cur.real_model().__class__.__name__))


def cleanup_models():
    to_delete = []
    for i in range(len(current_loaded_models)):
        if current_loaded_models[i].real_model() is None:
            to_delete = [i] + to_delete

    for i in to_delete:
        x = current_loaded_models.pop(i)
        del x


def dtype_size(dtype):
    dtype_size = 4
    if dtype == torch.float16 or dtype == torch.bfloat16:
        dtype_size = 2
    elif dtype == torch.float32:
        dtype_size = 4
    else:
        try:
            dtype_size = dtype.itemsize
        except:  # Old pytorch doesn't have .itemsize
            pass
    return dtype_size


def unet_offload_device():
    if vram_state == VRAMState.HIGH_VRAM:
        return get_torch_device()
    else:
        return torch.device("cpu")


def unet_initial_load_device(parameters, dtype):
    torch_dev = get_torch_device()
    if vram_state == VRAMState.HIGH_VRAM or vram_state == VRAMState.SHARED:
        return torch_dev

    cpu_dev = torch.device("cpu")
    if DISABLE_SMART_MEMORY:
        return cpu_dev

    model_size = dtype_size(dtype) * parameters

    mem_dev = get_free_memory(torch_dev)
    mem_cpu = get_free_memory(cpu_dev)
    if mem_dev > mem_cpu and model_size < mem_dev:
        return torch_dev
    else:
        return cpu_dev


def maximum_vram_for_weights(device=None) -> int:
    return get_total_memory(device) * 0.88 - minimum_inference_memory()


def unet_dtype(device=None, model_params=0, supported_dtypes=(torch.float16, torch.bfloat16, torch.float32)):
    if model_params < 0:
        model_params = 1000000000000000000000
    if args.fp32_unet:
        return torch.float32
    if args.fp64_unet:
        return torch.float64
    if args.bf16_unet:
        return torch.bfloat16
    if args.fp16_unet:
        return torch.float16
    if args.fp8_e4m3fn_unet:
        return torch.float8_e4m3fn
    if args.fp8_e5m2_unet:
        return torch.float8_e5m2

    fp8_dtype = None
    try:
        for dtype in [torch.float8_e4m3fn, torch.float8_e5m2]:
            if dtype in supported_dtypes:
                fp8_dtype = dtype
                break
    except:
        pass

    if fp8_dtype is not None:
        if supports_fp8_compute(device):  # if fp8 compute is supported the casting is most likely not expensive
            return fp8_dtype

        free_model_memory = maximum_vram_for_weights(device)
        if model_params * 2 > free_model_memory:
            return fp8_dtype

    for dt in supported_dtypes:
        if dt == torch.float16 and should_use_fp16(device=device, model_params=model_params):
            if torch.float16 in supported_dtypes:
                return torch.float16
        if dt == torch.bfloat16 and should_use_bf16(device, model_params=model_params):
            if torch.bfloat16 in supported_dtypes:
                return torch.bfloat16

    for dt in supported_dtypes:
        if dt == torch.float16 and should_use_fp16(device=device, model_params=model_params, manual_cast=True):
            if torch.float16 in supported_dtypes:
                return torch.float16
        if dt == torch.bfloat16 and should_use_bf16(device, model_params=model_params, manual_cast=True):
            if torch.bfloat16 in supported_dtypes:
                return torch.bfloat16

    return torch.float32


# None means no manual cast
def unet_manual_cast(weight_dtype, inference_device, supported_dtypes=(torch.float16, torch.bfloat16, torch.float32)):
    if weight_dtype == torch.float32 or weight_dtype == torch.float64:
        return None

    fp16_supported = should_use_fp16(inference_device, prioritize_performance=False)
    if fp16_supported and weight_dtype == torch.float16:
        return None

    bf16_supported = should_use_bf16(inference_device)
    if bf16_supported and weight_dtype == torch.bfloat16:
        return None

    fp16_supported = should_use_fp16(inference_device, prioritize_performance=True)
    for dt in supported_dtypes:
        if dt == torch.float16 and fp16_supported:
            return torch.float16
        if dt == torch.bfloat16 and bf16_supported:
            return torch.bfloat16

    return torch.float32


def text_encoder_offload_device():
    if args.gpu_only:
        return get_torch_device()
    else:
        return torch.device("cpu")


def text_encoder_device():
    if args.gpu_only:
        return get_torch_device()
    elif vram_state == VRAMState.HIGH_VRAM or vram_state == VRAMState.NORMAL_VRAM:
        if should_use_fp16(prioritize_performance=False):
            return get_torch_device()
        else:
            return torch.device("cpu")
    else:
        return torch.device("cpu")


def text_encoder_initial_device(load_device, offload_device, model_size=0):
    if load_device == offload_device or model_size <= 1024 * 1024 * 1024:
        return offload_device

    if is_device_mps(load_device):
        return load_device

    mem_l = get_free_memory(load_device)
    mem_o = get_free_memory(offload_device)
    if mem_l > (mem_o * 0.5) and model_size * 1.2 < mem_l:
        return load_device
    else:
        return offload_device


def text_encoder_dtype(device=None):
    if args.fp8_e4m3fn_text_enc:
        return torch.float8_e4m3fn
    elif args.fp8_e5m2_text_enc:
        return torch.float8_e5m2
    elif args.fp16_text_enc:
        return torch.float16
    elif args.fp32_text_enc:
        return torch.float32

    if is_device_cpu(device):
        return torch.float16

    return torch.float16


def intermediate_device():
    if args.gpu_only:
        return get_torch_device()
    else:
        return torch.device("cpu")


def vae_device():
    if args.cpu_vae:
        return torch.device("cpu")
    return get_torch_device()


def vae_offload_device():
    if args.gpu_only:
        return get_torch_device()
    else:
        return torch.device("cpu")


def vae_dtype(device=None, allowed_dtypes=[]):
    if args.fp16_vae:
        return torch.float16
    elif args.bf16_vae:
        return torch.bfloat16
    elif args.fp32_vae:
        return torch.float32

    for d in allowed_dtypes:
        if d == torch.float16 and should_use_fp16(device):
            return d

        # NOTE: bfloat16 seems to work on AMD for the VAE but is extremely slow in some cases compared to fp32
        if d == torch.bfloat16 and (not is_amd()) and should_use_bf16(device):
            return d

    return torch.float32


def get_autocast_device(dev):
    if hasattr(dev, 'type'):
        return dev.type
    return "cuda"


def supports_dtype(device, dtype):  # TODO
    if dtype == torch.float32:
        return True
    if is_device_cpu(device):
        return False
    if dtype == torch.float16:
        return True
    if dtype == torch.bfloat16:
        return True
    return False


def supports_cast(device, dtype):  # TODO
    if dtype == torch.float32:
        return True
    if dtype == torch.float16:
        return True
    if directml_device:  # TODO: test this
        return False
    if dtype == torch.bfloat16:
        return True
    if is_device_mps(device):
        return False
    if dtype == torch.float8_e4m3fn:
        return True
    if dtype == torch.float8_e5m2:
        return True
    return False


def pick_weight_dtype(dtype, fallback_dtype, device=None):
    if dtype is None:
        dtype = fallback_dtype
    elif dtype_size(dtype) > dtype_size(fallback_dtype):
        dtype = fallback_dtype

    if not supports_cast(device, dtype):
        dtype = fallback_dtype

    return dtype


def device_supports_non_blocking(device):
    if torch.jit.is_tracing() or torch.jit.is_scripting():
        return True
    if is_device_mps(device):
        return False  # pytorch bug? mps doesn't support non blocking
    if is_intel_xpu():
        return False
    if args.deterministic:  # TODO: figure out why deterministic breaks non blocking from gpu to cpu (previews)
        return False
    if directml_device:
        return False
    return True


def device_should_use_non_blocking(device):
    if not device_supports_non_blocking(device):
        return False
    return False
    # return True #TODO: figure out why this causes memory issues on Nvidia and possibly others


def force_channels_last():
    if args.force_channels_last:
        return True

    # TODO
    return False


def cast_to(weight, dtype=None, device=None, non_blocking=False, copy=False):
    if device is None or weight.device == device:
        if not copy:
            if dtype is None or weight.dtype == dtype:
                return weight
        return weight.to(dtype=dtype, copy=copy)

    r = torch.empty_like(weight, dtype=dtype, device=device)
    r.copy_(weight, non_blocking=non_blocking)
    return r


def cast_to_device(tensor, device, dtype, copy=False):
    non_blocking = device_supports_non_blocking(device)
    return cast_to(tensor, dtype=dtype, device=device, non_blocking=non_blocking, copy=copy)


def sage_attention_enabled():
    return args.use_sage_attention


FLASH_ATTENTION_ENABLED = False
if not args.disable_flash_attn:
    try:
        import flash_attn

        FLASH_ATTENTION_ENABLED = True
    except ImportError:
        pass


def xformers_enabled():
    global directml_device
    global cpu_state
    if cpu_state != CPUState.GPU:
        return False
    if is_intel_xpu():
        return False
    if is_ascend_npu():
        return False
    if directml_device:
        return False
    return XFORMERS_IS_AVAILABLE


def flash_attn_enabled():
    global directml_device
    global cpu_state
    if cpu_state != CPUState.GPU:
        return False
    if is_intel_xpu():
        return False
    if directml_device:
        return False
    return FLASH_ATTENTION_ENABLED


def xformers_enabled_vae():
    enabled = xformers_enabled()
    if not enabled:
        return False

    return XFORMERS_ENABLED_VAE


def pytorch_attention_enabled():
    global ENABLE_PYTORCH_ATTENTION
    return ENABLE_PYTORCH_ATTENTION


def pytorch_attention_flash_attention():
    global ENABLE_PYTORCH_ATTENTION
    if ENABLE_PYTORCH_ATTENTION:
        # TODO: more reliable way of checking for flash attention?
        if is_nvidia():  # pytorch flash attention only works on Nvidia
            return True
        if is_intel_xpu():
            return True
        if is_ascend_npu():
            return True
    return False


def mac_version() -> Optional[tuple[int, ...]]:
    try:
        return tuple(int(n) for n in platform.mac_ver()[0].split("."))
    except:
        return None


def force_upcast_attention_dtype():
    upcast = args.force_upcast_attention

    macos_version = mac_version()
    if macos_version is not None and ((14, 5) <= macos_version <= (15, 2)):  # black image bug on recent versions of macOS
        upcast = True

    if upcast:
        return torch.float32
    else:
        return None


def get_free_memory(dev=None, torch_free_too=False):
    global directml_device
    if dev is None:
        dev = get_torch_device()

    if hasattr(dev, 'type') and (dev.type == 'cpu' or dev.type == 'mps'):
        mem_free_total = psutil.virtual_memory().available
        mem_free_torch = mem_free_total
    else:
        if directml_device:
            mem_free_total = 1024 * 1024 * 1024  # TODO
            mem_free_torch = mem_free_total
        elif is_intel_xpu():
            stats = torch.xpu.memory_stats(dev)  # pylint: disable=no-member
            mem_active = stats['active_bytes.all.current']
            mem_reserved = stats['reserved_bytes.all.current']
            mem_free_torch = mem_reserved - mem_active
            mem_free_xpu = torch.xpu.get_device_properties(dev).total_memory - mem_reserved
            mem_free_total = mem_free_xpu + mem_free_torch
        elif is_ascend_npu():
            stats = torch.npu.memory_stats(dev)
            mem_active = stats['active_bytes.all.current']
            mem_reserved = stats['reserved_bytes.all.current']
            mem_free_npu, _ = torch.npu.mem_get_info(dev)
            mem_free_torch = mem_reserved - mem_active
            mem_free_total = mem_free_npu + mem_free_torch
        else:
            stats = torch.cuda.memory_stats(dev)
            mem_active = stats['active_bytes.all.current']
            mem_reserved = stats['reserved_bytes.all.current']
            mem_free_cuda, _ = torch.cuda.mem_get_info(dev)
            mem_free_torch = mem_reserved - mem_active
            mem_free_total = mem_free_cuda + mem_free_torch

    if torch_free_too:
        return (mem_free_total, mem_free_torch)
    else:
        return mem_free_total


def cpu_mode():
    global cpu_state
    return cpu_state == CPUState.CPU


def mps_mode():
    global cpu_state
    return cpu_state == CPUState.MPS


def is_device_type(device, type):
    if hasattr(device, 'type'):
        if (device.type == type):
            return True
    return False


def is_device_cpu(device):
    return is_device_type(device, 'cpu')


def is_device_mps(device):
    return is_device_type(device, 'mps')


def is_device_cuda(device):
    return is_device_type(device, 'cuda')


def should_use_fp16(device=None, model_params=0, prioritize_performance=True, manual_cast=False):
    global directml_device

    if device is not None:
        if is_device_cpu(device):
            return False

    if FORCE_FP16:
        return True

    if FORCE_FP32:
        return False

    if directml_device:
        return False

    if (device is not None and is_device_mps(device)) or mps_mode():
        return True

    if cpu_mode():
        return False

    if is_intel_xpu():
        return True

    if is_ascend_npu():
        return True

    if is_amd():
        return True
    try:
        props = torch.cuda.get_device_properties(device)
        if props.major >= 8:
            return True

        if props.major < 6:
            return False
    except (ValueError, RuntimeError):
        logger.warning("No CUDA devices were present, even though CUDA is available in this torch installation. This assumes the CPU device will be selected for computation")
        return False
    except AssertionError:
        logger.warning("Torch was not compiled with cuda support")
        return False

    # FP16 is confirmed working on a 1080 (GP104) and on latest pytorch actually seems faster than fp32
    nvidia_10_series = ["1080", "1070", "titan x", "p3000", "p3200", "p4000", "p4200", "p5000", "p5200", "p6000", "1060", "1050", "p40", "p100", "p6", "p4"]
    for x in nvidia_10_series:
        if x in props.name.lower():
            if WINDOWS or manual_cast:
                return True
            else:
                return False  # weird linux behavior where fp32 is faster

    if manual_cast:
        free_model_memory = maximum_vram_for_weights(device)
        if (not prioritize_performance) or model_params * 4 > free_model_memory:
            return True

    if props.major < 7:
        return False

    # FP16 is just broken on these cards
    nvidia_16_series = ["1660", "1650", "1630", "T500", "T550", "T600", "MX550", "MX450", "CMP 30HX", "T2000", "T1000", "T1200"]
    for x in nvidia_16_series:
        if x in props.name:
            return False

    return True


def should_use_bf16(device=None, model_params=0, prioritize_performance=True, manual_cast=False):
    if FORCE_BF16:
        return True

    if device is not None:
        if is_device_cpu(device):  # TODO ? bf16 works on CPU but is extremely slow
            return False

    if FORCE_FP32:
        return False

    if directml_device:
        return False

    if (device is not None and is_device_mps(device)) or mps_mode():
        if mac_version() < (14,):
            return False
        return True

    if cpu_mode():
        return False

    if is_intel_xpu():
        return True

    try:
        props_major = min(torch.cuda.get_device_properties(torch.device(f"cuda:{i}")).major for i in range(torch.cuda.device_count()))
        if props_major >= 8:
            return True
    except (ValueError, RuntimeError):
        logger.warning("No CUDA devices were present, even though CUDA is available in this torch installation. This assumes the CPU device will be selected for computation")
        return False
    except AssertionError:
        logger.warning("Torch was not compiled with CUDA support")
        return False

    bf16_works = torch.cuda.is_bf16_supported()

    if bf16_works or manual_cast:
        free_model_memory = maximum_vram_for_weights(device)
        if (not prioritize_performance) or model_params * 4 > free_model_memory:
            return True

    return False


def supports_fp8_compute(device=None):
    if not is_nvidia():
        return False

    try:
        props = torch.cuda.get_device_properties(device)
    except (RuntimeError, ValueError, AssertionError):
        return False

    if props.major >= 9:
        return True
    if props.major < 8:
        return False
    if props.minor < 9:
        return False

    if int(torch_version[0]) < 2 or (int(torch_version[0]) == 2 and int(torch_version[2]) < 3):
        return False

    if WINDOWS:
        if (int(torch_version[0]) == 2 and int(torch_version[2]) < 4):
            return False

    return True


def soft_empty_cache(force=False):
    with model_management_lock:
        _soft_empty_cache(force=force)


def _soft_empty_cache(force=False):
    global cpu_state
    if cpu_state == CPUState.MPS:
        torch.mps.empty_cache()  # pylint: disable=no-member
    elif is_intel_xpu():
        torch.xpu.empty_cache()  # pylint: disable=no-member
    elif is_ascend_npu():
        torch.npu.empty_cache()  # pylint: disable=no-member
    elif torch.cuda.is_available():
        torch.cuda.empty_cache()
        torch.cuda.ipc_collect()


def unload_all_models():
    with model_management_lock:
        free_memory(1e30, get_torch_device())


@_deprecate_method(version="*", message="The comfy.model_management.resolve_lowvram_weight function will be removed soon, please stop using it.")
def resolve_lowvram_weight(weight, model, key):
    return weight


def interrupt_current_processing(value=True):
    interruption.interrupt_current_processing(value)


def processing_interrupted():
    interruption.processing_interrupted()


def throw_exception_if_processing_interrupted():
    interruption.throw_exception_if_processing_interrupted()<|MERGE_RESOLUTION|>--- conflicted
+++ resolved
@@ -621,11 +621,6 @@
 
             lowvram_model_memory = max(64 * 1024 * 1024, (current_free_mem - minimum_memory_required), min(current_free_mem * MIN_WEIGHT_MEMORY_RATIO, current_free_mem - minimum_inference_memory()))
             lowvram_model_memory = max(0.1, lowvram_model_memory - loaded_memory)
-<<<<<<< HEAD
-            if model_size <= lowvram_model_memory:  # only switch to lowvram if really necessary
-                lowvram_model_memory = 0
-=======
->>>>>>> 13fd4d6e
 
         if vram_set_state == VRAMState.NO_VRAM:
             lowvram_model_memory = 0.1
