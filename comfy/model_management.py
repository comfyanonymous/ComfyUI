--- conflicted
+++ resolved
@@ -1,11 +1,7 @@
 import psutil
 from enum import Enum
-<<<<<<< HEAD
 from .cli_args import args
-=======
-from comfy.cli_args import args
 import comfy.utils
->>>>>>> 968078b1
 import torch
 import sys
 
