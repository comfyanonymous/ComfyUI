--- conflicted
+++ resolved
@@ -27,7 +27,7 @@
 import weakref
 import gc
 import os
-<<<<<<< HEAD
+
 
 from functools import lru_cache
 
@@ -49,8 +49,7 @@
 
 def get_free_disk():
     return psutil.disk_usage("/").free
-=======
->>>>>>> 8fd07170
+
 
 class VRAMState(Enum):
     DISABLED = 0    #No vram present: no need to move models to vram
