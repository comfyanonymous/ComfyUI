<<<<<<< HEAD
from __future__ import annotations

=======
"""
    This file is part of ComfyUI.
    Copyright (C) 2024 Comfy

    This program is free software: you can redistribute it and/or modify
    it under the terms of the GNU General Public License as published by
    the Free Software Foundation, either version 3 of the License, or
    (at your option) any later version.

    This program is distributed in the hope that it will be useful,
    but WITHOUT ANY WARRANTY; without even the implied warranty of
    MERCHANTABILITY or FITNESS FOR A PARTICULAR PURPOSE.  See the
    GNU General Public License for more details.

    You should have received a copy of the GNU General Public License
    along with this program.  If not, see <https://www.gnu.org/licenses/>.
"""

import psutil
>>>>>>> 39fb74c5
import logging
import platform
import sys
import warnings
from enum import Enum
from threading import RLock
from typing import Literal, List, Sequence

import psutil
import torch
from opentelemetry.trace import get_current_span

from . import interruption
from .cli_args import args
from .cmd.main_pre import tracer
from .component_model.deprecation import _deprecate_method
from .model_management_types import ModelManageable

model_management_lock = RLock()


class VRAMState(Enum):
    DISABLED = 0  # No vram present: no need to move models to vram
    NO_VRAM = 1  # Very low vram: enable all the options to save vram
    LOW_VRAM = 2
    NORMAL_VRAM = 3
    HIGH_VRAM = 4
    SHARED = 5  # No dedicated vram: memory shared between CPU and GPU but models still need to be moved between both.


class CPUState(Enum):
    GPU = 0
    CPU = 1
    MPS = 2


# Determine VRAM State
vram_state = VRAMState.NORMAL_VRAM
set_vram_to = VRAMState.NORMAL_VRAM
cpu_state = CPUState.GPU

total_vram = 0

lowvram_available = True
xpu_available = False

if args.deterministic:
    logging.info("Using deterministic algorithms for pytorch")
    torch.use_deterministic_algorithms(True, warn_only=True)

directml_device = None
if args.directml is not None:
    import torch_directml  # pylint: disable=import-error

    device_index = args.directml
    if device_index < 0:
        directml_device = torch_directml.device()
    else:
        directml_device = torch_directml.device(device_index)
    logging.info("Using directml with device: {}".format(torch_directml.device_name(device_index)))
    # torch_directml.disable_tiled_resources(True)
    lowvram_available = False  # TODO: need to find a way to get free memory in directml before this can be enabled by default.

try:
    import intel_extension_for_pytorch as ipex  # pylint: disable=import-error

    if torch.xpu.is_available():
        xpu_available = True
except:
    pass

try:
    if torch.backends.mps.is_available():
        cpu_state = CPUState.MPS
        import torch.mps
except:
    pass

if args.cpu:
    cpu_state = CPUState.CPU


def is_intel_xpu():
    global cpu_state
    global xpu_available
    if cpu_state == CPUState.GPU:
        if xpu_available:
            return True
    return False


def get_torch_device():
    global directml_device
    global cpu_state
    if directml_device:
        return directml_device
    if cpu_state == CPUState.MPS:
        return torch.device("mps")
    if cpu_state == CPUState.CPU:
        return torch.device("cpu")
    else:
        if is_intel_xpu():
            return torch.device("xpu", torch.xpu.current_device())
        else:
            try:
                return torch.device(torch.cuda.current_device())
            except:
                warnings.warn("torch.cuda.current_device() did not return a device, returning a CPU torch device")
                return torch.device("cpu")


def get_total_memory(dev=None, torch_total_too=False):
    global directml_device
    if dev is None:
        dev = get_torch_device()

    if hasattr(dev, 'type') and (dev.type == 'cpu' or dev.type == 'mps'):
        mem_total = psutil.virtual_memory().total
        mem_total_torch = mem_total
    else:
        if directml_device:
            mem_total = 1024 * 1024 * 1024  # TODO
            mem_total_torch = mem_total
        elif is_intel_xpu():
            mem_total = torch.xpu.get_device_properties(dev).total_memory
            mem_total_torch = mem_total
        else:
            stats = torch.cuda.memory_stats(dev)
            mem_reserved = stats['reserved_bytes.all.current']
            _, mem_total_cuda = torch.cuda.mem_get_info(dev)
            mem_total_torch = mem_reserved
            mem_total = mem_total_cuda
    if torch_total_too:
        return mem_total, mem_total_torch
    else:
        return mem_total


# we're required to call get_device_name early on to initialize the methods get_total_memory will call
if torch.cuda.is_available() and hasattr(torch.version, "hip") and torch.version.hip is not None:
    logging.info(f"Detected HIP device: {torch.cuda.get_device_name(torch.cuda.current_device())}")
total_vram = get_total_memory(get_torch_device()) / (1024 * 1024)
total_ram = psutil.virtual_memory().total / (1024 * 1024)
logging.info("Total VRAM {:0.0f} MB, total RAM {:0.0f} MB".format(total_vram, total_ram))

try:
    logging.info("pytorch version: {}".format(torch.version.__version__))
except:
    pass

try:
    OOM_EXCEPTION = torch.cuda.OutOfMemoryError
except:
    OOM_EXCEPTION = Exception

XFORMERS_VERSION = ""
XFORMERS_ENABLED_VAE = True
if args.disable_xformers:
    XFORMERS_IS_AVAILABLE = False
else:
    try:
        import xformers  # pylint: disable=import-error
        import xformers.ops  # pylint: disable=import-error

        XFORMERS_IS_AVAILABLE = True
        try:
            XFORMERS_IS_AVAILABLE = xformers._has_cpp_library
        except:
            pass
        try:
            XFORMERS_VERSION = xformers.version.__version__
            logging.info("xformers version: {}".format(XFORMERS_VERSION))
            if XFORMERS_VERSION.startswith("0.0.18"):
                logging.warning("\nWARNING: This version of xformers has a major bug where you will get black images when generating high resolution images.")
                logging.warning("Please downgrade or upgrade xformers to a different version.\n")
                XFORMERS_ENABLED_VAE = False
        except:
            pass
    except:
        XFORMERS_IS_AVAILABLE = False


def is_nvidia():
    global cpu_state
    if cpu_state == CPUState.GPU:
        if torch.version.cuda:
            return True
    return False


def is_amd():
    global cpu_state
    if cpu_state == CPUState.GPU:
        if torch.version.hip:
            return True
    return False


ENABLE_PYTORCH_ATTENTION = False
if args.use_pytorch_cross_attention:
    ENABLE_PYTORCH_ATTENTION = True
    XFORMERS_IS_AVAILABLE = False

VAE_DTYPES = [torch.float32]

try:
    if is_nvidia() or is_amd():
        torch_version = torch.version.__version__
        if int(torch_version[0]) >= 2:
            if ENABLE_PYTORCH_ATTENTION == False and args.use_split_cross_attention == False and args.use_quad_cross_attention == False:
                ENABLE_PYTORCH_ATTENTION = True
            if torch.cuda.is_bf16_supported() and torch.cuda.get_device_properties(torch.cuda.current_device()).major >= 8:
                VAE_DTYPES = [torch.bfloat16] + VAE_DTYPES
    if is_intel_xpu():
        if args.use_split_cross_attention == False and args.use_quad_cross_attention == False:
            ENABLE_PYTORCH_ATTENTION = True
except:
    pass

if is_intel_xpu():
    VAE_DTYPES = [torch.bfloat16] + VAE_DTYPES

if args.cpu_vae:
    VAE_DTYPES = [torch.float32]

if ENABLE_PYTORCH_ATTENTION:
    torch.backends.cuda.enable_math_sdp(True)
    torch.backends.cuda.enable_flash_sdp(True)
    torch.backends.cuda.enable_mem_efficient_sdp(True)

if args.lowvram:
    set_vram_to = VRAMState.LOW_VRAM
    lowvram_available = True
elif args.novram:
    set_vram_to = VRAMState.NO_VRAM
elif args.highvram or args.gpu_only:
    vram_state = VRAMState.HIGH_VRAM

FORCE_FP32 = False
FORCE_FP16 = False
FORCE_BF16 = False
if args.force_fp32:
    logging.info("Forcing FP32, if this improves things please report it.")
    FORCE_FP32 = True

if args.force_fp16 or cpu_state == CPUState.MPS:
    logging.info("Forcing FP16.")
    FORCE_FP16 = True

if args.force_bf16:
    logging.info("Force BF16")
    FORCE_BF16 = True

if lowvram_available:
    if set_vram_to in (VRAMState.LOW_VRAM, VRAMState.NO_VRAM):
        vram_state = set_vram_to

if cpu_state != CPUState.GPU:
    vram_state = VRAMState.DISABLED

if cpu_state == CPUState.MPS:
    vram_state = VRAMState.SHARED

logging.info(f"Set vram state to: {vram_state.name}")

DISABLE_SMART_MEMORY = args.disable_smart_memory

if DISABLE_SMART_MEMORY:
    logging.info("Disabling smart memory management")


def get_torch_device_name(device):
    if hasattr(device, 'type'):
        if device.type == "cuda":
            try:
                allocator_backend = torch.cuda.get_allocator_backend()
            except:
                allocator_backend = ""
            return "{} {} : {}".format(device, torch.cuda.get_device_name(device), allocator_backend)
        else:
            return "{}".format(device.type)
    elif is_intel_xpu():
        return "{} {}".format(device, torch.xpu.get_device_name(device))
    else:
        return "CUDA {}: {}".format(device, torch.cuda.get_device_name(device))


try:
    logging.info("Device: {}".format(get_torch_device_name(get_torch_device())))
except:
    logging.warning("Could not pick default device.")

current_loaded_models: List["LoadedModel"] = []


def module_size(module):
    module_mem = 0
    sd = module.state_dict()
    for k in sd:
        t = sd[k]
        module_mem += t.nelement() * t.element_size()
    return module_mem


class LoadedModel:
    def __init__(self, model: ModelManageable):
        self.model = model
        self.device = model.load_device
        self.weights_loaded = False
        self.real_model = None
        self.currently_used = True

    def model_memory(self):
        return self.model.model_size()

    def model_offloaded_memory(self):
        return self.model.model_size() - self.model.loaded_size()

    def model_memory_required(self, device):
        if device == self.model.current_loaded_device():
            return self.model_offloaded_memory()
        else:
            return self.model_memory()

    def model_load(self, lowvram_model_memory=0, force_patch_weights=False):
        patch_model_to = self.device

        self.model.model_patches_to(self.device)
        self.model.model_patches_to(self.model.model_dtype())

        load_weights = not self.weights_loaded

        if self.model.loaded_size() > 0:
            use_more_vram = lowvram_model_memory
            if use_more_vram == 0:
                use_more_vram = 1e32
            self.model_use_more_vram(use_more_vram)
        else:
            try:
                if lowvram_model_memory > 0 and load_weights:
                    self.real_model = self.model.patch_model_lowvram(device_to=patch_model_to, lowvram_model_memory=lowvram_model_memory, force_patch_weights=force_patch_weights)
                else:
                    self.real_model = self.model.patch_model(device_to=patch_model_to, patch_weights=load_weights)
            except Exception as e:
                self.model.unpatch_model(self.model.offload_device)
                self.model_unload()
                raise e

        if is_intel_xpu() and not args.disable_ipex_optimize:
            self.real_model = ipex.optimize(self.real_model.eval(), graph_mode=True, concat_linear=True)

        self.weights_loaded = True
        return self.real_model

    def should_reload_model(self, force_patch_weights=False):
        if force_patch_weights and self.model.lowvram_patch_counter() > 0:
            return True
        return False

    def model_unload(self, memory_to_free=None, unpatch_weights=True):
        if memory_to_free is not None:
            if memory_to_free < self.model.loaded_size():
                freed = self.model.partially_unload(self.model.offload_device, memory_to_free)
                if freed >= memory_to_free:
                    return False
        self.model.unpatch_model(self.model.offload_device, unpatch_weights=unpatch_weights)
        self.model.model_patches_to(self.model.offload_device)
        self.weights_loaded = self.weights_loaded and not unpatch_weights
        self.real_model = None
        return True

    def model_use_more_vram(self, extra_memory):
        return self.model.partially_load(self.device, extra_memory)

    def __eq__(self, other):
        return self.model is other.model

<<<<<<< HEAD
    def __str__(self):
        if self.model is not None:
            return f"<LoadedModel {str(self.model)}>"
        else:
            return f"<LoadedModel>"

=======
def use_more_memory(extra_memory, loaded_models, device):
    for m in loaded_models:
        if m.device == device:
            extra_memory -= m.model_use_more_vram(extra_memory)
            if extra_memory <= 0:
                break

def offloaded_memory(loaded_models, device):
    offloaded_mem = 0
    for m in loaded_models:
        if m.device == device:
            offloaded_mem += m.model_offloaded_memory()
    return offloaded_mem
>>>>>>> 39fb74c5

def minimum_inference_memory():
    return (1024 * 1024 * 1024) * 1.2


def unload_model_clones(model, unload_weights_only=True, force_unload=True) -> bool | Literal[None]:
    with model_management_lock:
        to_unload = []
        for i in range(len(current_loaded_models)):
            if model.is_clone(current_loaded_models[i].model):
                to_unload = [i] + to_unload

        if len(to_unload) == 0:
            return True

        same_weights = 0
        for i in to_unload:
            if model.clone_has_same_weights(current_loaded_models[i].model):
                same_weights += 1

        if same_weights == len(to_unload):
            unload_weight = False
        else:
            unload_weight = True

        if not force_unload:
            if unload_weights_only and unload_weight == False:
                return None

<<<<<<< HEAD
        for i in to_unload:
            logging.debug("unload clone {}{}".format(i, unload_weight))
            current_loaded_models.pop(i).model_unload(unpatch_weights=unload_weight)
=======
def free_memory(memory_required, device, keep_loaded=[]):
    unloaded_model = []
    can_unload = []
    unloaded_models = []
>>>>>>> 39fb74c5

        return unload_weight

<<<<<<< HEAD

@tracer.start_as_current_span("Free Memory")
def free_memory(memory_required, device, keep_loaded=[]) -> List[LoadedModel]:
    span = get_current_span()
    span.set_attribute("memory_required", memory_required)
    with model_management_lock:
        unloaded_models: List[LoadedModel] = []
        can_unload = []

        for i in range(len(current_loaded_models) - 1, -1, -1):
            shift_model = current_loaded_models[i]
            if shift_model.device == device:
                if shift_model not in keep_loaded:
                    can_unload.append((sys.getrefcount(shift_model.model), shift_model.model_memory(), i))
                shift_model.currently_used = False

        for x in sorted(can_unload):
            i = x[-1]
            if not DISABLE_SMART_MEMORY:
                if get_free_memory(device) > memory_required:
                    break
            current_loaded_models[i].model_unload()
            unloaded_models.append(i)

        for i in sorted(unloaded_models, reverse=True):
            current_loaded_models.pop(i)
=======
    for x in sorted(can_unload):
        i = x[-1]
        memory_to_free = None
        if not DISABLE_SMART_MEMORY:
            free_mem = get_free_memory(device)
            if free_mem > memory_required:
                break
            memory_to_free = memory_required - free_mem
        logging.debug(f"Unloading {current_loaded_models[i].model.model.__class__.__name__}")
        if current_loaded_models[i].model_unload(memory_to_free):
            unloaded_model.append(i)

    for i in sorted(unloaded_model, reverse=True):
        unloaded_models.append(current_loaded_models.pop(i))

    if len(unloaded_model) > 0:
        soft_empty_cache()
    else:
        if vram_state != VRAMState.HIGH_VRAM:
            mem_free_total, mem_free_torch = get_free_memory(device, torch_free_too=True)
            if mem_free_torch > mem_free_total * 0.25:
                soft_empty_cache()
    return unloaded_models

def load_models_gpu(models, memory_required=0, force_patch_weights=False, minimum_memory_required=None, force_full_load=False):
    global vram_state

    inference_memory = minimum_inference_memory()
    extra_mem = max(inference_memory, memory_required + 300 * 1024 * 1024)
    if minimum_memory_required is None:
        minimum_memory_required = extra_mem
    else:
        minimum_memory_required = max(inference_memory, minimum_memory_required + 300 * 1024 * 1024)
>>>>>>> 39fb74c5

        if len(unloaded_models) > 0:
            soft_empty_cache()
        else:
            if vram_state != VRAMState.HIGH_VRAM:
                mem_free_total, mem_free_torch = get_free_memory(device, torch_free_too=True)
                if mem_free_torch > mem_free_total * 0.25:
                    soft_empty_cache()

        span.set_attribute("unloaded_models", list(map(str, unloaded_models)))
        return unloaded_models


<<<<<<< HEAD
@tracer.start_as_current_span("Load Models GPU")
def load_models_gpu(models: Sequence[ModelManageable], memory_required: int = 0, force_patch_weights=False, minimum_memory_required=None) -> None:
    global vram_state
    span = get_current_span()
    if memory_required != 0:
        span.set_attribute("memory_required", memory_required)
    with model_management_lock:
        inference_memory = minimum_inference_memory()
        extra_mem = max(inference_memory, memory_required)
        if minimum_memory_required is None:
            minimum_memory_required = extra_mem
        else:
            minimum_memory_required = max(inference_memory, minimum_memory_required)
=======
        if loaded_model_index is not None:
            loaded = current_loaded_models[loaded_model_index]
            if loaded.should_reload_model(force_patch_weights=force_patch_weights): #TODO: cleanup this model reload logic
                current_loaded_models.pop(loaded_model_index).model_unload(unpatch_weights=True)
                loaded = None
            else:
                loaded.currently_used = True
                models_already_loaded.append(loaded)

        if loaded is None:
            if hasattr(x, "model"):
                logging.info(f"Requested to load {x.model.__class__.__name__}")
            models_to_load.append(loaded_model)

    if len(models_to_load) == 0:
        devs = set(map(lambda a: a.device, models_already_loaded))
        for d in devs:
            if d != torch.device("cpu"):
                free_memory(extra_mem + offloaded_memory(models_already_loaded, d), d, models_already_loaded)
                free_mem = get_free_memory(d)
                if free_mem < minimum_memory_required:
                    logging.info("Unloading models for lowram load.") #TODO: partial model unloading when this case happens, also handle the opposite case where models can be unlowvramed.
                    models_to_load = free_memory(minimum_memory_required, d)
                    logging.info("{} models unloaded.".format(len(models_to_load)))
                else:
                    use_more_memory(free_mem - minimum_memory_required, models_already_loaded, d)
        if len(models_to_load) == 0:
            return

    logging.info(f"Loading {len(models_to_load)} new model{'s' if len(models_to_load) > 1 else ''}")

    total_memory_required = {}
    for loaded_model in models_to_load:
        unload_model_clones(loaded_model.model, unload_weights_only=True, force_unload=False) #unload clones where the weights are different
        total_memory_required[loaded_model.device] = total_memory_required.get(loaded_model.device, 0) + loaded_model.model_memory_required(loaded_model.device)

    for loaded_model in models_already_loaded:
        total_memory_required[loaded_model.device] = total_memory_required.get(loaded_model.device, 0) + loaded_model.model_memory_required(loaded_model.device)

    for loaded_model in models_to_load:
        weights_unloaded = unload_model_clones(loaded_model.model, unload_weights_only=False, force_unload=False) #unload the rest of the clones where the weights can stay loaded
        if weights_unloaded is not None:
            loaded_model.weights_loaded = not weights_unloaded

    for device in total_memory_required:
        if device != torch.device("cpu"):
            free_memory(total_memory_required[device] * 1.1 + extra_mem, device, models_already_loaded)

    for loaded_model in models_to_load:
        model = loaded_model.model
        torch_dev = model.load_device
        if is_device_cpu(torch_dev):
            vram_set_state = VRAMState.DISABLED
        else:
            vram_set_state = vram_state
        lowvram_model_memory = 0
        if lowvram_available and (vram_set_state == VRAMState.LOW_VRAM or vram_set_state == VRAMState.NORMAL_VRAM) and not force_full_load:
            model_size = loaded_model.model_memory_required(torch_dev)
            current_free_mem = get_free_memory(torch_dev)
            lowvram_model_memory = max(64 * (1024 * 1024), (current_free_mem - minimum_memory_required), min(current_free_mem * 0.4, current_free_mem - minimum_inference_memory()))
            if model_size <= lowvram_model_memory: #only switch to lowvram if really necessary
                lowvram_model_memory = 0

        if vram_set_state == VRAMState.NO_VRAM:
            lowvram_model_memory = 64 * 1024 * 1024

        cur_loaded_model = loaded_model.model_load(lowvram_model_memory, force_patch_weights=force_patch_weights)
        current_loaded_models.insert(0, loaded_model)


    devs = set(map(lambda a: a.device, models_already_loaded))
    for d in devs:
        if d != torch.device("cpu"):
            free_mem = get_free_memory(d)
            if free_mem > minimum_memory_required:
                use_more_memory(free_mem - minimum_memory_required, models_already_loaded, d)
    return
>>>>>>> 39fb74c5

        models = set(models)
        models_to_load = []
        models_already_loaded = []
        for x in models:
            loaded_model = LoadedModel(x)
            loaded = None

            try:
                loaded_model_index = current_loaded_models.index(loaded_model)
            except ValueError:
                loaded_model_index = None

            if loaded_model_index is not None:
                loaded = current_loaded_models[loaded_model_index]
                if loaded.should_reload_model(force_patch_weights=force_patch_weights):  # TODO: cleanup this model reload logic
                    current_loaded_models.pop(loaded_model_index).model_unload(unpatch_weights=True)
                    loaded = None
                else:
                    loaded.currently_used = True
                    models_already_loaded.append(loaded)
            if loaded is None:
                models_to_load.append(loaded_model)

        models_freed: List[LoadedModel] = []
        try:
            if len(models_to_load) == 0:
                devs = set(map(lambda a: a.device, models_already_loaded))
                for d in devs:
                    if d != torch.device("cpu"):
                        models_freed += free_memory(extra_mem, d, models_already_loaded)
                return

            total_memory_required = {}
            for loaded_model in models_to_load:
                if unload_model_clones(loaded_model.model, unload_weights_only=True, force_unload=False):  # unload clones where the weights are different
                    total_memory_required[loaded_model.device] = total_memory_required.get(loaded_model.device, 0) + loaded_model.model_memory_required(loaded_model.device)

            for device in total_memory_required:
                if device != torch.device("cpu"):
                    # todo: where does 1.3 come from?
                    models_freed += free_memory(total_memory_required[device] * 1.3 + extra_mem, device, models_already_loaded)

            for loaded_model in models_to_load:
                weights_unloaded = unload_model_clones(loaded_model.model, unload_weights_only=False, force_unload=False)  # unload the rest of the clones where the weights can stay loaded
                if weights_unloaded is not None:
                    loaded_model.weights_loaded = not weights_unloaded

            for loaded_model in models_to_load:
                model = loaded_model.model
                torch_dev = model.load_device
                if is_device_cpu(torch_dev):
                    vram_set_state = VRAMState.DISABLED
                else:
                    vram_set_state = vram_state
                lowvram_model_memory = 0
                if lowvram_available and (vram_set_state == VRAMState.LOW_VRAM or vram_set_state == VRAMState.NORMAL_VRAM):
                    model_size = loaded_model.model_memory_required(torch_dev)
                    current_free_mem = get_free_memory(torch_dev)
                    lowvram_model_memory = max(64 * (1024 * 1024), (current_free_mem - minimum_memory_required), min(current_free_mem * 0.4, current_free_mem - minimum_inference_memory()))
                    if model_size <= lowvram_model_memory:  # only switch to lowvram if really necessary
                        lowvram_model_memory = 0

                if vram_set_state == VRAMState.NO_VRAM:
                    lowvram_model_memory = 64 * 1024 * 1024

                loaded_model.model_load(lowvram_model_memory, force_patch_weights=force_patch_weights)
                current_loaded_models.insert(0, loaded_model)
            return
        finally:
            span.set_attribute("models", list(map(str, models)))
            span.set_attribute("models_to_load", list(map(str, models_to_load)))
            span.set_attribute("models_freed", list(map(str, models_freed)))
            logging.info(f"Requested to load {','.join(map(str, models))}, models loaded: {','.join(map(str, models_to_load))}, models freed: {','.join(map(str, models_freed))}")


@_deprecate_method(message="Use load_models_gpu instead", version="0.0.2")
def load_model_gpu(model):
    return load_models_gpu([model])


def loaded_models(only_currently_used=False):
    with model_management_lock:
        output = []
        for m in current_loaded_models:
            if only_currently_used:
                if not m.currently_used:
                    continue

            output.append(m.model)
        return output


def cleanup_models(keep_clone_weights_loaded=False):
    with model_management_lock:
        to_delete = []
        for i in range(len(current_loaded_models)):
            if sys.getrefcount(current_loaded_models[i].model) <= 2:
                if not keep_clone_weights_loaded:
                    to_delete = [i] + to_delete
                # TODO: find a less fragile way to do this.
                elif sys.getrefcount(current_loaded_models[i].real_model) <= 3:  # references from .real_model + the .model
                    to_delete = [i] + to_delete

        for i in to_delete:
            x = current_loaded_models.pop(i)
            x.model_unload()
            del x


def dtype_size(dtype):
    dtype_size = 4
    if dtype == torch.float16 or dtype == torch.bfloat16:
        dtype_size = 2
    elif dtype == torch.float32:
        dtype_size = 4
    else:
        try:
            dtype_size = dtype.itemsize
        except:  # Old pytorch doesn't have .itemsize
            pass
    return dtype_size


def unet_offload_device():
    if vram_state == VRAMState.HIGH_VRAM:
        return get_torch_device()
    else:
        return torch.device("cpu")


def unet_initial_load_device(parameters, dtype):
    torch_dev = get_torch_device()
    if vram_state == VRAMState.HIGH_VRAM:
        return torch_dev

    cpu_dev = torch.device("cpu")
    if DISABLE_SMART_MEMORY:
        return cpu_dev

    model_size = dtype_size(dtype) * parameters

    mem_dev = get_free_memory(torch_dev)
    mem_cpu = get_free_memory(cpu_dev)
    if mem_dev > mem_cpu and model_size < mem_dev:
        return torch_dev
    else:
        return cpu_dev


def maximum_vram_for_weights(device=None):
    return (get_total_memory(device) * 0.88 - minimum_inference_memory())

def unet_dtype(device=None, model_params=0, supported_dtypes=(torch.float16, torch.bfloat16, torch.float32)):
    if args.bf16_unet:
        return torch.bfloat16
    if args.fp16_unet:
        return torch.float16
    if args.fp8_e4m3fn_unet:
        return torch.float8_e4m3fn
    if args.fp8_e5m2_unet:
        return torch.float8_e5m2

    fp8_dtype = None
    try:
        for dtype in [torch.float8_e4m3fn, torch.float8_e5m2]:
            if dtype in supported_dtypes:
                fp8_dtype = dtype
                break
    except:
        pass

    if fp8_dtype is not None:
        free_model_memory = maximum_vram_for_weights(device)
        if model_params * 2 > free_model_memory:
            return fp8_dtype

    for dt in supported_dtypes:
        if dt == torch.float16 and should_use_fp16(device=device, model_params=model_params):
            if torch.float16 in supported_dtypes:
                return torch.float16
        if dt == torch.bfloat16 and should_use_bf16(device, model_params=model_params):
            if torch.bfloat16 in supported_dtypes:
                return torch.bfloat16

    for dt in supported_dtypes:
        if dt == torch.float16 and should_use_fp16(device=device, model_params=model_params, manual_cast=True):
            if torch.float16 in supported_dtypes:
                return torch.float16
        if dt == torch.bfloat16 and should_use_bf16(device, model_params=model_params, manual_cast=True):
            if torch.bfloat16 in supported_dtypes:
                return torch.bfloat16

    return torch.float32


# None means no manual cast
def unet_manual_cast(weight_dtype, inference_device, supported_dtypes=(torch.float16, torch.bfloat16, torch.float32)):
    if weight_dtype == torch.float32:
        return None

    fp16_supported = should_use_fp16(inference_device, prioritize_performance=False)
    if fp16_supported and weight_dtype == torch.float16:
        return None

    bf16_supported = should_use_bf16(inference_device)
    if bf16_supported and weight_dtype == torch.bfloat16:
        return None

    for dt in supported_dtypes:
        if dt == torch.float16 and fp16_supported:
            return torch.float16
        if dt == torch.bfloat16 and bf16_supported:
            return torch.bfloat16

    return torch.float32


def text_encoder_offload_device():
    if args.gpu_only:
        return get_torch_device()
    else:
        return torch.device("cpu")


def text_encoder_device():
    if args.gpu_only:
        return get_torch_device()
    elif vram_state == VRAMState.HIGH_VRAM or vram_state == VRAMState.NORMAL_VRAM:
        if should_use_fp16(prioritize_performance=False):
            return get_torch_device()
        else:
            return torch.device("cpu")
    else:
        return torch.device("cpu")

<<<<<<< HEAD
=======
def text_encoder_initial_device(load_device, offload_device, model_size=0):
    if load_device == offload_device or model_size <= 1024 * 1024 * 1024:
        return offload_device

    if is_device_mps(load_device):
        return offload_device

    mem_l = get_free_memory(load_device)
    mem_o = get_free_memory(offload_device)
    if mem_l > (mem_o * 0.5) and model_size * 1.2 < mem_l:
        return load_device
    else:
        return offload_device
>>>>>>> 39fb74c5

def text_encoder_dtype(device=None):
    if args.fp8_e4m3fn_text_enc:
        return torch.float8_e4m3fn
    elif args.fp8_e5m2_text_enc:
        return torch.float8_e5m2
    elif args.fp16_text_enc:
        return torch.float16
    elif args.fp32_text_enc:
        return torch.float32

    if is_device_cpu(device):
        return torch.float16

    return torch.float16


def intermediate_device():
    if args.gpu_only:
        return get_torch_device()
    else:
        return torch.device("cpu")


def vae_device():
    if args.cpu_vae:
        return torch.device("cpu")
    return get_torch_device()


def vae_offload_device():
    if args.gpu_only:
        return get_torch_device()
    else:
        return torch.device("cpu")


def vae_dtype(device=None, allowed_dtypes=[]):
    global VAE_DTYPES
    if args.fp16_vae:
        return torch.float16
    elif args.bf16_vae:
        return torch.bfloat16
    elif args.fp32_vae:
        return torch.float32

    for d in allowed_dtypes:
        if d == torch.float16 and should_use_fp16(device, prioritize_performance=False):
            return d
        if d in VAE_DTYPES:
            return d

    return VAE_DTYPES[0]


def get_autocast_device(dev):
    if hasattr(dev, 'type'):
        return dev.type
    return "cuda"


def supports_dtype(device, dtype):  # TODO
    if dtype == torch.float32:
        return True
    if is_device_cpu(device):
        return False
    if dtype == torch.float16:
        return True
    if dtype == torch.bfloat16:
        return True
    return False


def supports_cast(device, dtype):  # TODO
    if dtype == torch.float32:
        return True
    if dtype == torch.float16:
        return True
    if directml_device:  # TODO: test this
        return False
    if dtype == torch.bfloat16:
        return True
    if is_device_mps(device):
        return False
    if dtype == torch.float8_e4m3fn:
        return True
    if dtype == torch.float8_e5m2:
        return True
    return False


def pick_weight_dtype(dtype, fallback_dtype, device=None):
    if dtype is None:
        dtype = fallback_dtype
    elif dtype_size(dtype) > dtype_size(fallback_dtype):
        dtype = fallback_dtype

    if not supports_cast(device, dtype):
        dtype = fallback_dtype

    return dtype


def device_supports_non_blocking(device):
    if is_device_mps(device):
        return False  # pytorch bug? mps doesn't support non blocking
    if is_intel_xpu():
        return False
    if args.deterministic:  # TODO: figure out why deterministic breaks non blocking from gpu to cpu (previews)
        return False
    if directml_device:
        return False
    return True


def device_should_use_non_blocking(device):
    if not device_supports_non_blocking(device):
        return False
    return False
    # return True #TODO: figure out why this causes memory issues on Nvidia and possibly others


def force_channels_last():
    if args.force_channels_last:
        return True

    # TODO
    return False


def cast_to_device(tensor, device, dtype, copy=False):
    with model_management_lock:
        device_supports_cast = False
        if tensor.dtype == torch.float32 or tensor.dtype == torch.float16:
            device_supports_cast = True
        elif tensor.dtype == torch.bfloat16:
            if hasattr(device, 'type') and device.type.startswith("cuda"):
                device_supports_cast = True
            elif is_intel_xpu():
                device_supports_cast = True

        non_blocking = device_should_use_non_blocking(device)

        if device_supports_cast:
            if copy:
                if tensor.device == device:
                    return tensor.to(dtype, copy=copy, non_blocking=non_blocking)
                return tensor.to(device, copy=copy, non_blocking=non_blocking).to(dtype, non_blocking=non_blocking)
            else:
                return tensor.to(device, non_blocking=non_blocking).to(dtype, non_blocking=non_blocking)
        else:
            return tensor.to(device, dtype, copy=copy, non_blocking=non_blocking)


def xformers_enabled():
    global directml_device
    global cpu_state
    if cpu_state != CPUState.GPU:
        return False
    if is_intel_xpu():
        return False
    if directml_device:
        return False
    return XFORMERS_IS_AVAILABLE


def xformers_enabled_vae():
    enabled = xformers_enabled()
    if not enabled:
        return False

    return XFORMERS_ENABLED_VAE


def pytorch_attention_enabled():
    global ENABLE_PYTORCH_ATTENTION
    return ENABLE_PYTORCH_ATTENTION


def pytorch_attention_flash_attention():
    global ENABLE_PYTORCH_ATTENTION
    if ENABLE_PYTORCH_ATTENTION:
        # TODO: more reliable way of checking for flash attention?
        if is_nvidia():  # pytorch flash attention only works on Nvidia
            return True
        if is_intel_xpu():
            return True
    return False


def force_upcast_attention_dtype():
    upcast = args.force_upcast_attention
    try:
        if platform.mac_ver()[0] in ['14.5']:  # black image bug on OSX Sonoma 14.5
            upcast = True
    except:
        pass
    if upcast:
        return torch.float32
    else:
        return None


def get_free_memory(dev=None, torch_free_too=False):
    global directml_device
    if dev is None:
        dev = get_torch_device()

    if hasattr(dev, 'type') and (dev.type == 'cpu' or dev.type == 'mps'):
        mem_free_total = psutil.virtual_memory().available
        mem_free_torch = mem_free_total
    else:
        if directml_device:
            mem_free_total = 1024 * 1024 * 1024  # TODO
            mem_free_torch = mem_free_total
        elif is_intel_xpu():
            mem_free_total = torch.xpu.get_device_properties(dev).total_memory
            mem_free_torch = mem_free_total
        else:
            stats = torch.cuda.memory_stats(dev)
            mem_active = stats['active_bytes.all.current']
            mem_reserved = stats['reserved_bytes.all.current']
            mem_free_cuda, _ = torch.cuda.mem_get_info(dev)
            mem_free_torch = mem_reserved - mem_active
            mem_free_total = mem_free_cuda + mem_free_torch

    if torch_free_too:
        return (mem_free_total, mem_free_torch)
    else:
        return mem_free_total


def cpu_mode():
    global cpu_state
    return cpu_state == CPUState.CPU


def mps_mode():
    global cpu_state
    return cpu_state == CPUState.MPS


def is_device_type(device, type):
    if hasattr(device, 'type'):
        if (device.type == type):
            return True
    return False


def is_device_cpu(device):
    return is_device_type(device, 'cpu')


def is_device_mps(device):
    return is_device_type(device, 'mps')


def is_device_cuda(device):
    return is_device_type(device, 'cuda')


def should_use_fp16(device=None, model_params=0, prioritize_performance=True, manual_cast=False):
    global directml_device

    if device is not None:
        if is_device_cpu(device):
            return False

    if FORCE_FP16:
        return True

    if device is not None:
        if is_device_mps(device):
            return True

    if FORCE_FP32:
        return False

    if directml_device:
        return False

    if mps_mode():
        return True

    if cpu_mode():
        return False

    if is_intel_xpu():
        return True

    if is_amd():
        return True
    try:
        props = torch.cuda.get_device_properties("cuda")
        if props.major >= 8:
            return True

        if props.major < 6:
            return False
    except AssertionError:
        logging.warning("Torch was not compiled with cuda support")
        return False

    fp16_works = False
    # FP16 is confirmed working on a 1080 (GP104) but it's a bit slower than FP32 so it should only be enabled
    # when the model doesn't actually fit on the card
    # TODO: actually test if GP106 and others have the same type of behavior
    nvidia_10_series = ["1080", "1070", "titan x", "p3000", "p3200", "p4000", "p4200", "p5000", "p5200", "p6000", "1060", "1050", "p40", "p100", "p6", "p4"]
    for x in nvidia_10_series:
        if x in props.name.lower():
            fp16_works = True

    if fp16_works or manual_cast:
        free_model_memory = maximum_vram_for_weights(device)
        if (not prioritize_performance) or model_params * 4 > free_model_memory:
            return True

    if props.major < 7:
        return False

    # FP16 is just broken on these cards
    nvidia_16_series = ["1660", "1650", "1630", "T500", "T550", "T600", "MX550", "MX450", "CMP 30HX", "T2000", "T1000", "T1200"]
    for x in nvidia_16_series:
        if x in props.name:
            return False

    return True


def should_use_bf16(device=None, model_params=0, prioritize_performance=True, manual_cast=False):
    if FORCE_BF16:
        return True

    if device is not None:
        if is_device_cpu(device):  # TODO ? bf16 works on CPU but is extremely slow
            return False

    if device is not None:
        if is_device_mps(device):
            return True

    if FORCE_FP32:
        return False

    if directml_device:
        return False

    if mps_mode():
        return True

    if cpu_mode():
        return False

    if is_intel_xpu():
        return True

    if device is None:
        device = torch.device("cuda")

    try:
        props = torch.cuda.get_device_properties(device)
        if props.major >= 8:
            return True
    except AssertionError:
        logging.warning("Torch was not compiled with CUDA support")
        return False

    bf16_works = torch.cuda.is_bf16_supported()

    if bf16_works or manual_cast:
        free_model_memory = maximum_vram_for_weights(device)
        if (not prioritize_performance) or model_params * 4 > free_model_memory:
            return True

    return False


def soft_empty_cache(force=False):
    with model_management_lock:
        global cpu_state
        if cpu_state == CPUState.MPS:
            torch.mps.empty_cache()
        elif is_intel_xpu():
            torch.xpu.empty_cache()  # pylint: disable=no-member
        elif torch.cuda.is_available():
            if force or is_nvidia():  # This seems to make things worse on ROCm so I only do it for cuda
                torch.cuda.empty_cache()
                torch.cuda.ipc_collect()


def unload_all_models():
    with model_management_lock:
        free_memory(1e30, get_torch_device())


def resolve_lowvram_weight(weight, model, key):  # TODO: remove
    warnings.warn("The comfy.model_management.resolve_lowvram_weight function will be removed soon, please stop using it.", category=DeprecationWarning)
    return weight


def interrupt_current_processing(value=True):
    interruption.interrupt_current_processing(value)


def processing_interrupted():
    interruption.processing_interrupted()


def throw_exception_if_processing_interrupted():
    interruption.throw_exception_if_processing_interrupted()<|MERGE_RESOLUTION|>--- conflicted
+++ resolved
@@ -1,7 +1,3 @@
-<<<<<<< HEAD
-from __future__ import annotations
-
-=======
 """
     This file is part of ComfyUI.
     Copyright (C) 2024 Comfy
@@ -19,9 +15,8 @@
     You should have received a copy of the GNU General Public License
     along with this program.  If not, see <https://www.gnu.org/licenses/>.
 """
-
-import psutil
->>>>>>> 39fb74c5
+from __future__ import annotations
+
 import logging
 import platform
 import sys
@@ -165,10 +160,10 @@
     logging.info(f"Detected HIP device: {torch.cuda.get_device_name(torch.cuda.current_device())}")
 total_vram = get_total_memory(get_torch_device()) / (1024 * 1024)
 total_ram = psutil.virtual_memory().total / (1024 * 1024)
-logging.info("Total VRAM {:0.0f} MB, total RAM {:0.0f} MB".format(total_vram, total_ram))
+logging.debug("Total VRAM {:0.0f} MB, total RAM {:0.0f} MB".format(total_vram, total_ram))
 
 try:
-    logging.info("pytorch version: {}".format(torch.version.__version__))
+    logging.debug("pytorch version: {}".format(torch.version.__version__))
 except:
     pass
 
@@ -193,7 +188,7 @@
             pass
         try:
             XFORMERS_VERSION = xformers.version.__version__
-            logging.info("xformers version: {}".format(XFORMERS_VERSION))
+            logging.debug("xformers version: {}".format(XFORMERS_VERSION))
             if XFORMERS_VERSION.startswith("0.0.18"):
                 logging.warning("\nWARNING: This version of xformers has a major bug where you will get black images when generating high resolution images.")
                 logging.warning("Please downgrade or upgrade xformers to a different version.\n")
@@ -285,12 +280,12 @@
 if cpu_state == CPUState.MPS:
     vram_state = VRAMState.SHARED
 
-logging.info(f"Set vram state to: {vram_state.name}")
+logging.debug(f"Set vram state to: {vram_state.name}")
 
 DISABLE_SMART_MEMORY = args.disable_smart_memory
 
 if DISABLE_SMART_MEMORY:
-    logging.info("Disabling smart memory management")
+    logging.debug("Disabling smart memory management")
 
 
 def get_torch_device_name(device):
@@ -310,7 +305,7 @@
 
 
 try:
-    logging.info("Device: {}".format(get_torch_device_name(get_torch_device())))
+    logging.debug("Device: {}".format(get_torch_device_name(get_torch_device())))
 except:
     logging.warning("Could not pick default device.")
 
@@ -399,14 +394,13 @@
     def __eq__(self, other):
         return self.model is other.model
 
-<<<<<<< HEAD
     def __str__(self):
         if self.model is not None:
             return f"<LoadedModel {str(self.model)}>"
         else:
             return f"<LoadedModel>"
 
-=======
+
 def use_more_memory(extra_memory, loaded_models, device):
     for m in loaded_models:
         if m.device == device:
@@ -414,13 +408,14 @@
             if extra_memory <= 0:
                 break
 
+
 def offloaded_memory(loaded_models, device):
     offloaded_mem = 0
     for m in loaded_models:
         if m.device == device:
             offloaded_mem += m.model_offloaded_memory()
     return offloaded_mem
->>>>>>> 39fb74c5
+
 
 def minimum_inference_memory():
     return (1024 * 1024 * 1024) * 1.2
@@ -428,69 +423,61 @@
 
 def unload_model_clones(model, unload_weights_only=True, force_unload=True) -> bool | Literal[None]:
     with model_management_lock:
-        to_unload = []
-        for i in range(len(current_loaded_models)):
-            if model.is_clone(current_loaded_models[i].model):
-                to_unload = [i] + to_unload
-
-        if len(to_unload) == 0:
-            return True
-
-        same_weights = 0
-        for i in to_unload:
-            if model.clone_has_same_weights(current_loaded_models[i].model):
-                same_weights += 1
-
-        if same_weights == len(to_unload):
-            unload_weight = False
-        else:
-            unload_weight = True
-
-        if not force_unload:
-            if unload_weights_only and unload_weight == False:
-                return None
-
-<<<<<<< HEAD
-        for i in to_unload:
-            logging.debug("unload clone {}{}".format(i, unload_weight))
-            current_loaded_models.pop(i).model_unload(unpatch_weights=unload_weight)
-=======
-def free_memory(memory_required, device, keep_loaded=[]):
-    unloaded_model = []
-    can_unload = []
-    unloaded_models = []
->>>>>>> 39fb74c5
-
-        return unload_weight
-
-<<<<<<< HEAD
+        return _unload_model_clones(model, unload_weights_only, force_unload)
+
+
+def _unload_model_clones(model, unload_weights_only=True, force_unload=True) -> bool | Literal[None]:
+    to_unload = []
+    for i in range(len(current_loaded_models)):
+        if model.is_clone(current_loaded_models[i].model):
+            to_unload = [i] + to_unload
+
+    if len(to_unload) == 0:
+        return True
+
+    same_weights = 0
+    for i in to_unload:
+        if model.clone_has_same_weights(current_loaded_models[i].model):
+            same_weights += 1
+
+    if same_weights == len(to_unload):
+        unload_weight = False
+    else:
+        unload_weight = True
+
+    if not force_unload:
+        if unload_weights_only and unload_weight == False:
+            return None
+
+    for i in to_unload:
+        logging.debug("unload clone {} {}".format(i, unload_weight))
+        current_loaded_models.pop(i).model_unload(unpatch_weights=unload_weight)
+
+    return unload_weight
+
 
 @tracer.start_as_current_span("Free Memory")
 def free_memory(memory_required, device, keep_loaded=[]) -> List[LoadedModel]:
     span = get_current_span()
     span.set_attribute("memory_required", memory_required)
     with model_management_lock:
-        unloaded_models: List[LoadedModel] = []
-        can_unload = []
-
-        for i in range(len(current_loaded_models) - 1, -1, -1):
-            shift_model = current_loaded_models[i]
-            if shift_model.device == device:
-                if shift_model not in keep_loaded:
-                    can_unload.append((sys.getrefcount(shift_model.model), shift_model.model_memory(), i))
+        unloaded_models = _free_memory(memory_required, device, keep_loaded)
+        span.set_attribute("unloaded_models", list(map(str, unloaded_models)))
+        return unloaded_models
+
+
+def _free_memory(memory_required, device, keep_loaded=[]) -> List[LoadedModel]:
+    unloaded_model = []
+    can_unload = []
+    unloaded_models = []
+
+    for i in range(len(current_loaded_models) - 1, -1, -1):
+        shift_model = current_loaded_models[i]
+        if shift_model.device == device:
+            if shift_model not in keep_loaded:
+                can_unload.append((sys.getrefcount(shift_model.model), shift_model.model_memory(), i))
                 shift_model.currently_used = False
 
-        for x in sorted(can_unload):
-            i = x[-1]
-            if not DISABLE_SMART_MEMORY:
-                if get_free_memory(device) > memory_required:
-                    break
-            current_loaded_models[i].model_unload()
-            unloaded_models.append(i)
-
-        for i in sorted(unloaded_models, reverse=True):
-            current_loaded_models.pop(i)
-=======
     for x in sorted(can_unload):
         i = x[-1]
         memory_to_free = None
@@ -515,7 +502,20 @@
                 soft_empty_cache()
     return unloaded_models
 
-def load_models_gpu(models, memory_required=0, force_patch_weights=False, minimum_memory_required=None, force_full_load=False):
+
+@tracer.start_as_current_span("Load Models GPU")
+def load_models_gpu(models: Sequence[ModelManageable], memory_required: int = 0, force_patch_weights=False, minimum_memory_required=None, force_full_load=False) -> None:
+    span = get_current_span()
+    if memory_required != 0:
+        span.set_attribute("memory_required", memory_required)
+    with model_management_lock:
+        _load_models_gpu(models, memory_required, force_patch_weights, minimum_memory_required, force_full_load)
+        to_load = list(map(str, models))
+        span.set_attribute("models", to_load)
+        logging.info(f"Loaded {to_load}")
+
+
+def _load_models_gpu(models: Sequence[ModelManageable], memory_required: int = 0, force_patch_weights=False, minimum_memory_required=None, force_full_load=False) -> None:
     global vram_state
 
     inference_memory = minimum_inference_memory()
@@ -524,38 +524,24 @@
         minimum_memory_required = extra_mem
     else:
         minimum_memory_required = max(inference_memory, minimum_memory_required + 300 * 1024 * 1024)
->>>>>>> 39fb74c5
-
-        if len(unloaded_models) > 0:
-            soft_empty_cache()
-        else:
-            if vram_state != VRAMState.HIGH_VRAM:
-                mem_free_total, mem_free_torch = get_free_memory(device, torch_free_too=True)
-                if mem_free_torch > mem_free_total * 0.25:
-                    soft_empty_cache()
-
-        span.set_attribute("unloaded_models", list(map(str, unloaded_models)))
-        return unloaded_models
-
-
-<<<<<<< HEAD
-@tracer.start_as_current_span("Load Models GPU")
-def load_models_gpu(models: Sequence[ModelManageable], memory_required: int = 0, force_patch_weights=False, minimum_memory_required=None) -> None:
-    global vram_state
-    span = get_current_span()
-    if memory_required != 0:
-        span.set_attribute("memory_required", memory_required)
-    with model_management_lock:
-        inference_memory = minimum_inference_memory()
-        extra_mem = max(inference_memory, memory_required)
-        if minimum_memory_required is None:
-            minimum_memory_required = extra_mem
-        else:
-            minimum_memory_required = max(inference_memory, minimum_memory_required)
-=======
+
+    models = set(models)
+
+    models_to_load = []
+    models_already_loaded = []
+    models_freed = []
+    for x in models:
+        loaded_model = LoadedModel(x)
+        loaded = None
+
+        try:
+            loaded_model_index = current_loaded_models.index(loaded_model)
+        except:
+            loaded_model_index = None
+
         if loaded_model_index is not None:
             loaded = current_loaded_models[loaded_model_index]
-            if loaded.should_reload_model(force_patch_weights=force_patch_weights): #TODO: cleanup this model reload logic
+            if loaded.should_reload_model(force_patch_weights=force_patch_weights):  # TODO: cleanup this model reload logic
                 current_loaded_models.pop(loaded_model_index).model_unload(unpatch_weights=True)
                 loaded = None
             else:
@@ -563,8 +549,6 @@
                 models_already_loaded.append(loaded)
 
         if loaded is None:
-            if hasattr(x, "model"):
-                logging.info(f"Requested to load {x.model.__class__.__name__}")
             models_to_load.append(loaded_model)
 
     if len(models_to_load) == 0:
@@ -574,32 +558,29 @@
                 free_memory(extra_mem + offloaded_memory(models_already_loaded, d), d, models_already_loaded)
                 free_mem = get_free_memory(d)
                 if free_mem < minimum_memory_required:
-                    logging.info("Unloading models for lowram load.") #TODO: partial model unloading when this case happens, also handle the opposite case where models can be unlowvramed.
                     models_to_load = free_memory(minimum_memory_required, d)
-                    logging.info("{} models unloaded.".format(len(models_to_load)))
+                    models_freed += models_to_load
                 else:
                     use_more_memory(free_mem - minimum_memory_required, models_already_loaded, d)
         if len(models_to_load) == 0:
             return
 
-    logging.info(f"Loading {len(models_to_load)} new model{'s' if len(models_to_load) > 1 else ''}")
-
     total_memory_required = {}
     for loaded_model in models_to_load:
-        unload_model_clones(loaded_model.model, unload_weights_only=True, force_unload=False) #unload clones where the weights are different
+        unload_model_clones(loaded_model.model, unload_weights_only=True, force_unload=False)  # unload clones where the weights are different
         total_memory_required[loaded_model.device] = total_memory_required.get(loaded_model.device, 0) + loaded_model.model_memory_required(loaded_model.device)
 
     for loaded_model in models_already_loaded:
         total_memory_required[loaded_model.device] = total_memory_required.get(loaded_model.device, 0) + loaded_model.model_memory_required(loaded_model.device)
 
     for loaded_model in models_to_load:
-        weights_unloaded = unload_model_clones(loaded_model.model, unload_weights_only=False, force_unload=False) #unload the rest of the clones where the weights can stay loaded
+        weights_unloaded = unload_model_clones(loaded_model.model, unload_weights_only=False, force_unload=False)  # unload the rest of the clones where the weights can stay loaded
         if weights_unloaded is not None:
             loaded_model.weights_loaded = not weights_unloaded
 
     for device in total_memory_required:
         if device != torch.device("cpu"):
-            free_memory(total_memory_required[device] * 1.1 + extra_mem, device, models_already_loaded)
+            models_freed += free_memory(total_memory_required[device] * 1.1 + extra_mem, device, models_already_loaded)
 
     for loaded_model in models_to_load:
         model = loaded_model.model
@@ -613,7 +594,7 @@
             model_size = loaded_model.model_memory_required(torch_dev)
             current_free_mem = get_free_memory(torch_dev)
             lowvram_model_memory = max(64 * (1024 * 1024), (current_free_mem - minimum_memory_required), min(current_free_mem * 0.4, current_free_mem - minimum_inference_memory()))
-            if model_size <= lowvram_model_memory: #only switch to lowvram if really necessary
+            if model_size <= lowvram_model_memory:  # only switch to lowvram if really necessary
                 lowvram_model_memory = 0
 
         if vram_set_state == VRAMState.NO_VRAM:
@@ -621,7 +602,6 @@
 
         cur_loaded_model = loaded_model.model_load(lowvram_model_memory, force_patch_weights=force_patch_weights)
         current_loaded_models.insert(0, loaded_model)
-
 
     devs = set(map(lambda a: a.device, models_already_loaded))
     for d in devs:
@@ -629,82 +609,10 @@
             free_mem = get_free_memory(d)
             if free_mem > minimum_memory_required:
                 use_more_memory(free_mem - minimum_memory_required, models_already_loaded, d)
-    return
->>>>>>> 39fb74c5
-
-        models = set(models)
-        models_to_load = []
-        models_already_loaded = []
-        for x in models:
-            loaded_model = LoadedModel(x)
-            loaded = None
-
-            try:
-                loaded_model_index = current_loaded_models.index(loaded_model)
-            except ValueError:
-                loaded_model_index = None
-
-            if loaded_model_index is not None:
-                loaded = current_loaded_models[loaded_model_index]
-                if loaded.should_reload_model(force_patch_weights=force_patch_weights):  # TODO: cleanup this model reload logic
-                    current_loaded_models.pop(loaded_model_index).model_unload(unpatch_weights=True)
-                    loaded = None
-                else:
-                    loaded.currently_used = True
-                    models_already_loaded.append(loaded)
-            if loaded is None:
-                models_to_load.append(loaded_model)
-
-        models_freed: List[LoadedModel] = []
-        try:
-            if len(models_to_load) == 0:
-                devs = set(map(lambda a: a.device, models_already_loaded))
-                for d in devs:
-                    if d != torch.device("cpu"):
-                        models_freed += free_memory(extra_mem, d, models_already_loaded)
-                return
-
-            total_memory_required = {}
-            for loaded_model in models_to_load:
-                if unload_model_clones(loaded_model.model, unload_weights_only=True, force_unload=False):  # unload clones where the weights are different
-                    total_memory_required[loaded_model.device] = total_memory_required.get(loaded_model.device, 0) + loaded_model.model_memory_required(loaded_model.device)
-
-            for device in total_memory_required:
-                if device != torch.device("cpu"):
-                    # todo: where does 1.3 come from?
-                    models_freed += free_memory(total_memory_required[device] * 1.3 + extra_mem, device, models_already_loaded)
-
-            for loaded_model in models_to_load:
-                weights_unloaded = unload_model_clones(loaded_model.model, unload_weights_only=False, force_unload=False)  # unload the rest of the clones where the weights can stay loaded
-                if weights_unloaded is not None:
-                    loaded_model.weights_loaded = not weights_unloaded
-
-            for loaded_model in models_to_load:
-                model = loaded_model.model
-                torch_dev = model.load_device
-                if is_device_cpu(torch_dev):
-                    vram_set_state = VRAMState.DISABLED
-                else:
-                    vram_set_state = vram_state
-                lowvram_model_memory = 0
-                if lowvram_available and (vram_set_state == VRAMState.LOW_VRAM or vram_set_state == VRAMState.NORMAL_VRAM):
-                    model_size = loaded_model.model_memory_required(torch_dev)
-                    current_free_mem = get_free_memory(torch_dev)
-                    lowvram_model_memory = max(64 * (1024 * 1024), (current_free_mem - minimum_memory_required), min(current_free_mem * 0.4, current_free_mem - minimum_inference_memory()))
-                    if model_size <= lowvram_model_memory:  # only switch to lowvram if really necessary
-                        lowvram_model_memory = 0
-
-                if vram_set_state == VRAMState.NO_VRAM:
-                    lowvram_model_memory = 64 * 1024 * 1024
-
-                loaded_model.model_load(lowvram_model_memory, force_patch_weights=force_patch_weights)
-                current_loaded_models.insert(0, loaded_model)
-            return
-        finally:
-            span.set_attribute("models", list(map(str, models)))
-            span.set_attribute("models_to_load", list(map(str, models_to_load)))
-            span.set_attribute("models_freed", list(map(str, models_freed)))
-            logging.info(f"Requested to load {','.join(map(str, models))}, models loaded: {','.join(map(str, models_to_load))}, models freed: {','.join(map(str, models_freed))}")
+
+    span = get_current_span()
+    span.set_attribute("models_to_load", list(map(str, models_to_load)))
+    span.set_attribute("models_freed", list(map(str, models_freed)))
 
 
 @_deprecate_method(message="Use load_models_gpu instead", version="0.0.2")
@@ -784,6 +692,7 @@
 def maximum_vram_for_weights(device=None):
     return (get_total_memory(device) * 0.88 - minimum_inference_memory())
 
+
 def unet_dtype(device=None, model_params=0, supported_dtypes=(torch.float16, torch.bfloat16, torch.float32)):
     if args.bf16_unet:
         return torch.bfloat16
@@ -867,8 +776,7 @@
     else:
         return torch.device("cpu")
 
-<<<<<<< HEAD
-=======
+
 def text_encoder_initial_device(load_device, offload_device, model_size=0):
     if load_device == offload_device or model_size <= 1024 * 1024 * 1024:
         return offload_device
@@ -882,7 +790,7 @@
         return load_device
     else:
         return offload_device
->>>>>>> 39fb74c5
+
 
 def text_encoder_dtype(device=None):
     if args.fp8_e4m3fn_text_enc:
