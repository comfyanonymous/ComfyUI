--- conflicted
+++ resolved
@@ -395,15 +395,9 @@
                 if torch_version_numeric >= (2, 7):  # works on 2.6 but doesn't actually seem to improve much
                     if any((a in arch) for a in ["gfx90a", "gfx942", "gfx1100", "gfx1101", "gfx1151"]):  # TODO: more arches, TODO: gfx950
                         ENABLE_PYTORCH_ATTENTION = True
-<<<<<<< HEAD
-        #                if torch_version_numeric >= (2, 8):
-        #                    if any((a in arch) for a in ["gfx1201"]):
-        #                        ENABLE_PYTORCH_ATTENTION = True
-=======
-                if rocm_version >= (7, 0):
-                   if any((a in arch) for a in ["gfx1201"]):
-                       ENABLE_PYTORCH_ATTENTION = True
->>>>>>> a4787ac8
+                        if rocm_version >= (7, 0):
+                            if any((a in arch) for a in ["gfx1201"]):
+                               ENABLE_PYTORCH_ATTENTION = True
         if torch_version_numeric >= (2, 7) and rocm_version >= (6, 4):
             if any((a in arch) for a in ["gfx1200", "gfx1201", "gfx950"]):  # TODO: more arches, "gfx942" gives error on pytorch nightly 2.10 1013 rocm7.0
                 SUPPORT_FP8_OPS = True
