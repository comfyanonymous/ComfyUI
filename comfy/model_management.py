--- conflicted
+++ resolved
@@ -1406,13 +1406,9 @@
     elif is_intel_xpu():
         torch.xpu.empty_cache()  # pylint: disable=no-member
     elif is_ascend_npu():
-<<<<<<< HEAD
         torch.npu.empty_cache()  # pylint: disable=no-member
-=======
-        torch.npu.empty_cache()
     elif is_mlu():
-        torch.mlu.empty_cache()
->>>>>>> ce22f687
+        torch.mlu.empty_cache()  # pylint: disable=no-member
     elif torch.cuda.is_available():
         torch.cuda.empty_cache()
         torch.cuda.ipc_collect()
