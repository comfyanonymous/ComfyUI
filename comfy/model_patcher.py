--- conflicted
+++ resolved
@@ -28,7 +28,6 @@
 from typing import Callable, Optional
 
 import torch
-<<<<<<< HEAD
 import torch.nn
 from humanize import naturalsize
 from natsort import natsorted
@@ -49,18 +48,6 @@
 from .patcher_extension import CallbacksMP, WrappersMP, PatcherInjection
 
 logger = logging.getLogger(__name__)
-=======
-
-import comfy.float
-import comfy.hooks
-import comfy.lora
-import comfy.model_management
-import comfy.patcher_extension
-import comfy.utils
-from comfy.comfy_types import UnetWrapperFunction
-from comfy.quant_ops import QuantizedTensor
-from comfy.patcher_extension import CallbacksMP, PatcherInjection, WrappersMP
->>>>>>> 9d252f3b
 
 
 def string_to_seed(data):
@@ -165,13 +152,8 @@
     def __call__(self, weight):
         return calculate_weight(self.patches[self.key], weight, self.key, intermediate_dtype=weight.dtype)
 
-<<<<<<< HEAD
-
-# The above patch logic may cast up the weight to fp32, and do math. Go with fp32 x 3
-LOWVRAM_PATCH_ESTIMATE_MATH_FACTOR = 3
-=======
+
 LOWVRAM_PATCH_ESTIMATE_MATH_FACTOR = 2
->>>>>>> 9d252f3b
 
 
 def low_vram_patch_estimate_vram(model, key):
@@ -726,7 +708,7 @@
                 utils.copy_to_param(self.model, key, out_weight)
             else:
                 utils.set_attr_param(self.model, key, out_weight)
-            
+
             if self.gguf.patch_on_device:
                 return
         # end gguf
@@ -788,15 +770,6 @@
                 module_mem = model_management.module_size(m)
                 module_offload_mem = module_mem
                 if hasattr(m, "comfy_cast_weights"):
-<<<<<<< HEAD
-                    weight_key = "{}.weight".format(n)
-                    bias_key = "{}.bias".format(n)
-                    if weight_key in self.patches:
-                        module_offload_mem += low_vram_patch_estimate_vram(self.model, weight_key)
-                    if bias_key in self.patches:
-                        module_offload_mem += low_vram_patch_estimate_vram(self.model, bias_key)
-                loading.append(LoadingListItem(module_offload_mem, module_mem, n, m, params))
-=======
                     def check_module_offload_mem(key):
                         if key in self.patches:
                             return low_vram_patch_estimate_vram(self.model, key)
@@ -809,8 +782,7 @@
                         return 0
                     module_offload_mem += check_module_offload_mem("{}.weight".format(n))
                     module_offload_mem += check_module_offload_mem("{}.bias".format(n))
-                loading.append((module_offload_mem, module_mem, n, m, params))
->>>>>>> 9d252f3b
+                loading.append(LoadingListItem(module_offload_mem, module_mem, n, m, params))
         return loading
 
     def load(self, device_to=None, lowvram_model_memory=0, force_patch_weights=False, full_load=False):
