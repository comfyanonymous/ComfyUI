--- conflicted
+++ resolved
@@ -227,27 +227,17 @@
         self.backup = {}
         self.object_patches = {}
         self.object_patches_backup = {}
-<<<<<<< HEAD
+        self.weight_wrapper_patches = {}
         self._model_options: ModelOptions = {"transformer_options": {}}
-=======
-        self.weight_wrapper_patches = {}
-        self.model_options = {"transformer_options":{}}
->>>>>>> 96d891cb
         self.model_size()
         self.load_device = load_device
         self.offload_device = offload_device
         self.weight_inplace_update = weight_inplace_update
-<<<<<<< HEAD
+        self._force_cast_weights = False
         self._parent: ModelManageable | None = None
         self.patches_uuid: uuid.UUID = uuid.uuid4()
         self.ckpt_name = ckpt_name
         self._memory_measurements = MemoryMeasurements(self.model)
-=======
-        self.force_cast_weights = False
-        self.patches_uuid = uuid.uuid4()
-        self.parent = None
-
->>>>>>> 96d891cb
         self.attachments: dict[str] = {}
         self.additional_models: dict[str, list[ModelPatcher]] = {}
         self.callbacks: dict[str, dict[str, list[Callable]]] = CallbacksMP.init_callbacks()
@@ -294,6 +284,14 @@
     def parent(self) -> Optional["ModelPatcher"]:
         return self._parent
 
+    @property
+    def force_cast_weights(self) -> bool:
+        return self._force_cast_weights
+
+    @force_cast_weights.setter
+    def force_cast_weights(self, value:bool) -> None:
+        self._force_cast_weights = value
+
     def lowvram_patch_counter(self):
         return self._memory_measurements.lowvram_patch_counter
 
@@ -316,12 +314,8 @@
         n.patches_uuid = self.patches_uuid
 
         n.object_patches = self.object_patches.copy()
-<<<<<<< HEAD
+        n.weight_wrapper_patches = self.weight_wrapper_patches.copy()
         n._model_options = copy.deepcopy(self.model_options)
-=======
-        n.weight_wrapper_patches = self.weight_wrapper_patches.copy()
-        n.model_options = copy.deepcopy(self.model_options)
->>>>>>> 96d891cb
         n.backup = self.backup
         n.object_patches_backup = self.object_patches_backup
         n._parent = self
@@ -474,9 +468,6 @@
     def add_object_patch(self, name, obj):
         self.object_patches[name] = obj
 
-<<<<<<< HEAD
-    def get_model_object(self, name: str) -> torch.nn.Module | typing.Any:
-=======
     def set_model_compute_dtype(self, dtype):
         self.add_object_patch("manual_cast_dtype", dtype)
         if dtype is not None:
@@ -487,8 +478,7 @@
         self.weight_wrapper_patches[name] = self.weight_wrapper_patches.get(name, []) + [function]
         self.patches_uuid = uuid.uuid4()
 
-    def get_model_object(self, name: str) -> torch.nn.Module:
->>>>>>> 96d891cb
+    def get_model_object(self, name: str) -> torch.nn.Module | typing.Any:
         """Retrieves a nested attribute from an object using dot notation considering
         object patches.
 
