--- conflicted
+++ resolved
@@ -524,7 +524,6 @@
             set_func(out_weight, inplace_update=inplace_update, seed=string_to_seed(key))
 
     def load(self, device_to=None, lowvram_model_memory=0, force_patch_weights=False, full_load=False):
-<<<<<<< HEAD
         with self.use_ejected():
             self.unpatch_hooks()
             mem_counter = 0
@@ -532,14 +531,18 @@
             lowvram_counter = 0
             loading = []
             for n, m in self.model.named_modules():
-                if hasattr(m, "comfy_cast_weights") or hasattr(m, "weight"):
-                    loading.append((comfy.model_management.module_size(m), n, m))
+                params = []
+                for name, param in m.named_parameters(recurse=False):
+                    params.append(name)
+                if hasattr(m, "comfy_cast_weights") or len(params) > 0:
+                    loading.append((comfy.model_management.module_size(m), n, m, params))
 
             load_completely = []
             loading.sort(reverse=True)
             for x in loading:
                 n = x[1]
                 m = x[2]
+                params = x[3]
                 module_mem = x[0]
 
                 lowvram_weight = False
@@ -575,50 +578,21 @@
                         if m.comfy_cast_weights:
                             wipe_lowvram_weight(m)
 
-                    if hasattr(m, "weight"):
-                        mem_counter += module_mem
-                        load_completely.append((module_mem, n, m))
+                    mem_counter += module_mem
+                    load_completely.append((module_mem, n, m, params))
 
             load_completely.sort(reverse=True)
             for x in load_completely:
                 n = x[1]
                 m = x[2]
-                weight_key = "{}.weight".format(n)
-                bias_key = "{}.bias".format(n)
+                params = x[3]
                 if hasattr(m, "comfy_patched_weights"):
                     if m.comfy_patched_weights == True:
-=======
-        mem_counter = 0
-        patch_counter = 0
-        lowvram_counter = 0
-        loading = []
-        for n, m in self.model.named_modules():
-            params = []
-            for name, param in m.named_parameters(recurse=False):
-                params.append(name)
-            if hasattr(m, "comfy_cast_weights") or len(params) > 0:
-                loading.append((comfy.model_management.module_size(m), n, m, params))
-
-        load_completely = []
-        loading.sort(reverse=True)
-        for x in loading:
-            n = x[1]
-            m = x[2]
-            params = x[3]
-            module_mem = x[0]
-
-            lowvram_weight = False
-
-            if not full_load and hasattr(m, "comfy_cast_weights"):
-                if mem_counter + module_mem >= lowvram_model_memory:
-                    lowvram_weight = True
-                    lowvram_counter += 1
-                    if hasattr(m, "prev_comfy_cast_weights"): #Already lowvramed
->>>>>>> 8f0009aa
                         continue
 
-                self.patch_weight_to_device(weight_key, device_to=device_to)
-                self.patch_weight_to_device(bias_key, device_to=device_to)
+                for param in params:
+                    self.patch_weight_to_device("{}.{}".format(n, param), device_to=device_to)
+
                 logging.debug("lowvram: loaded module regularly {} {}".format(n, m))
                 m.comfy_patched_weights = True
 
@@ -629,35 +603,11 @@
                 logging.info("loaded partially {} {} {}".format(lowvram_model_memory / (1024 * 1024), mem_counter / (1024 * 1024), patch_counter))
                 self.model.model_lowvram = True
             else:
-<<<<<<< HEAD
                 logging.info("loaded completely {} {} {}".format(lowvram_model_memory / (1024 * 1024), mem_counter / (1024 * 1024), full_load))
                 self.model.model_lowvram = False
                 if full_load:
                     self.model.to(device_to)
                     mem_counter = self.model_size()
-=======
-                if hasattr(m, "comfy_cast_weights"):
-                    if m.comfy_cast_weights:
-                        wipe_lowvram_weight(m)
-
-                mem_counter += module_mem
-                load_completely.append((module_mem, n, m, params))
-
-        load_completely.sort(reverse=True)
-        for x in load_completely:
-            n = x[1]
-            m = x[2]
-            params = x[3]
-            if hasattr(m, "comfy_patched_weights"):
-                if m.comfy_patched_weights == True:
-                    continue
-
-            for param in params:
-                self.patch_weight_to_device("{}.{}".format(n, param), device_to=device_to)
-
-            logging.debug("lowvram: loaded module regularly {} {}".format(n, m))
-            m.comfy_patched_weights = True
->>>>>>> 8f0009aa
 
             self.model.lowvram_patch_counter += patch_counter
             self.model.device = device_to
