"""
    This file is part of ComfyUI.
    Copyright (C) 2024 Comfy

    This program is free software: you can redistribute it and/or modify
    it under the terms of the GNU General Public License as published by
    the Free Software Foundation, either version 3 of the License, or
    (at your option) any later version.

    This program is distributed in the hope that it will be useful,
    but WITHOUT ANY WARRANTY; without even the implied warranty of
    MERCHANTABILITY or FITNESS FOR A PARTICULAR PURPOSE.  See the
    GNU General Public License for more details.

    You should have received a copy of the GNU General Public License
    along with this program.  If not, see <https://www.gnu.org/licenses/>.
"""

from __future__ import annotations
from typing import Optional, Callable
import torch
import copy
import inspect
import logging
import uuid
import collections
import math

import comfy.utils
import comfy.float
import comfy.model_management
import comfy.lora
import comfy.hooks
from comfy.comfy_types import UnetWrapperFunction

def string_to_seed(data):
    crc = 0xFFFFFFFF
    for byte in data:
        if isinstance(byte, str):
            byte = ord(byte)
        crc ^= byte
        for _ in range(8):
            if crc & 1:
                crc = (crc >> 1) ^ 0xEDB88320
            else:
                crc >>= 1
    return crc ^ 0xFFFFFFFF

def set_model_options_patch_replace(model_options, patch, name, block_name, number, transformer_index=None):
    to = model_options["transformer_options"].copy()

    if "patches_replace" not in to:
        to["patches_replace"] = {}
    else:
        to["patches_replace"] = to["patches_replace"].copy()

    if name not in to["patches_replace"]:
        to["patches_replace"][name] = {}
    else:
        to["patches_replace"][name] = to["patches_replace"][name].copy()

    if transformer_index is not None:
        block = (block_name, number, transformer_index)
    else:
        block = (block_name, number)
    to["patches_replace"][name][block] = patch
    model_options["transformer_options"] = to
    return model_options

def set_model_options_post_cfg_function(model_options, post_cfg_function, disable_cfg1_optimization=False):
    model_options["sampler_post_cfg_function"] = model_options.get("sampler_post_cfg_function", []) + [post_cfg_function]
    if disable_cfg1_optimization:
        model_options["disable_cfg1_optimization"] = True
    return model_options

def set_model_options_pre_cfg_function(model_options, pre_cfg_function, disable_cfg1_optimization=False):
    model_options["sampler_pre_cfg_function"] = model_options.get("sampler_pre_cfg_function", []) + [pre_cfg_function]
    if disable_cfg1_optimization:
        model_options["disable_cfg1_optimization"] = True
    return model_options

def create_model_options_clone(orig_model_options: dict):
    def copy_nested_dicts(input_dict: dict):
        new_dict = input_dict.copy()
        for key, value in input_dict.items():
            if isinstance(value, dict):
                new_dict[key] = copy_nested_dicts(value)
            elif isinstance(value, list):
                new_dict[key] = value.copy()
        return new_dict
    return copy_nested_dicts(orig_model_options)
        
def create_hook_patches_clone(orig_hook_patches):
    new_hook_patches = {}
    for hook_ref in orig_hook_patches:
        new_hook_patches[hook_ref] = {}
        for k in orig_hook_patches[hook_ref]:
            new_hook_patches[hook_ref][k] = orig_hook_patches[hook_ref][k][:]
    return new_hook_patches

def wipe_lowvram_weight(m):
    if hasattr(m, "prev_comfy_cast_weights"):
        m.comfy_cast_weights = m.prev_comfy_cast_weights
        del m.prev_comfy_cast_weights
    m.weight_function = None
    m.bias_function = None

class LowVramPatch:
    def __init__(self, key, patches):
        self.key = key
        self.patches = patches
    def __call__(self, weight):
        intermediate_dtype = weight.dtype
        if intermediate_dtype not in [torch.float32, torch.float16, torch.bfloat16]: #intermediate_dtype has to be one that is supported in math ops
            intermediate_dtype = torch.float32
            return comfy.float.stochastic_rounding(comfy.lora.calculate_weight(self.patches[self.key], weight.to(intermediate_dtype), self.key, intermediate_dtype=intermediate_dtype), weight.dtype, seed=string_to_seed(self.key))

        return comfy.lora.calculate_weight(self.patches[self.key], weight, self.key, intermediate_dtype=intermediate_dtype)
<<<<<<< HEAD
class CallbacksMP:
    ON_CLONE = "on_clone"
    ON_LOAD = "on_load_after"
    ON_CLEANUP = "on_cleanup"
    ON_PRE_RUN = "on_pre_run"
    ON_PREPARE_STATE = "on_prepare_state"
    ON_APPLY_HOOKS = "on_apply_hooks"
    ON_REGISTER_ALL_HOOK_PATCHES = "on_register_all_hook_patches"
    ON_INJECT_MODEL = "on_inject_model"
    ON_EJECT_MODEL = "on_eject_model"

    @classmethod
    def init_callbacks(cls):
        return {
            cls.ON_CLONE: {None: []},
            cls.ON_LOAD: {None: []},
            cls.ON_CLEANUP: {None: []},
            cls.ON_PRE_RUN: {None: []},
            cls.ON_PREPARE_STATE: {None: []},
            cls.ON_APPLY_HOOKS: {None: []},
            cls.ON_REGISTER_ALL_HOOK_PATCHES: {None: []},
            cls.ON_INJECT_MODEL: {None: []},
            cls.ON_EJECT_MODEL: {None: []},
        }

class WrappersMP:
    OUTER_SAMPLE = "outer_sample"
    CALC_COND_BATCH = "calc_cond_batch"
    SAMPLER_SAMPLE = "sampler_sample"

    @classmethod
    def init_wrappers(cls):
        return {
            cls.OUTER_SAMPLE: {None: []},
            cls.SAMPLER_SAMPLE: {None: []},
            cls.CALC_COND_BATCH: {None: []},
        }

class WrapperExecutor:
    """Handles call stack of wrappers around a function in an ordered manner."""
    def __init__(self, original: Callable, class_obj: object, wrappers: list[Callable], idx: int):
        self.original = original
        self.class_obj = class_obj
        self.wrappers = wrappers.copy()
        self.idx = idx
        self.is_last = idx == len(wrappers)
    
    def __call__(self, *args, **kwargs):
        """Calls the next wrapper in line or original function, whichever is appropriate."""
        new_executor = self._create_next_executor()
        return new_executor.execute(*args, **kwargs)
    
    def execute(self, *args, **kwargs):
        """Used to initiate executor internally - DO NOT use this if you received executor in wrapper."""
        args = list(args)
        kwargs = dict(kwargs)
        if self.is_last:
            if self.class_obj is None:
                return self.original(*args, **kwargs)
            return self.original(*args, **kwargs)
        return self.wrappers[self.idx](self, *args, **kwargs)

    def _create_next_executor(self) -> 'WrapperExecutor':
        new_idx = self.idx + 1
        if new_idx > len(self.wrappers):
            raise Exception(f"Wrapper idx exceeded available wrappers; something went very wrong.")
        if self.class_obj is None:
            return WrapperExecutor.new_executor(self.original, self.wrappers, new_idx)
        return WrapperExecutor.new_class_executor(self.original, self.class_obj, self.wrappers, new_idx)

    @classmethod
    def new_executor(cls, original: Callable, wrappers: list[Callable], idx=0):
        return cls(original, class_obj=None, wrappers=wrappers, idx=idx)
    
    @classmethod
    def new_class_executor(cls, original: Callable, class_obj: object, wrappers: list[Callable], idx=0):
        return cls(original, class_obj, wrappers, idx=idx)

class AutoPatcherEjector:
    def __init__(self, model: 'ModelPatcher', skip_and_inject_on_exit_only=False):
        self.model = model
        self.was_injected = False
        self.prev_skip_injection = False
        self.skip_and_inject_on_exit_only = skip_and_inject_on_exit_only
    
    def __enter__(self):
        self.was_injected = False
        self.prev_skip_injection = self.model.skip_injection
        if self.skip_and_inject_on_exit_only:
            self.model.skip_injection = True
        if self.model.is_injected:
            self.model.eject_model()
            self.was_injected = True

    def __exit__(self, *args):
        if self.skip_and_inject_on_exit_only:
            self.model.skip_injection = self.prev_skip_injection
            self.model.inject_model()
        if self.was_injected and not self.model.skip_injection:
            self.model.inject_model()
        self.model.skip_injection = self.prev_skip_injection

class PatcherInjection:
    def __init__(self, inject: Callable, eject: Callable):
        self.inject = inject
        self.eject = eject

class MemoryCounter:
    def __init__(self, initial: int, minimum=0):
        self.value = initial
        self.minimum = minimum
        # TODO: add a safe limit besides 0
    
    def use(self, weight: torch.Tensor):
        weight_size = weight.nelement() * weight.element_size()
        if self.is_useable(weight_size):
            self.decrement(weight_size)
            return True
        return False

    def is_useable(self, used: int):
        return self.value - used > self.minimum

    def decrement(self, used: int):
        self.value -= used
=======

def get_key_weight(model, key):
    set_func = None
    convert_func = None
    op_keys = key.rsplit('.', 1)
    if len(op_keys) < 2:
        weight = comfy.utils.get_attr(model, key)
    else:
        op = comfy.utils.get_attr(model, op_keys[0])
        try:
            set_func = getattr(op, "set_{}".format(op_keys[1]))
        except AttributeError:
            pass

        try:
            convert_func = getattr(op, "convert_{}".format(op_keys[1]))
        except AttributeError:
            pass

        weight = getattr(op, op_keys[1])
        if convert_func is not None:
            weight = comfy.utils.get_attr(model, key)

    return weight, set_func, convert_func
>>>>>>> 66b0961a

class ModelPatcher:
    def __init__(self, model, load_device, offload_device, size=0, weight_inplace_update=False):
        self.size = size
        self.model = model
        if not hasattr(self.model, 'device'):
            logging.debug("Model doesn't have a device attribute.")
            self.model.device = offload_device
        elif self.model.device is None:
            self.model.device = offload_device

        self.patches = {}
        self.backup = {}
        self.object_patches = {}
        self.object_patches_backup = {}
        self.model_options = {"transformer_options":{}}
        self.model_size()
        self.load_device = load_device
        self.offload_device = offload_device
        self.weight_inplace_update = weight_inplace_update
        self.patches_uuid = uuid.uuid4()

        self.attachments: dict[str] = {}
        self.additional_models: dict[str, list[ModelPatcher]] = {}
        self.callbacks: dict[str, dict[str, list[Callable]]] = CallbacksMP.init_callbacks()
        self.wrappers: dict[str, dict[str, list[Callable]]] = WrappersMP.init_wrappers()

        self.is_injected = False
        self.skip_injection = False
        self.injections: dict[str, list[PatcherInjection]] = {}

        self.hook_patches: dict[comfy.hooks._HookRef] = {}
        self.hook_patches_backup: dict[comfy.hooks._HookRef] = {}
        self.hook_backup: dict[str, tuple[torch.Tensor, torch.device]] = {}
        self.cached_hook_patches: dict[comfy.hooks.HookGroup, dict[str, torch.Tensor]] = {}
        self.current_hooks: Optional[comfy.hooks.HookGroup] = None
        self.forced_hooks: Optional[comfy.hooks.HookGroup] = None  # NOTE: only used for CLIP
        # TODO: hook_mode should be entirely removed; behavior should be determined by remaining VRAM/memory
        self.hook_mode = comfy.hooks.EnumHookMode.MaxSpeed

        if not hasattr(self.model, 'model_loaded_weight_memory'):
            self.model.model_loaded_weight_memory = 0

        if not hasattr(self.model, 'lowvram_patch_counter'):
            self.model.lowvram_patch_counter = 0

        if not hasattr(self.model, 'model_lowvram'):
            self.model.model_lowvram = False

    def model_size(self):
        if self.size > 0:
            return self.size
        self.size = comfy.model_management.module_size(self.model)
        return self.size

    def loaded_size(self):
        return self.model.model_loaded_weight_memory

    def lowvram_patch_counter(self):
        return self.model.lowvram_patch_counter

    def clone(self):
        n = ModelPatcher(self.model, self.load_device, self.offload_device, self.size, weight_inplace_update=self.weight_inplace_update)
        n.patches = {}
        for k in self.patches:
            n.patches[k] = self.patches[k][:]
        n.patches_uuid = self.patches_uuid

        n.object_patches = self.object_patches.copy()
        n.model_options = copy.deepcopy(self.model_options)
        n.backup = self.backup
        n.object_patches_backup = self.object_patches_backup

        # attachments
        n.attachments = {}
        for k in self.attachments:
            if hasattr(self.attachments[k], "on_model_patcher_clone"):
                n.attachments[k] = self.attachments[k].on_model_patcher_clone()
            else:
                n.attachments[k] = self.attachments[k]
        # additional models
        for k, c in self.additional_models.items():
            n.additional_models[k] = [x.clone() for x in c]
        # callbacks
        for k, c in self.callbacks.items():
            n.callbacks[k] = {}
            for k1, c1 in c.items():
                n.callbacks[k][k1] = c1.copy()
        # sample wrappers
        for k, w in self.wrappers.items():
            n.wrappers[k] = {}
            for k1, w1 in w.items():
                n.wrappers[k][k1] = w1.copy()
        # injection
        n.is_injected = self.is_injected
        n.skip_injection = self.skip_injection
        for k, i in self.injections.items():
            n.injections[k] = i.copy()
        # hooks
        n.hook_patches = create_hook_patches_clone(self.hook_patches)
        n.hook_patches_backup = create_hook_patches_clone(self.hook_patches_backup)
        # TODO: do we really need to clone cached_hook_patches/current_hooks?
        for group in self.cached_hook_patches:
            n.cached_hook_patches[group] = {}
            for k in self.cached_hook_patches[group]:
                n.cached_hook_patches[group][k] = self.cached_hook_patches[group][k]
        n.hook_backup = self.hook_backup
        n.current_hooks = self.current_hooks.clone() if self.current_hooks else self.current_hooks
        n.forced_hooks = self.forced_hooks.clone() if self.forced_hooks else self.forced_hooks
        n.hook_mode = self.hook_mode

        for callback in self.get_all_callbacks(CallbacksMP.ON_CLONE):
            callback(self, n)
        return n

    def is_clone(self, other):
        if hasattr(other, 'model') and self.model is other.model:
            return True
        return False

    def clone_has_same_weights(self, clone: 'ModelPatcher'):
        if not self.is_clone(clone):
            return False

        if len(self.hook_patches) > 0:  # TODO: check if this workaround is necessary
            return False
        if self.current_hooks != clone.current_hooks:
            return False
        if self.forced_hooks != clone.forced_hooks:
            return False
        if self.hook_patches.keys() != clone.hook_patches.keys():
            return False
        if self.attachments.keys() != clone.attachments.keys():
            return False
        if self.additional_models.keys() != clone.additional_models.keys():
            return False
        for key in self.callbacks:
            if len(self.callbacks[key]) != len(clone.callbacks[key]):
                return False
        for key in self.wrappers:
            if len(self.wrappers[key]) != len(clone.wrappers[key]):
                return False
        if self.injections.keys() != clone.injections.keys():
            return False

        if len(self.patches) == 0 and len(clone.patches) == 0:
            return True

        if self.patches_uuid == clone.patches_uuid:
            if len(self.patches) != len(clone.patches):
                logging.warning("WARNING: something went wrong, same patch uuid but different length of patches.")
            else:
                return True

    def memory_required(self, input_shape):
        return self.model.memory_required(input_shape=input_shape)

    def set_model_sampler_cfg_function(self, sampler_cfg_function, disable_cfg1_optimization=False):
        if len(inspect.signature(sampler_cfg_function).parameters) == 3:
            self.model_options["sampler_cfg_function"] = lambda args: sampler_cfg_function(args["cond"], args["uncond"], args["cond_scale"]) #Old way
        else:
            self.model_options["sampler_cfg_function"] = sampler_cfg_function
        if disable_cfg1_optimization:
            self.model_options["disable_cfg1_optimization"] = True

    def set_model_sampler_post_cfg_function(self, post_cfg_function, disable_cfg1_optimization=False):
        self.model_options = set_model_options_post_cfg_function(self.model_options, post_cfg_function, disable_cfg1_optimization)

    def set_model_sampler_pre_cfg_function(self, pre_cfg_function, disable_cfg1_optimization=False):
        self.model_options = set_model_options_pre_cfg_function(self.model_options, pre_cfg_function, disable_cfg1_optimization)

    def set_model_unet_function_wrapper(self, unet_wrapper_function: UnetWrapperFunction):
        self.model_options["model_function_wrapper"] = unet_wrapper_function

    def set_model_denoise_mask_function(self, denoise_mask_function):
        self.model_options["denoise_mask_function"] = denoise_mask_function

    def set_model_patch(self, patch, name):
        to = self.model_options["transformer_options"]
        if "patches" not in to:
            to["patches"] = {}
        to["patches"][name] = to["patches"].get(name, []) + [patch]

    def set_model_patch_replace(self, patch, name, block_name, number, transformer_index=None):
        self.model_options = set_model_options_patch_replace(self.model_options, patch, name, block_name, number, transformer_index=transformer_index)

    def set_model_attn1_patch(self, patch):
        self.set_model_patch(patch, "attn1_patch")

    def set_model_attn2_patch(self, patch):
        self.set_model_patch(patch, "attn2_patch")

    def set_model_attn1_replace(self, patch, block_name, number, transformer_index=None):
        self.set_model_patch_replace(patch, "attn1", block_name, number, transformer_index)

    def set_model_attn2_replace(self, patch, block_name, number, transformer_index=None):
        self.set_model_patch_replace(patch, "attn2", block_name, number, transformer_index)

    def set_model_attn1_output_patch(self, patch):
        self.set_model_patch(patch, "attn1_output_patch")

    def set_model_attn2_output_patch(self, patch):
        self.set_model_patch(patch, "attn2_output_patch")

    def set_model_input_block_patch(self, patch):
        self.set_model_patch(patch, "input_block_patch")

    def set_model_input_block_patch_after_skip(self, patch):
        self.set_model_patch(patch, "input_block_patch_after_skip")

    def set_model_output_block_patch(self, patch):
        self.set_model_patch(patch, "output_block_patch")

    def set_model_emb_patch(self, patch):
        self.set_model_patch(patch, "emb_patch")

    def set_model_forward_timestep_embed_patch(self, patch):
        self.set_model_patch(patch, "forward_timestep_embed_patch")

    def add_object_patch(self, name, obj):
        self.object_patches[name] = obj

    def get_model_object(self, name):
        if name in self.object_patches:
            return self.object_patches[name]
        else:
            if name in self.object_patches_backup:
                return self.object_patches_backup[name]
            else:
                return comfy.utils.get_attr(self.model, name)

    def model_patches_to(self, device):
        to = self.model_options["transformer_options"]
        if "patches" in to:
            patches = to["patches"]
            for name in patches:
                patch_list = patches[name]
                for i in range(len(patch_list)):
                    if hasattr(patch_list[i], "to"):
                        patch_list[i] = patch_list[i].to(device)
        if "patches_replace" in to:
            patches = to["patches_replace"]
            for name in patches:
                patch_list = patches[name]
                for k in patch_list:
                    if hasattr(patch_list[k], "to"):
                        patch_list[k] = patch_list[k].to(device)
        if "model_function_wrapper" in self.model_options:
            wrap_func = self.model_options["model_function_wrapper"]
            if hasattr(wrap_func, "to"):
                self.model_options["model_function_wrapper"] = wrap_func.to(device)

    def model_dtype(self):
        if hasattr(self.model, "get_dtype"):
            return self.model.get_dtype()

    def add_patches(self, patches, strength_patch=1.0, strength_model=1.0):
        with self.use_ejected():
            p = set()
            model_sd = self.model.state_dict()
            for k in patches:
                offset = None
                function = None
                if isinstance(k, str):
                    key = k
                else:
                    offset = k[1]
                    key = k[0]
                    if len(k) > 2:
                        function = k[2]

                if key in model_sd:
                    p.add(k)
                    current_patches = self.patches.get(key, [])
                    current_patches.append((strength_patch, patches[k], strength_model, offset, function))
                    self.patches[key] = current_patches

            self.patches_uuid = uuid.uuid4()
            return list(p)

    def get_key_patches(self, filter_prefix=None):
        model_sd = self.model_state_dict()
        p = {}
        for k in model_sd:
            if filter_prefix is not None:
                if not k.startswith(filter_prefix):
                    continue
            bk = self.backup.get(k, None)
<<<<<<< HEAD
            hbk = self.hook_backup.get(k, None)
            if bk is not None:
                weight = bk.weight
            if hbk is not None:
                weight = hbk[0]
            else:
                weight = model_sd[k]
=======
            weight, set_func, convert_func = get_key_weight(self.model, k)
            if bk is not None:
                weight = bk.weight
            if convert_func is None:
                convert_func = lambda a, **kwargs: a

>>>>>>> 66b0961a
            if k in self.patches:
                p[k] = [(weight, convert_func)] + self.patches[k]
            else:
                p[k] = [(weight, convert_func)]
        return p

    def model_state_dict(self, filter_prefix=None):
        with self.use_ejected():
            sd = self.model.state_dict()
            keys = list(sd.keys())
            if filter_prefix is not None:
                for k in keys:
                    if not k.startswith(filter_prefix):
                        sd.pop(k)
            return sd

    def patch_weight_to_device(self, key, device_to=None, inplace_update=False):
        if key not in self.patches:
            return

        weight, set_func, convert_func = get_key_weight(self.model, key)
        inplace_update = self.weight_inplace_update or inplace_update

        if key not in self.backup:
            self.backup[key] = collections.namedtuple('Dimension', ['weight', 'inplace_update'])(weight.to(device=self.offload_device, copy=inplace_update), inplace_update)

        if device_to is not None:
            temp_weight = comfy.model_management.cast_to_device(weight, device_to, torch.float32, copy=True)
        else:
            temp_weight = weight.to(torch.float32, copy=True)
        if convert_func is not None:
            temp_weight = convert_func(temp_weight, inplace=True)

        out_weight = comfy.lora.calculate_weight(self.patches[key], temp_weight, key)
        if set_func is None:
            out_weight = comfy.float.stochastic_rounding(out_weight, weight.dtype, seed=string_to_seed(key))
            if inplace_update:
                comfy.utils.copy_to_param(self.model, key, out_weight)
            else:
                comfy.utils.set_attr_param(self.model, key, out_weight)
        else:
            set_func(out_weight, inplace_update=inplace_update, seed=string_to_seed(key))

    def load(self, device_to=None, lowvram_model_memory=0, force_patch_weights=False, full_load=False):
        with self.use_ejected():
            self.unpatch_hooks()
            mem_counter = 0
            patch_counter = 0
            lowvram_counter = 0
            loading = []
            for n, m in self.model.named_modules():
                if hasattr(m, "comfy_cast_weights") or hasattr(m, "weight"):
                    loading.append((comfy.model_management.module_size(m), n, m))

            load_completely = []
            loading.sort(reverse=True)
            for x in loading:
                n = x[1]
                m = x[2]
                module_mem = x[0]

                lowvram_weight = False

                if not full_load and hasattr(m, "comfy_cast_weights"):
                    if mem_counter + module_mem >= lowvram_model_memory:
                        lowvram_weight = True
                        lowvram_counter += 1
                        if hasattr(m, "prev_comfy_cast_weights"): #Already lowvramed
                            continue

                weight_key = "{}.weight".format(n)
                bias_key = "{}.bias".format(n)

                if lowvram_weight:
                    if weight_key in self.patches:
                        if force_patch_weights:
                            self.patch_weight_to_device(weight_key)
                        else:
                            m.weight_function = LowVramPatch(weight_key, self.patches)
                            patch_counter += 1
                    if bias_key in self.patches:
                        if force_patch_weights:
                            self.patch_weight_to_device(bias_key)
                        else:
                            m.bias_function = LowVramPatch(bias_key, self.patches)
                            patch_counter += 1

                    m.prev_comfy_cast_weights = m.comfy_cast_weights
                    m.comfy_cast_weights = True
                else:
                    if hasattr(m, "comfy_cast_weights"):
                        if m.comfy_cast_weights:
                            wipe_lowvram_weight(m)

                    if hasattr(m, "weight"):
                        mem_counter += module_mem
                        load_completely.append((module_mem, n, m))

            load_completely.sort(reverse=True)
            for x in load_completely:
                n = x[1]
                m = x[2]
                weight_key = "{}.weight".format(n)
                bias_key = "{}.bias".format(n)
                if hasattr(m, "comfy_patched_weights"):
                    if m.comfy_patched_weights == True:
                        continue

                self.patch_weight_to_device(weight_key, device_to=device_to)
                self.patch_weight_to_device(bias_key, device_to=device_to)
                logging.debug("lowvram: loaded module regularly {} {}".format(n, m))
                m.comfy_patched_weights = True

            for x in load_completely:
                x[2].to(device_to)

            if lowvram_counter > 0:
                logging.info("loaded partially {} {} {}".format(lowvram_model_memory / (1024 * 1024), mem_counter / (1024 * 1024), patch_counter))
                self.model.model_lowvram = True
            else:
                logging.info("loaded completely {} {} {}".format(lowvram_model_memory / (1024 * 1024), mem_counter / (1024 * 1024), full_load))
                self.model.model_lowvram = False
                if full_load:
                    self.model.to(device_to)
                    mem_counter = self.model_size()

            self.model.lowvram_patch_counter += patch_counter
            self.model.device = device_to
            self.model.model_loaded_weight_memory = mem_counter

            for callback in self.get_all_callbacks(CallbacksMP.ON_LOAD):
                callback(self, device_to, lowvram_model_memory, force_patch_weights, full_load)

            self.apply_hooks(self.forced_hooks)

    def patch_model(self, device_to=None, lowvram_model_memory=0, load_weights=True, force_patch_weights=False):
        with self.use_ejected():
            for k in self.object_patches:
                old = comfy.utils.set_attr(self.model, k, self.object_patches[k])
                if k not in self.object_patches_backup:
                    self.object_patches_backup[k] = old

            if lowvram_model_memory == 0:
                full_load = True
            else:
                full_load = False

            if load_weights:
                self.load(device_to, lowvram_model_memory=lowvram_model_memory, force_patch_weights=force_patch_weights, full_load=full_load)
        self.inject_model()
        return self.model

    def unpatch_model(self, device_to=None, unpatch_weights=True):
        self.eject_model()
        if unpatch_weights:
            self.unpatch_hooks()
            if self.model.model_lowvram:
                for m in self.model.modules():
                    wipe_lowvram_weight(m)

                self.model.model_lowvram = False
                self.model.lowvram_patch_counter = 0

            keys = list(self.backup.keys())

            for k in keys:
                bk = self.backup[k]
                if bk.inplace_update:
                    comfy.utils.copy_to_param(self.model, k, bk.weight)
                else:
                    comfy.utils.set_attr_param(self.model, k, bk.weight)

            self.backup.clear()

            if device_to is not None:
                self.model.to(device_to)
                self.model.device = device_to
            self.model.model_loaded_weight_memory = 0

            for m in self.model.modules():
                if hasattr(m, "comfy_patched_weights"):
                    del m.comfy_patched_weights

        keys = list(self.object_patches_backup.keys())
        for k in keys:
            comfy.utils.set_attr(self.model, k, self.object_patches_backup[k])

        self.object_patches_backup.clear()

    def partially_unload(self, device_to, memory_to_free=0):
        with self.use_ejected():
            memory_freed = 0
            patch_counter = 0
            unload_list = []

            for n, m in self.model.named_modules():
                shift_lowvram = False
                if hasattr(m, "comfy_cast_weights"):
                    module_mem = comfy.model_management.module_size(m)
                    unload_list.append((module_mem, n, m))

            unload_list.sort()
            for unload in unload_list:
                if memory_to_free < memory_freed:
                    break
                module_mem = unload[0]
                n = unload[1]
                m = unload[2]
                weight_key = "{}.weight".format(n)
                bias_key = "{}.bias".format(n)

                if hasattr(m, "comfy_patched_weights") and m.comfy_patched_weights == True:
                    for key in [weight_key, bias_key]:
                        bk = self.backup.get(key, None)
                        if bk is not None:
                            if bk.inplace_update:
                                comfy.utils.copy_to_param(self.model, key, bk.weight)
                            else:
                                comfy.utils.set_attr_param(self.model, key, bk.weight)
                            self.backup.pop(key)

                    m.to(device_to)
                    if weight_key in self.patches:
                        m.weight_function = LowVramPatch(weight_key, self.patches)
                        patch_counter += 1
                    if bias_key in self.patches:
                        m.bias_function = LowVramPatch(bias_key, self.patches)
                        patch_counter += 1

                    m.prev_comfy_cast_weights = m.comfy_cast_weights
                    m.comfy_cast_weights = True
                    m.comfy_patched_weights = False
                    memory_freed += module_mem
                    logging.debug("freed {}".format(n))

            self.model.model_lowvram = True
            self.model.lowvram_patch_counter += patch_counter
            self.model.model_loaded_weight_memory -= memory_freed
            return memory_freed

    def partially_load(self, device_to, extra_memory=0):
        with self.use_ejected(skip_and_inject_on_exit_only=True):
            self.unpatch_model(unpatch_weights=False)
            self.patch_model(load_weights=False)
            full_load = False
            if self.model.model_lowvram == False:
                return 0
            if self.model.model_loaded_weight_memory + extra_memory > self.model_size():
                full_load = True
            current_used = self.model.model_loaded_weight_memory
            self.load(device_to, lowvram_model_memory=current_used + extra_memory, full_load=full_load)
            return self.model.model_loaded_weight_memory - current_used

    def current_loaded_device(self):
        return self.model.device

    def calculate_weight(self, patches, weight, key, intermediate_dtype=torch.float32):
        print("WARNING the ModelPatcher.calculate_weight function is deprecated, please use: comfy.lora.calculate_weight instead")
        return comfy.lora.calculate_weight(patches, weight, key, intermediate_dtype=intermediate_dtype)

    def cleanup(self):
        self.clean_hooks()
        if hasattr(self.model, "current_patcher"):
            self.model.current_patcher = None
        for callback in self.get_all_callbacks(CallbacksMP.ON_CLEANUP):
            callback(self)

    def add_callback(self, call_type: str, callback: Callable):
        self.add_callback_with_key(call_type, None, callback)

    def add_callback_with_key(self, call_type: str, key: str, callback: Callable):
        if call_type not in self.callbacks:
            raise Exception(f"Callback '{call_type}' is not recognized.")
        c = self.callbacks[call_type].setdefault(key, [])
        c.append(callback)
    
    def remove_callbacks_with_key(self, call_type: str, key: str):
        c = self.callbacks.get(call_type, {})
        if key in c:
            c.pop(key)

    def get_callbacks(self, call_type: str, key: str):
        return self.callbacks.get(call_type, {}).get(key, [])
    
    def get_all_callbacks(self, call_type: str):
        c_list = []
        for c in self.callbacks.get(call_type, {}).values():
            c_list.extend(c)
        return c_list

    def add_wrapper(self, wrapper_type: str, wrapper: Callable):
        self.add_wrapper_with_key(wrapper_type, None, wrapper)

    def add_wrapper_with_key(self, wrapper_type: str, key: str, wrapper: Callable):
        if wrapper_type not in self.wrappers:
            raise Exception(f"Wrapper '{wrapper_type}' is not recognized.")
        w = self.wrappers[wrapper_type].setdefault(key, [])
        w.append(wrapper)
    
    def remove_wrappers_with_key(self, wrapper_type: str, key: str):
        w = self.wrappers.get(wrapper_type, {})
        if key in w:
            w.pop(key)

    def get_wrappers(self, wrapper_type: str, key: str):
        return self.wrappers.get(wrapper_type, {}).get(key, [])

    def get_all_wrappers(self, wrapper_type: str):
        w_list = []
        for w in self.wrappers.get(wrapper_type, {}).values():
            w_list.extend(w)
        return w_list

    def set_attachments(self, key: str, attachment):
        self.attachments[key] = attachment

    def remove_attachments(self, key: str):
        if key in self.attachments:
            self.attachments.pop(key)
    
    def get_attachment(self, key: str):
        return self.attachments.get(key, None)

    def set_injections(self, key: str, injections: list[PatcherInjection]):
        self.injections[key] = injections

    def remove_injections(self, key: str):
        if key in self.injections:
            self.injections.pop(key)

    def set_additional_models(self, key: str, models: list['ModelPatcher']):
        self.additional_models[key] = models

    def remove_additional_models(self, key: str):
        if key in self.additional_models:
            self.additional_models.pop(key)

    def get_all_additional_models(self):
        all_models = []
        for models in self.additional_models.values():
            all_models.extend(models)
        return all_models

    def use_ejected(self, skip_and_inject_on_exit_only=False):
        return AutoPatcherEjector(self, skip_and_inject_on_exit_only=skip_and_inject_on_exit_only)

    def inject_model(self):
        if self.is_injected or self.skip_injection:
            return
        for injections in self.injections.values():
            for inj in injections:
                inj.inject(self)
                self.is_injected = True
        if self.is_injected:
            for callback in self.get_all_callbacks(CallbacksMP.ON_INJECT_MODEL):
                callback(self)

    def eject_model(self):
        if not self.is_injected:
            return
        for injections in self.injections.values():
            for inj in injections:
                inj.eject(self)
        self.is_injected = False
        for callback in self.get_all_callbacks(CallbacksMP.ON_EJECT_MODEL):
            callback(self)

    def pre_run(self):
        if hasattr(self.model, "current_patcher"):
            self.model.current_patcher = self
        for callback in self.get_all_callbacks(CallbacksMP.ON_PRE_RUN):
            callback(self)
    
    def prepare_state(self, timestep):
        for callback in self.get_all_callbacks(CallbacksMP.ON_PREPARE_STATE):
            callback(self, timestep)

    def restore_hook_patches(self):
        if len(self.hook_patches_backup) > 0:
            self.hook_patches = self.hook_patches_backup
            self.hook_patches_backup = {}

    def set_hook_mode(self, hook_mode: comfy.hooks.EnumHookMode):
        self.hook_mode = hook_mode
    
    def prepare_hook_patches_current_keyframe(self, t: torch.Tensor, hook_group: comfy.hooks.HookGroup):
        curr_t = t[0]
        for hook in hook_group.hooks:
            changed = hook.hook_keyframe.prepare_current_keyframe(curr_t=curr_t)
            # if keyframe changed, remove any cached HookGroups that contain hook with the same hook_ref;
            # this will cause the weights to be recalculated when sampling
            if changed:
                # reset current_hooks if contains hook that changed
                if self.current_hooks is not None:
                    for current_hook in self.current_hooks.hooks:
                        if current_hook == hook:
                            self.current_hooks = None
                            break
                for cached_group in list(self.cached_hook_patches.keys()):
                    if cached_group.contains(hook):
                        self.cached_hook_patches.pop(cached_group)

    def register_all_hook_patches(self, hooks_dict: dict[comfy.hooks.EnumHookType, dict[comfy.hooks.Hook, None]], target: comfy.hooks.EnumWeightTarget):
        self.restore_hook_patches()
        weight_hooks_to_register: list[comfy.hooks.WeightHook] = []
        for hook in hooks_dict.get(comfy.hooks.EnumHookType.Weight, {}):
            if hook.hook_ref not in self.hook_patches:
                weight_hooks_to_register.append(hook)
        if len(weight_hooks_to_register) > 0:
            self.hook_patches_backup = create_hook_patches_clone(self.hook_patches)
            for hook in weight_hooks_to_register:
                hook.add_hook_patches(self, target)
        for callback in self.get_all_callbacks(CallbacksMP.ON_REGISTER_ALL_HOOK_PATCHES):
            callback(self, hooks_dict, target)

    def add_hook_patches(self, hook: comfy.hooks.WeightHook, patches, strength_patch=1.0, strength_model=1.0, is_diff=False):
        with self.use_ejected():
            # NOTE: this mirrors behavior of add_patches func
            if is_diff:
                comfy.model_management.unload_model_clones(self)
            current_hook_patches: dict[str,list] = self.hook_patches.get(hook.hook_ref, {})
            p = set()
            model_sd = self.model.state_dict()
            for k in patches:
                offset = None
                function = None
                if isinstance(k, str):
                    key = k
                else:
                    offset = k[1]
                    key = k[0]
                    if len(k) > 2:
                        function = k[2]
                
                if key in model_sd:
                    p.add(k)
                    current_patches: list[tuple] = current_hook_patches.get(key, [])
                    if is_diff:
                        # take difference between desired weight and existing weight to get diff
                        # TODO: try to implement diff via strength_path/strength_model diff
                        model_dtype = comfy.utils.get_attr(self.model, key).dtype
                        if model_dtype in [torch.float8_e5m2, torch.float8_e4m3fn]:
                            diff_weight = (patches[k].to(torch.float32)-comfy.utils.get_attr(self.model, key).to(torch.float32)).to(model_dtype)
                        else:
                            diff_weight = patches[k]-comfy.utils.get_attr(self.model, key)
                        current_patches.append((strength_patch, (diff_weight,), strength_model, offset, function))
                    else:
                        current_patches.append((strength_patch, patches[k], strength_model, offset, function))
                    current_hook_patches[key] = current_patches
            self.hook_patches[hook.hook_ref] = current_hook_patches
            # since should care about these patches too to determine if same model, reroll patches_uuid
            self.patches_uuid = uuid.uuid4()
            return list(p)

    def get_weight_diffs(self, patches):
        with self.use_ejected():
            comfy.model_management.unload_model_clones(self)
            weights: dict[str, tuple] = {}
            p = set()
            model_sd = self.model.state_dict()
            for k in patches:
                if k in model_sd:
                    p.add(k)
                    model_dtype = comfy.utils.get_attr(self.model, k).dtype
                    if model_dtype in [torch.float8_e5m2, torch.float8_e4m3fn]:
                        diff_weight = (patches[k].to(torch.float32)-comfy.utils.get_attr(self.model, k).to(torch.float32)).to(model_dtype)
                    else:
                        diff_weight = patches[k]-comfy.utils.get_attr(self.model, k)
                    weights[k] = (diff_weight,)
            return weights, p

    def get_combined_hook_patches(self, hooks: comfy.hooks.HookGroup):
        # combined_patches will contain  weights of all relevant hooks, per key
        combined_patches = {}
        if hooks is not None:
            for hook in hooks.hooks:
                hook_patches: dict = self.hook_patches.get(hook.hook_ref, {})
                for key in hook_patches.keys():
                    current_patches: list[tuple] = combined_patches.get(key, [])
                    if math.isclose(hook.strength, 1.0):
                        current_patches.extend(hook_patches[key])
                    else:
                        # patches are stored as tuples: (strength_patch, (tuple_with_weights,), strength_model)
                        for patch in hook_patches[key]:
                            new_patch = list(patch)
                            new_patch[0] *= hook.strength
                            current_patches.append(tuple(new_patch))
                    combined_patches[key] = current_patches
        return combined_patches

    def apply_hooks(self, hooks: comfy.hooks.HookGroup):
        if self.current_hooks == hooks:
            return
        self.patch_hooks(hooks=hooks)
        for callback in self.get_all_callbacks(CallbacksMP.ON_APPLY_HOOKS):
            callback(self, hooks)

    def patch_hooks(self, hooks: comfy.hooks.HookGroup):
        with self.use_ejected():
            self.unpatch_hooks()
            model_sd = self.model_state_dict()
            memory_counter = None
            if self.hook_mode == comfy.hooks.EnumHookMode.MaxSpeed:
                memory_counter = MemoryCounter(comfy.model_management.get_free_memory(self.load_device))
            # if have cached weights for hooks, use it
            cached_weights = self.cached_hook_patches.get(hooks, None)
            if cached_weights is not None:
                for key in cached_weights:
                    if key not in model_sd:
                        print(f"WARNING cached hook could not patch. key does not exist in model: {key}")
                        continue
                    self.patch_cached_hook_weights(cached_weights=cached_weights, key=key, memory_counter=memory_counter)
            else:
                relevant_patches = self.get_combined_hook_patches(hooks=hooks)
                original_weights = None
                if len(relevant_patches) > 0:
                    original_weights = self.get_key_patches()
                for key in relevant_patches:
                    if key not in model_sd:
                        print(f"WARNING cached hook would not patch. key does not exist in model: {key}")
                        continue
                    self.patch_hook_weight_to_device(hooks=hooks, combined_patches=relevant_patches, key=key, original_weights=original_weights,
                                                     memory_counter=memory_counter)
            self.current_hooks = hooks

    def patch_cached_hook_weights(self, cached_weights: dict, key: str, memory_counter: MemoryCounter):
        if key not in self.hook_backup:
            weight: torch.Tensor = comfy.utils.get_attr(self.model, key)
            target_device = self.offload_device
            if self.hook_mode == comfy.hooks.EnumHookMode.MaxSpeed:
                used = memory_counter.use(weight)
                if used:
                    target_device = weight.device
            self.hook_backup[key] = (weight.to(device=target_device, copy=self.weight_inplace_update), weight.device)
        if self.weight_inplace_update:
            comfy.utils.copy_to_param(self.model, key, cached_weights[key])
        else:
            comfy.utils.set_attr_param(self.model, key, cached_weights[key])

    def clear_cached_hook_weights(self):
        self.cached_hook_patches.clear()
        self.current_hooks = None

    def patch_hook_weight_to_device(self, hooks: comfy.hooks.HookGroup, combined_patches: dict, key: str, original_weights: dict, memory_counter: MemoryCounter):
        if key not in combined_patches:
            return
        weight: torch.Tensor = comfy.utils.get_attr(self.model, key)
        if key not in self.hook_backup:
            target_device = self.offload_device
            if self.hook_mode == comfy.hooks.EnumHookMode.MaxSpeed:
                used = memory_counter.use(weight)
                if used:
                    target_device = weight.device
            self.hook_backup[key] = (weight.to(device=target_device, copy=self.weight_inplace_update), weight.device)
        
        # TODO: properly handle lowvram situations for cached hook patches
        temp_weight = comfy.model_management.cast_to_device(weight, weight.device, torch.float32, copy=True)
        out_weight = comfy.lora.calculate_weight(combined_patches[key], temp_weight, key, original_weights=original_weights).to(weight.dtype)
        out_weight = comfy.float.stochastic_rounding(out_weight, weight.dtype, seed=string_to_seed(key))
        if self.hook_mode == comfy.hooks.EnumHookMode.MaxSpeed:
            # TODO: disable caching if not enough system RAM to do so
            self.cached_hook_patches.setdefault(hooks, {})
            self.cached_hook_patches[hooks][key] = out_weight
        if self.weight_inplace_update:
            comfy.utils.copy_to_param(self.model, key, out_weight)
        else:
            comfy.utils.set_attr_param(self.model, key, out_weight)
    
    def unpatch_hooks(self) -> None:
        with self.use_ejected():
            if len(self.hook_backup) == 0:
                self.current_hooks = None
                return
            keys = list(self.hook_backup.keys())
            if self.weight_inplace_update:
                for k in keys:
                    comfy.utils.copy_to_param(self.model, k, self.hook_backup[k][0].to(device=self.hook_backup[k][1]))
            else:
                for k in keys:
                    comfy.utils.set_attr_param(self.model, k, self.hook_backup[k][0].to(device=self.hook_backup[k][1]))
                    
            self.hook_backup.clear()
            self.current_hooks = None

    def clean_hooks(self):
        self.unpatch_hooks()
        self.clear_cached_hook_weights()<|MERGE_RESOLUTION|>--- conflicted
+++ resolved
@@ -116,7 +116,31 @@
             return comfy.float.stochastic_rounding(comfy.lora.calculate_weight(self.patches[self.key], weight.to(intermediate_dtype), self.key, intermediate_dtype=intermediate_dtype), weight.dtype, seed=string_to_seed(self.key))
 
         return comfy.lora.calculate_weight(self.patches[self.key], weight, self.key, intermediate_dtype=intermediate_dtype)
-<<<<<<< HEAD
+
+def get_key_weight(model, key):
+    set_func = None
+    convert_func = None
+    op_keys = key.rsplit('.', 1)
+    if len(op_keys) < 2:
+        weight = comfy.utils.get_attr(model, key)
+    else:
+        op = comfy.utils.get_attr(model, op_keys[0])
+        try:
+            set_func = getattr(op, "set_{}".format(op_keys[1]))
+        except AttributeError:
+            pass
+
+        try:
+            convert_func = getattr(op, "convert_{}".format(op_keys[1]))
+        except AttributeError:
+            pass
+
+        weight = getattr(op, op_keys[1])
+        if convert_func is not None:
+            weight = comfy.utils.get_attr(model, key)
+
+    return weight, set_func, convert_func
+
 class CallbacksMP:
     ON_CLONE = "on_clone"
     ON_LOAD = "on_load_after"
@@ -242,32 +266,6 @@
 
     def decrement(self, used: int):
         self.value -= used
-=======
-
-def get_key_weight(model, key):
-    set_func = None
-    convert_func = None
-    op_keys = key.rsplit('.', 1)
-    if len(op_keys) < 2:
-        weight = comfy.utils.get_attr(model, key)
-    else:
-        op = comfy.utils.get_attr(model, op_keys[0])
-        try:
-            set_func = getattr(op, "set_{}".format(op_keys[1]))
-        except AttributeError:
-            pass
-
-        try:
-            convert_func = getattr(op, "convert_{}".format(op_keys[1]))
-        except AttributeError:
-            pass
-
-        weight = getattr(op, op_keys[1])
-        if convert_func is not None:
-            weight = comfy.utils.get_attr(model, key)
-
-    return weight, set_func, convert_func
->>>>>>> 66b0961a
 
 class ModelPatcher:
     def __init__(self, model, load_device, offload_device, size=0, weight_inplace_update=False):
@@ -556,22 +554,15 @@
                 if not k.startswith(filter_prefix):
                     continue
             bk = self.backup.get(k, None)
-<<<<<<< HEAD
             hbk = self.hook_backup.get(k, None)
+            weight, set_func, convert_func = get_key_weight(self.model, k)
             if bk is not None:
                 weight = bk.weight
             if hbk is not None:
                 weight = hbk[0]
-            else:
-                weight = model_sd[k]
-=======
-            weight, set_func, convert_func = get_key_weight(self.model, k)
-            if bk is not None:
-                weight = bk.weight
             if convert_func is None:
                 convert_func = lambda a, **kwargs: a
 
->>>>>>> 66b0961a
             if k in self.patches:
                 p[k] = [(weight, convert_func)] + self.patches[k]
             else:
