--- conflicted
+++ resolved
@@ -3,22 +3,16 @@
 import logging
 import uuid
 
-<<<<<<< HEAD
 import torch
 
 from . import model_management
 from . import utils
+from .types import UnetWrapperFunction
 from .model_management_types import ModelManageable
 
-=======
-import comfy.utils
-import comfy.model_management
-from comfy.types import UnetWrapperFunction
->>>>>>> bf3e334d
-
 
 def weight_decompose(dora_scale, weight, lora_diff, alpha, strength):
-    dora_scale = comfy.model_management.cast_to_device(dora_scale, weight.device, torch.float32)
+    dora_scale = model_management.cast_to_device(dora_scale, weight.device, torch.float32)
     lora_diff *= alpha
     weight_calc = weight + lora_diff.type(weight.dtype)
     weight_norm = (
@@ -36,7 +30,6 @@
     else:
         weight[:] = weight_calc
     return weight
-
 
 
 def set_model_options_patch_replace(model_options, patch, name, block_name, number, transformer_index=None):
@@ -381,17 +374,10 @@
                     if w1.shape != weight.shape:
                         logging.warning("WARNING SHAPE MISMATCH {} WEIGHT NOT MERGED {} != {}".format(key, w1.shape, weight.shape))
                     else:
-<<<<<<< HEAD
-                        weight += alpha * model_management.cast_to_device(w1, weight.device, weight.dtype)
+                        weight += strength * model_management.cast_to_device(w1, weight.device, weight.dtype)
             elif patch_type == "lora":  # lora/locon
                 mat1 = model_management.cast_to_device(v[0], weight.device, torch.float32)
                 mat2 = model_management.cast_to_device(v[1], weight.device, torch.float32)
-=======
-                        weight += strength * comfy.model_management.cast_to_device(w1, weight.device, weight.dtype)
-            elif patch_type == "lora": #lora/locon
-                mat1 = comfy.model_management.cast_to_device(v[0], weight.device, torch.float32)
-                mat2 = comfy.model_management.cast_to_device(v[1], weight.device, torch.float32)
->>>>>>> bf3e334d
                 dora_scale = v[4]
                 if v[2] is not None:
                     alpha = v[2] / mat2.shape[0]
@@ -406,13 +392,9 @@
                 try:
                     lora_diff = torch.mm(mat1.flatten(start_dim=1), mat2.flatten(start_dim=1)).reshape(weight.shape)
                     if dora_scale is not None:
-<<<<<<< HEAD
-                        weight = apply_weight_decompose(model_management.cast_to_device(dora_scale, weight.device, torch.float32), weight)
-=======
                         weight = weight_decompose(dora_scale, weight, lora_diff, alpha, strength)
                     else:
                         weight += ((strength * alpha) * lora_diff).type(weight.dtype)
->>>>>>> bf3e334d
                 except Exception as e:
                     logging.error("ERROR {} {} {}".format(patch_type, key, e))
             elif patch_type == "lokr":
@@ -456,13 +438,9 @@
                 try:
                     lora_diff = torch.kron(w1, w2).reshape(weight.shape)
                     if dora_scale is not None:
-<<<<<<< HEAD
-                        weight = apply_weight_decompose(model_management.cast_to_device(dora_scale, weight.device, torch.float32), weight)
-=======
                         weight = weight_decompose(dora_scale, weight, lora_diff, alpha, strength)
                     else:
                         weight += ((strength * alpha) * lora_diff).type(weight.dtype)
->>>>>>> bf3e334d
                 except Exception as e:
                     logging.error("ERROR {} {} {}".format(patch_type, key, e))
             elif patch_type == "loha":
@@ -497,13 +475,9 @@
                 try:
                     lora_diff = (m1 * m2).reshape(weight.shape)
                     if dora_scale is not None:
-<<<<<<< HEAD
-                        weight = apply_weight_decompose(model_management.cast_to_device(dora_scale, weight.device, torch.float32), weight)
-=======
                         weight = weight_decompose(dora_scale, weight, lora_diff, alpha, strength)
                     else:
                         weight += ((strength * alpha) * lora_diff).type(weight.dtype)
->>>>>>> bf3e334d
                 except Exception as e:
                     logging.error("ERROR {} {} {}".format(patch_type, key, e))
             elif patch_type == "glora":
@@ -522,13 +496,9 @@
                 try:
                     lora_diff = (torch.mm(b2, b1) + torch.mm(torch.mm(weight.flatten(start_dim=1), a2), a1)).reshape(weight.shape)
                     if dora_scale is not None:
-<<<<<<< HEAD
-                        weight = apply_weight_decompose(model_management.cast_to_device(dora_scale, weight.device, torch.float32), weight)
-=======
                         weight = weight_decompose(dora_scale, weight, lora_diff, alpha, strength)
                     else:
                         weight += ((strength * alpha) * lora_diff).type(weight.dtype)
->>>>>>> bf3e334d
                 except Exception as e:
                     logging.error("ERROR {} {} {}".format(patch_type, key, e))
             else:
