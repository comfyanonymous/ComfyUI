--- conflicted
+++ resolved
@@ -20,52 +20,19 @@
 import inspect
 import logging
 import uuid
-<<<<<<< HEAD
 from typing import Optional
 
 import torch
 import torch.nn
 
-from . import model_management
+from . import model_management, lora
 from . import utils
+from .float import stochastic_rounding
 from .model_base import BaseModel
 from .model_management_types import ModelManageable, MemoryMeasurements
 from .types import UnetWrapperFunction
 
 
-def weight_decompose(dora_scale, weight, lora_diff, alpha, strength):
-    dora_scale = model_management.cast_to_device(dora_scale, weight.device, torch.float32)
-    lora_diff *= alpha
-    weight_calc = weight + lora_diff.type(weight.dtype)
-    weight_norm = (
-        weight_calc.transpose(0, 1)
-        .reshape(weight_calc.shape[1], -1)
-        .norm(dim=1, keepdim=True)
-        .reshape(weight_calc.shape[1], *[1] * (weight_calc.dim() - 1))
-        .transpose(0, 1)
-    )
-
-    weight_calc *= (dora_scale / weight_norm).type(weight.dtype)
-    if strength != 1.0:
-        weight_calc -= weight
-        weight += strength * (weight_calc)
-    else:
-        weight[:] = weight_calc
-    return weight
-
-
-=======
-import collections
-import math
-
-import comfy.utils
-import comfy.float
-import comfy.model_management
-import comfy.lora
-from comfy.types import UnetWrapperFunction
-
-
->>>>>>> 9230f658
 def set_model_options_patch_replace(model_options, patch, name, block_name, number, transformer_index=None):
     to = model_options["transformer_options"].copy()
 
@@ -113,14 +80,11 @@
 class LowVramPatch:
     def __init__(self, key, patches):
         self.key = key
-<<<<<<< HEAD
-        self.model_patcher = model_patcher
-
-=======
         self.patches = patches
->>>>>>> 9230f658
+
     def __call__(self, weight):
-        return comfy.lora.calculate_weight(self.patches[self.key], weight, self.key, intermediate_dtype=weight.dtype)
+        return lora.calculate_weight(self.patches[self.key], weight, self.key, intermediate_dtype=weight.dtype)
+
 
 class ModelPatcher(ModelManageable):
     def __init__(self, model: torch.nn.Module, load_device: torch.device, offload_device: torch.device, size=0, weight_inplace_update=False, ckpt_name: Optional[str] = None):
@@ -348,40 +312,14 @@
             temp_weight = model_management.cast_to_device(weight, device_to, torch.float32, copy=True)
         else:
             temp_weight = weight.to(torch.float32, copy=True)
-        out_weight = comfy.lora.calculate_weight(self.patches[key], temp_weight, key)
-        out_weight = comfy.float.stochastic_rounding(out_weight, weight.dtype)
+        out_weight = lora.calculate_weight(self.patches[key], temp_weight, key)
+        out_weight = stochastic_rounding(out_weight, weight.dtype)
         if inplace_update:
             utils.copy_to_param(self.model, key, out_weight)
         else:
             utils.set_attr_param(self.model, key, out_weight)
 
-<<<<<<< HEAD
-    def patch_model(self, device_to=None, patch_weights=True):
-        for k in self.object_patches:
-            old = utils.set_attr(self.model, k, self.object_patches[k])
-            if k not in self.object_patches_backup:
-                self.object_patches_backup[k] = old
-
-        if patch_weights:
-            model_sd = self.model_state_dict()
-            for key in self.patches:
-                if key not in model_sd:
-                    logging.warning("could not patch. key doesn't exist in model: {}".format(key))
-                    continue
-
-                self.patch_weight_to_device(key, device_to)
-
-            if device_to is not None:
-                self.model.to(device_to)
-                self.model_device = device_to
-                self._memory_measurements.model_loaded_weight_memory = self.model_size()
-
-        return self.model
-
-    def lowvram_load(self, device_to=None, lowvram_model_memory=0, force_patch_weights=False, full_load=False):
-=======
     def load(self, device_to=None, lowvram_model_memory=0, force_patch_weights=False, full_load=False):
->>>>>>> 9230f658
         mem_counter = 0
         patch_counter = 0
         lowvram_counter = 0
@@ -394,7 +332,7 @@
                 if mem_counter + module_mem >= lowvram_model_memory:
                     lowvram_weight = True
                     lowvram_counter += 1
-                    if hasattr(m, "prev_comfy_cast_weights"): #Already lowvramed
+                    if hasattr(m, "prev_comfy_cast_weights"):  # Already lowvramed
                         continue
 
             weight_key = "{}.weight".format(n)
@@ -422,23 +360,7 @@
                         wipe_lowvram_weight(m)
 
                 if hasattr(m, "weight"):
-<<<<<<< HEAD
-                    mem_counter += model_management.module_size(m)
-                    param = list(m.parameters())
-                    if len(param) > 0:
-                        weight = param[0]
-                        if weight.device == device_to:
-                            continue
-
-                    weight_to = None
-                    if full_load:  # TODO
-                        weight_to = device_to
-                    self.patch_weight_to_device(weight_key, device_to=weight_to)  # TODO: speed this up without OOM
-                    self.patch_weight_to_device(bias_key, device_to=weight_to)
-                    m.to(device_to)
-                    logging.debug("lowvram: loaded module regularly {} {}".format(n, m))
-=======
-                    mem_used = comfy.model_management.module_size(m)
+                    mem_used = model_management.module_size(m)
                     mem_counter += mem_used
                     load_completely.append((mem_used, n, m))
 
@@ -459,205 +381,25 @@
 
         for x in load_completely:
             x[2].to(device_to)
->>>>>>> 9230f658
 
         if lowvram_counter > 0:
             logging.debug("loaded partially {} {} {}".format(lowvram_model_memory / (1024 * 1024), mem_counter / (1024 * 1024), patch_counter))
             self._memory_measurements.model_lowvram = True
         else:
-<<<<<<< HEAD
-            logging.debug("loaded completely {} {}".format(lowvram_model_memory / (1024 * 1024), mem_counter / (1024 * 1024)))
+            logging.info("loaded completely {} {} {}".format(lowvram_model_memory / (1024 * 1024), mem_counter / (1024 * 1024), full_load))
             self._memory_measurements.model_lowvram = False
-        self._memory_measurements.lowvram_patch_counter += patch_counter
-        self._memory_measurements.model_loaded_weight_memory = mem_counter
-        self.model_device = device_to
-
-    def patch_model_lowvram(self, device_to=None, lowvram_model_memory=0, force_patch_weights=False):
-        self.patch_model(device_to, patch_weights=False)
-        self.lowvram_load(device_to, lowvram_model_memory=lowvram_model_memory, force_patch_weights=force_patch_weights)
-        return self.model
-
-    def calculate_weight(self, patches, weight, key):
-        for p in patches:
-            strength = p[0]
-            v = p[1]
-            strength_model = p[2]
-            offset = p[3]
-            function = p[4]
-            if function is None:
-                function = lambda a: a
-
-            old_weight = None
-            if offset is not None:
-                old_weight = weight
-                weight = weight.narrow(offset[0], offset[1], offset[2])
-
-            if strength_model != 1.0:
-                weight *= strength_model
-
-            if isinstance(v, list):
-                v = (self.calculate_weight(v[1:], v[0].clone(), key),)
-
-            patch_type = "diff"
-            if len(v) == 2:
-                patch_type = v[0]
-                v = v[1]
-            elif len(v) != 1:
-                logging.warning("patch {} not recognized: {}".format(key, v))
-                continue
-
-            if patch_type == "diff":
-                w1 = v[0]
-                if strength != 0.0:
-                    if w1.shape != weight.shape:
-                        logging.warning("WARNING SHAPE MISMATCH {} WEIGHT NOT MERGED {} != {}".format(key, w1.shape, weight.shape))
-                    else:
-                        weight += function(strength * model_management.cast_to_device(w1, weight.device, weight.dtype))
-            elif patch_type == "lora":  # lora/locon
-                mat1 = model_management.cast_to_device(v[0], weight.device, torch.float32)
-                mat2 = model_management.cast_to_device(v[1], weight.device, torch.float32)
-                dora_scale = v[4]
-                if v[2] is not None:
-                    alpha = v[2] / mat2.shape[0]
-                else:
-                    alpha = 1.0
-
-                if v[3] is not None:
-                    # locon mid weights, hopefully the math is fine because I didn't properly test it
-                    mat3 = model_management.cast_to_device(v[3], weight.device, torch.float32)
-                    final_shape = [mat2.shape[1], mat2.shape[0], mat3.shape[2], mat3.shape[3]]
-                    mat2 = torch.mm(mat2.transpose(0, 1).flatten(start_dim=1), mat3.transpose(0, 1).flatten(start_dim=1)).reshape(final_shape).transpose(0, 1)
-                try:
-                    lora_diff = torch.mm(mat1.flatten(start_dim=1), mat2.flatten(start_dim=1)).reshape(weight.shape)
-                    if dora_scale is not None:
-                        weight = function(weight_decompose(dora_scale, weight, lora_diff, alpha, strength))
-                    else:
-                        weight += function(((strength * alpha) * lora_diff).type(weight.dtype))
-                except Exception as e:
-                    logging.error("ERROR {} {} {}".format(patch_type, key, e))
-            elif patch_type == "lokr":
-                w1 = v[0]
-                w2 = v[1]
-                w1_a = v[3]
-                w1_b = v[4]
-                w2_a = v[5]
-                w2_b = v[6]
-                t2 = v[7]
-                dora_scale = v[8]
-                dim = None
-
-                if w1 is None:
-                    dim = w1_b.shape[0]
-                    w1 = torch.mm(model_management.cast_to_device(w1_a, weight.device, torch.float32),
-                                  model_management.cast_to_device(w1_b, weight.device, torch.float32))
-                else:
-                    w1 = model_management.cast_to_device(w1, weight.device, torch.float32)
-
-                if w2 is None:
-                    dim = w2_b.shape[0]
-                    if t2 is None:
-                        w2 = torch.mm(model_management.cast_to_device(w2_a, weight.device, torch.float32),
-                                      model_management.cast_to_device(w2_b, weight.device, torch.float32))
-                    else:
-                        w2 = torch.einsum('i j k l, j r, i p -> p r k l',
-                                          model_management.cast_to_device(t2, weight.device, torch.float32),
-                                          model_management.cast_to_device(w2_b, weight.device, torch.float32),
-                                          model_management.cast_to_device(w2_a, weight.device, torch.float32))
-                else:
-                    w2 = model_management.cast_to_device(w2, weight.device, torch.float32)
-
-                if len(w2.shape) == 4:
-                    w1 = w1.unsqueeze(2).unsqueeze(2)
-                if v[2] is not None and dim is not None:
-                    alpha = v[2] / dim
-                else:
-                    alpha = 1.0
-
-                try:
-                    lora_diff = torch.kron(w1, w2).reshape(weight.shape)
-                    if dora_scale is not None:
-                        weight = function(weight_decompose(dora_scale, weight, lora_diff, alpha, strength))
-                    else:
-                        weight += function(((strength * alpha) * lora_diff).type(weight.dtype))
-                except Exception as e:
-                    logging.error("ERROR {} {} {}".format(patch_type, key, e))
-            elif patch_type == "loha":
-                w1a = v[0]
-                w1b = v[1]
-                if v[2] is not None:
-                    alpha = v[2] / w1b.shape[0]
-                else:
-                    alpha = 1.0
-
-                w2a = v[3]
-                w2b = v[4]
-                dora_scale = v[7]
-                if v[5] is not None:  # cp decomposition
-                    t1 = v[5]
-                    t2 = v[6]
-                    m1 = torch.einsum('i j k l, j r, i p -> p r k l',
-                                      model_management.cast_to_device(t1, weight.device, torch.float32),
-                                      model_management.cast_to_device(w1b, weight.device, torch.float32),
-                                      model_management.cast_to_device(w1a, weight.device, torch.float32))
-
-                    m2 = torch.einsum('i j k l, j r, i p -> p r k l',
-                                      model_management.cast_to_device(t2, weight.device, torch.float32),
-                                      model_management.cast_to_device(w2b, weight.device, torch.float32),
-                                      model_management.cast_to_device(w2a, weight.device, torch.float32))
-                else:
-                    m1 = torch.mm(model_management.cast_to_device(w1a, weight.device, torch.float32),
-                                  model_management.cast_to_device(w1b, weight.device, torch.float32))
-                    m2 = torch.mm(model_management.cast_to_device(w2a, weight.device, torch.float32),
-                                  model_management.cast_to_device(w2b, weight.device, torch.float32))
-
-                try:
-                    lora_diff = (m1 * m2).reshape(weight.shape)
-                    if dora_scale is not None:
-                        weight = function(weight_decompose(dora_scale, weight, lora_diff, alpha, strength))
-                    else:
-                        weight += function(((strength * alpha) * lora_diff).type(weight.dtype))
-                except Exception as e:
-                    logging.error("ERROR {} {} {}".format(patch_type, key, e))
-            elif patch_type == "glora":
-                if v[4] is not None:
-                    alpha = v[4] / v[0].shape[0]
-                else:
-                    alpha = 1.0
-
-                dora_scale = v[5]
-
-                a1 = model_management.cast_to_device(v[0].flatten(start_dim=1), weight.device, torch.float32)
-                a2 = model_management.cast_to_device(v[1].flatten(start_dim=1), weight.device, torch.float32)
-                b1 = model_management.cast_to_device(v[2].flatten(start_dim=1), weight.device, torch.float32)
-                b2 = model_management.cast_to_device(v[3].flatten(start_dim=1), weight.device, torch.float32)
-
-                try:
-                    lora_diff = (torch.mm(b2, b1) + torch.mm(torch.mm(weight.flatten(start_dim=1), a2), a1)).reshape(weight.shape)
-                    if dora_scale is not None:
-                        weight = function(weight_decompose(dora_scale, weight, lora_diff, alpha, strength))
-                    else:
-                        weight += function(((strength * alpha) * lora_diff).type(weight.dtype))
-                except Exception as e:
-                    logging.error("ERROR {} {} {}".format(patch_type, key, e))
-            else:
-                logging.warning("patch type not recognized {} {}".format(patch_type, key))
-
-            if old_weight is not None:
-                weight = old_weight
-=======
-            logging.info("loaded completely {} {} {}".format(lowvram_model_memory / (1024 * 1024), mem_counter / (1024 * 1024), full_load))
-            self.model.model_lowvram = False
             if full_load:
                 self.model.to(device_to)
                 mem_counter = self.model_size()
 
-        self.model.lowvram_patch_counter += patch_counter
-        self.model.device = device_to
-        self.model.model_loaded_weight_memory = mem_counter
+        self._memory_measurements.lowvram_patch_counter += patch_counter
+
+        self.model_device = device_to
+        self._memory_measurements.model_loaded_weight_memory = mem_counter
 
     def patch_model(self, device_to=None, lowvram_model_memory=0, load_weights=True, force_patch_weights=False):
         for k in self.object_patches:
-            old = comfy.utils.set_attr(self.model, k, self.object_patches[k])
+            old = utils.set_attr(self.model, k, self.object_patches[k])
             if k not in self.object_patches_backup:
                 self.object_patches_backup[k] = old
 
@@ -665,7 +407,6 @@
             full_load = True
         else:
             full_load = False
->>>>>>> 9230f658
 
         if load_weights:
             self.load(device_to, lowvram_model_memory=lowvram_model_memory, force_patch_weights=force_patch_weights, full_load=full_load)
@@ -714,30 +455,7 @@
         for n, m in self.model.named_modules():
             shift_lowvram = False
             if hasattr(m, "comfy_cast_weights"):
-<<<<<<< HEAD
                 module_mem = model_management.module_size(m)
-                weight_key = "{}.weight".format(n)
-                bias_key = "{}.bias".format(n)
-
-                if m.weight is not None and m.weight.device != device_to:
-                    for key in [weight_key, bias_key]:
-                        bk = self.backup.get(key, None)
-                        if bk is not None:
-                            if bk.inplace_update:
-                                utils.copy_to_param(self.model, key, bk.weight)
-                            else:
-                                utils.set_attr_param(self.model, key, bk.weight)
-                            self.backup.pop(key)
-
-                    m.to(device_to)
-                    if weight_key in self.patches:
-                        m.weight_function = LowVramPatch(weight_key, self)
-                        patch_counter += 1
-                    if bias_key in self.patches:
-                        m.bias_function = LowVramPatch(bias_key, self)
-                        patch_counter += 1
-=======
-                module_mem = comfy.model_management.module_size(m)
                 unload_list.append((module_mem, n, m))
 
         unload_list.sort()
@@ -749,16 +467,15 @@
             m = unload[2]
             weight_key = "{}.weight".format(n)
             bias_key = "{}.bias".format(n)
->>>>>>> 9230f658
 
             if hasattr(m, "comfy_patched_weights") and m.comfy_patched_weights == True:
                 for key in [weight_key, bias_key]:
                     bk = self.backup.get(key, None)
                     if bk is not None:
                         if bk.inplace_update:
-                            comfy.utils.copy_to_param(self.model, key, bk.weight)
+                            utils.copy_to_param(self.model, key, bk.weight)
                         else:
-                            comfy.utils.set_attr_param(self.model, key, bk.weight)
+                            utils.set_attr_param(self.model, key, bk.weight)
                         self.backup.pop(key)
 
                 m.to(device_to)
@@ -788,9 +505,8 @@
             return 0
         if self._memory_measurements.model_loaded_weight_memory + extra_memory > self.model_size():
             full_load = True
-<<<<<<< HEAD
         current_used = self._memory_measurements.model_loaded_weight_memory
-        self.lowvram_load(device_to, lowvram_model_memory=current_used + extra_memory, full_load=full_load)
+        self.load(device_to, lowvram_model_memory=current_used + extra_memory, full_load=full_load)
         return self._memory_measurements.model_loaded_weight_memory - current_used
 
     def current_loaded_device(self):
@@ -805,15 +521,7 @@
             return f"<ModelPatcher for {self.ckpt_name} ({self.model.__class__.__name__})>"
         else:
             return f"<ModelPatcher for {self.model.__class__.__name__}>"
-=======
-        current_used = self.model.model_loaded_weight_memory
-        self.load(device_to, lowvram_model_memory=current_used + extra_memory, full_load=full_load)
-        return self.model.model_loaded_weight_memory - current_used
-
-    def current_loaded_device(self):
-        return self.model.device
 
     def calculate_weight(self, patches, weight, key, intermediate_dtype=torch.float32):
         print("WARNING the ModelPatcher.calculate_weight function is deprecated, please use: comfy.lora.calculate_weight instead")
-        return comfy.lora.calculate_weight(patches, weight, key, intermediate_dtype=intermediate_dtype)
->>>>>>> 9230f658
+        return lora.calculate_weight(patches, weight, key, intermediate_dtype=intermediate_dtype)