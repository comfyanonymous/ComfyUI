--- conflicted
+++ resolved
@@ -1,5 +1,3 @@
-<<<<<<< HEAD
-=======
 """
     This file is part of ComfyUI.
     Copyright (C) 2024 Comfy
@@ -17,24 +15,20 @@
     You should have received a copy of the GNU General Public License
     along with this program.  If not, see <https://www.gnu.org/licenses/>.
 """
-
-import torch
->>>>>>> 39fb74c5
+import collections
 import copy
 import inspect
 import logging
 import uuid
-<<<<<<< HEAD
 from typing import Optional
 
 import torch
-=======
-import collections
->>>>>>> 39fb74c5
+import torch.nn
 
 from . import model_management
 from . import utils
-from .model_management_types import ModelManageable
+from .model_base import BaseModel
+from .model_management_types import ModelManageable, MemoryMeasurements
 from .types import UnetWrapperFunction
 
 
@@ -94,11 +88,7 @@
         model_options["disable_cfg1_optimization"] = True
     return model_options
 
-<<<<<<< HEAD
-
-class ModelPatcher(ModelManageable):
-    def __init__(self, model, load_device, offload_device, size=0, current_device=None, weight_inplace_update=False, ckpt_name: Optional[str] = None):
-=======
+
 def wipe_lowvram_weight(m):
     if hasattr(m, "prev_comfy_cast_weights"):
         m.comfy_cast_weights = m.prev_comfy_cast_weights
@@ -106,25 +96,20 @@
     m.weight_function = None
     m.bias_function = None
 
+
 class LowVramPatch:
     def __init__(self, key, model_patcher):
         self.key = key
         self.model_patcher = model_patcher
+
     def __call__(self, weight):
         return self.model_patcher.calculate_weight(self.model_patcher.patches[self.key], weight, self.key)
 
 
-class ModelPatcher:
-    def __init__(self, model, load_device, offload_device, size=0, weight_inplace_update=False):
->>>>>>> 39fb74c5
+class ModelPatcher(ModelManageable):
+    def __init__(self, model: torch.nn.Module, load_device: torch.device, offload_device: torch.device, size=0, weight_inplace_update=False, ckpt_name: Optional[str] = None):
         self.size = size
-        self.model = model
-        if not hasattr(self.model, 'device'):
-            logging.debug("Model doesn't have a device attribute.")
-            self.model.device = offload_device
-        elif self.model.device is None:
-            self.model.device = offload_device
-
+        self.model: torch.nn.Module = model
         self.patches = {}
         self.backup = {}
         self.object_patches = {}
@@ -133,38 +118,21 @@
         self.model_size()
         self.load_device = load_device
         self.offload_device = offload_device
-<<<<<<< HEAD
-        self._current_device: torch.device
-        if current_device is None:
-            self._current_device = self.offload_device
-        else:
-            self._current_device = current_device
-
         self.weight_inplace_update = weight_inplace_update
-        self.model_lowvram = False
-=======
-        self.weight_inplace_update = weight_inplace_update
->>>>>>> 39fb74c5
         self.patches_uuid = uuid.uuid4()
         self.ckpt_name = ckpt_name
-        self._lowvram_patch_counter = 0
+        self._memory_measurements = MemoryMeasurements(self.model)
 
     @property
+    def model_device(self) -> torch.device:
+        return self._memory_measurements.device
+
+    @model_device.setter
+    def model_device(self, value: torch.device):
+        self._memory_measurements.device = value
+
     def lowvram_patch_counter(self):
-        return self._lowvram_patch_counter
-
-    @lowvram_patch_counter.setter
-    def lowvram_patch_counter(self, value: int):
-        self._lowvram_patch_counter = value
-
-        if not hasattr(self.model, 'model_loaded_weight_memory'):
-            self.model.model_loaded_weight_memory = 0
-
-        if not hasattr(self.model, 'lowvram_patch_counter'):
-            self.model.lowvram_patch_counter = 0
-
-        if not hasattr(self.model, 'model_lowvram'):
-            self.model.model_lowvram = False
+        return self._memory_measurements.lowvram_patch_counter
 
     def model_size(self):
         if self.size > 0:
@@ -173,18 +141,12 @@
         return self.size
 
     def loaded_size(self):
-        return self.model.model_loaded_weight_memory
-
-    def lowvram_patch_counter(self):
-        return self.model.lowvram_patch_counter
+        return self._memory_measurements.model_loaded_weight_memory
 
     def clone(self):
-<<<<<<< HEAD
-        n = ModelPatcher(self.model, self.load_device, self.offload_device, self.size, self._current_device, weight_inplace_update=self.weight_inplace_update)
+        n = ModelPatcher(self.model, self.load_device, self.offload_device, self.size, weight_inplace_update=self.weight_inplace_update)
+        n._memory_measurements = self._memory_measurements
         n.ckpt_name = self.ckpt_name
-=======
-        n = ModelPatcher(self.model, self.load_device, self.offload_device, self.size, weight_inplace_update=self.weight_inplace_update)
->>>>>>> 39fb74c5
         n.patches = {}
         for k in self.patches:
             n.patches[k] = self.patches[k][:]
@@ -197,11 +159,9 @@
         return n
 
     def is_clone(self, other):
-        if hasattr(other, 'model') and self.model is other.model:
-            return True
-        return False
-
-    def clone_has_same_weights(self, clone):
+        return hasattr(other, 'model') and self.model is other.model
+
+    def clone_has_same_weights(self, clone: "ModelPatcher"):
         if not self.is_clone(clone):
             return False
 
@@ -214,7 +174,8 @@
             else:
                 return True
 
-    def memory_required(self, input_shape):
+    def memory_required(self, input_shape) -> int:
+        assert isinstance(self.model, BaseModel)
         return self.model.memory_required(input_shape=input_shape)
 
     def set_model_sampler_cfg_function(self, sampler_cfg_function, disable_cfg1_optimization=False):
@@ -394,45 +355,20 @@
 
             if device_to is not None:
                 self.model.to(device_to)
-<<<<<<< HEAD
-                self._current_device = device_to
+                self.model_device = device_to
+                self._memory_measurements.model_loaded_weight_memory = self.model_size()
 
         return self.model
 
-    def patch_model_lowvram(self, device_to=None, lowvram_model_memory=0, force_patch_weights=False):
-        self.patch_model(device_to, patch_weights=False)
-
-        logging.info("loading in lowvram mode {}".format(lowvram_model_memory / (1024 * 1024)))
-
-        class LowVramPatch:
-            def __init__(self, key, model_patcher):
-                self.key = key
-                self.model_patcher = model_patcher
-
-            def __call__(self, weight):
-                return self.model_patcher.calculate_weight(self.model_patcher.patches[self.key], weight, self.key)
-
-=======
-                self.model.device = device_to
-                self.model.model_loaded_weight_memory = self.model_size()
-
-        return self.model
-
     def lowvram_load(self, device_to=None, lowvram_model_memory=0, force_patch_weights=False, full_load=False):
->>>>>>> 39fb74c5
         mem_counter = 0
         patch_counter = 0
         lowvram_counter = 0
         for n, m in self.model.named_modules():
             lowvram_weight = False
-<<<<<<< HEAD
-            if hasattr(m, "comfy_cast_weights"):
+
+            if not full_load and hasattr(m, "comfy_cast_weights"):
                 module_mem = model_management.module_size(m)
-=======
-
-            if not full_load and hasattr(m, "comfy_cast_weights"):
-                module_mem = comfy.model_management.module_size(m)
->>>>>>> 39fb74c5
                 if mem_counter + module_mem >= lowvram_model_memory:
                     lowvram_weight = True
                     lowvram_counter += 1
@@ -464,13 +400,7 @@
                         wipe_lowvram_weight(m)
 
                 if hasattr(m, "weight"):
-<<<<<<< HEAD
-                    self.patch_weight_to_device(weight_key, device_to)
-                    self.patch_weight_to_device(bias_key, device_to)
-                    m.to(device_to)
                     mem_counter += model_management.module_size(m)
-=======
-                    mem_counter += comfy.model_management.module_size(m)
                     param = list(m.parameters())
                     if len(param) > 0:
                         weight = param[0]
@@ -478,24 +408,22 @@
                             continue
 
                     weight_to = None
-                    if full_load:#TODO
+                    if full_load:  # TODO
                         weight_to = device_to
-                    self.patch_weight_to_device(weight_key, device_to=weight_to) #TODO: speed this up without OOM
+                    self.patch_weight_to_device(weight_key, device_to=weight_to)  # TODO: speed this up without OOM
                     self.patch_weight_to_device(bias_key, device_to=weight_to)
                     m.to(device_to)
->>>>>>> 39fb74c5
                     logging.debug("lowvram: loaded module regularly {} {}".format(n, m))
 
         if lowvram_counter > 0:
             logging.info("loaded partially {} {} {}".format(lowvram_model_memory / (1024 * 1024), mem_counter / (1024 * 1024), patch_counter))
-            self.model.model_lowvram = True
+            self._memory_measurements.model_lowvram = True
         else:
             logging.info("loaded completely {} {}".format(lowvram_model_memory / (1024 * 1024), mem_counter / (1024 * 1024)))
-            self.model.model_lowvram = False
-        self.model.lowvram_patch_counter += patch_counter
-        self.model.device = device_to
-        self.model.model_loaded_weight_memory = mem_counter
-
+            self._memory_measurements.model_lowvram = False
+        self._memory_measurements.lowvram_patch_counter += patch_counter
+        self._memory_measurements.model_loaded_weight_memory = mem_counter
+        self.model_device = device_to
 
     def patch_model_lowvram(self, device_to=None, lowvram_model_memory=0, force_patch_weights=False):
         self.patch_model(device_to, patch_weights=False)
@@ -674,41 +602,28 @@
 
     def unpatch_model(self, device_to=None, unpatch_weights=True):
         if unpatch_weights:
-            if self.model.model_lowvram:
+            if self._memory_measurements.model_lowvram:
                 for m in self.model.modules():
                     wipe_lowvram_weight(m)
 
-                self.model.model_lowvram = False
-                self.model.lowvram_patch_counter = 0
+                self._memory_measurements.model_lowvram = False
+                self._memory_measurements.lowvram_patch_counter = 0
 
             keys = list(self.backup.keys())
 
-<<<<<<< HEAD
-            if self.weight_inplace_update:
-                for k in keys:
-                    utils.copy_to_param(self.model, k, self.backup[k])
-            else:
-                for k in keys:
-                    utils.set_attr_param(self.model, k, self.backup[k])
-=======
             for k in keys:
                 bk = self.backup[k]
                 if bk.inplace_update:
-                    comfy.utils.copy_to_param(self.model, k, bk.weight)
-                else:
-                    comfy.utils.set_attr_param(self.model, k, bk.weight)
->>>>>>> 39fb74c5
+                    utils.copy_to_param(self.model, k, bk.weight)
+                else:
+                    utils.set_attr_param(self.model, k, bk.weight)
 
             self.backup.clear()
 
             if device_to is not None:
                 self.model.to(device_to)
-<<<<<<< HEAD
-                self._current_device = value = device_to
-=======
-                self.model.device = device_to
-            self.model.model_loaded_weight_memory = 0
->>>>>>> 39fb74c5
+                self.model_device = device_to
+            self._memory_measurements.model_loaded_weight_memory = 0
 
         keys = list(self.object_patches_backup.keys())
         for k in keys:
@@ -716,17 +631,6 @@
 
         self.object_patches_backup.clear()
 
-<<<<<<< HEAD
-    @property
-    def current_device(self) -> torch.device:
-        return self._current_device
-
-    def __str__(self):
-        if self.ckpt_name is not None:
-            return f"<ModelPatcher for {self.ckpt_name} ({self.model.__class__.__name__})>"
-        else:
-            return f"<ModelPatcher for {self.model.__class__.__name__}>"
-=======
     def partially_unload(self, device_to, memory_to_free=0):
         memory_freed = 0
         patch_counter = 0
@@ -737,19 +641,18 @@
 
             shift_lowvram = False
             if hasattr(m, "comfy_cast_weights"):
-                module_mem = comfy.model_management.module_size(m)
+                module_mem = model_management.module_size(m)
                 weight_key = "{}.weight".format(n)
                 bias_key = "{}.bias".format(n)
-
 
                 if m.weight is not None and m.weight.device != device_to:
                     for key in [weight_key, bias_key]:
                         bk = self.backup.get(key, None)
                         if bk is not None:
                             if bk.inplace_update:
-                                comfy.utils.copy_to_param(self.model, key, bk.weight)
+                                utils.copy_to_param(self.model, key, bk.weight)
                             else:
-                                comfy.utils.set_attr_param(self.model, key, bk.weight)
+                                utils.set_attr_param(self.model, key, bk.weight)
                             self.backup.pop(key)
 
                     m.to(device_to)
@@ -765,23 +668,32 @@
                     memory_freed += module_mem
                     logging.debug("freed {}".format(n))
 
-        self.model.model_lowvram = True
-        self.model.lowvram_patch_counter += patch_counter
-        self.model.model_loaded_weight_memory -= memory_freed
+        self._memory_measurements.model_lowvram = True
+        self._memory_measurements.lowvram_patch_counter += patch_counter
+        self._memory_measurements.model_loaded_weight_memory -= memory_freed
         return memory_freed
 
     def partially_load(self, device_to, extra_memory=0):
         self.unpatch_model(unpatch_weights=False)
         self.patch_model(patch_weights=False)
         full_load = False
-        if self.model.model_lowvram == False:
+        if not self._memory_measurements.model_lowvram:
             return 0
-        if self.model.model_loaded_weight_memory + extra_memory > self.model_size():
+        if self._memory_measurements.model_loaded_weight_memory + extra_memory > self.model_size():
             full_load = True
-        current_used = self.model.model_loaded_weight_memory
+        current_used = self._memory_measurements.model_loaded_weight_memory
         self.lowvram_load(device_to, lowvram_model_memory=current_used + extra_memory, full_load=full_load)
-        return self.model.model_loaded_weight_memory - current_used
+        return self._memory_measurements.model_loaded_weight_memory - current_used
 
     def current_loaded_device(self):
-        return self.model.device
->>>>>>> 39fb74c5
+        return self.model_device
+
+    @property
+    def current_device(self) -> torch.device:
+        return self.current_loaded_device()
+
+    def __str__(self):
+        if self.ckpt_name is not None:
+            return f"<ModelPatcher for {self.ckpt_name} ({self.model.__class__.__name__})>"
+        else:
+            return f"<ModelPatcher for {self.model.__class__.__name__}>"