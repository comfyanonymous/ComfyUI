"""
    This file is part of ComfyUI.
    Copyright (C) 2024 Comfy

    This program is free software: you can redistribute it and/or modify
    it under the terms of the GNU General Public License as published by
    the Free Software Foundation, either version 3 of the License, or
    (at your option) any later version.

    This program is distributed in the hope that it will be useful,
    but WITHOUT ANY WARRANTY; without even the implied warranty of
    MERCHANTABILITY or FITNESS FOR A PARTICULAR PURPOSE.  See the
    GNU General Public License for more details.

    You should have received a copy of the GNU General Public License
    along with this program.  If not, see <https://www.gnu.org/licenses/>.
"""
from __future__ import annotations

import collections
import copy
import inspect
import logging
import uuid
from typing import Callable, Optional
from math import isclose

import torch
import torch.nn
from humanize import naturalsize

from . import model_management, lora
from . import patcher_extension
from . import utils
from .component_model.deprecation import _deprecate_method
from .comfy_types import UnetWrapperFunction
from .float import stochastic_rounding
from .hooks import EnumHookMode, _HookRef, HookGroup, EnumHookType, Hook, WeightHook, EnumWeightTarget
from .lora_types import PatchDict, PatchDictKey, PatchTuple, PatchWeightTuple, ModelPatchesDictValue
from .model_base import BaseModel
from .model_management_types import ModelManageable, MemoryMeasurements, ModelOptions
from .patcher_extension import CallbacksMP, WrappersMP, PatcherInjection

logger = logging.getLogger(__name__)


def string_to_seed(data):
    crc = 0xFFFFFFFF
    for byte in data:
        if isinstance(byte, str):
            byte = ord(byte)
        crc ^= byte
        for _ in range(8):
            if crc & 1:
                crc = (crc >> 1) ^ 0xEDB88320
            else:
                crc >>= 1
    return crc ^ 0xFFFFFFFF


def set_model_options_patch_replace(model_options, patch, name, block_name, number, transformer_index=None):
    to = model_options["transformer_options"].copy()

    if "patches_replace" not in to:
        to["patches_replace"] = {}
    else:
        to["patches_replace"] = to["patches_replace"].copy()

    if name not in to["patches_replace"]:
        to["patches_replace"][name] = {}
    else:
        to["patches_replace"][name] = to["patches_replace"][name].copy()

    if transformer_index is not None:
        block = (block_name, number, transformer_index)
    else:
        block = (block_name, number)
    to["patches_replace"][name][block] = patch
    model_options["transformer_options"] = to
    return model_options


def set_model_options_post_cfg_function(model_options, post_cfg_function, disable_cfg1_optimization=False):
    model_options["sampler_post_cfg_function"] = model_options.get("sampler_post_cfg_function", []) + [post_cfg_function]
    if disable_cfg1_optimization:
        model_options["disable_cfg1_optimization"] = True
    return model_options


def set_model_options_pre_cfg_function(model_options, pre_cfg_function, disable_cfg1_optimization=False):
    model_options["sampler_pre_cfg_function"] = model_options.get("sampler_pre_cfg_function", []) + [pre_cfg_function]
    if disable_cfg1_optimization:
        model_options["disable_cfg1_optimization"] = True
    return model_options


def create_model_options_clone(orig_model_options: dict):
    return patcher_extension.copy_nested_dicts(orig_model_options)


def create_hook_patches_clone(orig_hook_patches):
    new_hook_patches = {}
    for hook_ref in orig_hook_patches:
        new_hook_patches[hook_ref] = {}
        for k in orig_hook_patches[hook_ref]:
            new_hook_patches[hook_ref][k] = orig_hook_patches[hook_ref][k][:]
    return new_hook_patches


def wipe_lowvram_weight(m):
    if hasattr(m, "prev_comfy_cast_weights"):
        m.comfy_cast_weights = m.prev_comfy_cast_weights
        del m.prev_comfy_cast_weights
    m.weight_function = None
    m.bias_function = None


class LowVramPatch:
    def __init__(self, key, patches):
        self.key = key
        self.patches = patches

    def __call__(self, weight):
        intermediate_dtype = weight.dtype
        if intermediate_dtype not in [torch.float32, torch.float16, torch.bfloat16]:  # intermediate_dtype has to be one that is supported in math ops
            intermediate_dtype = torch.float32
            return stochastic_rounding(lora.calculate_weight(self.patches[self.key], weight.to(intermediate_dtype), self.key, intermediate_dtype=intermediate_dtype), weight.dtype, seed=string_to_seed(self.key))
        return lora.calculate_weight(self.patches[self.key], weight, self.key, intermediate_dtype=intermediate_dtype)


def get_key_weight(model, key):
    set_func = None
    convert_func = None
    op_keys = key.rsplit('.', 1)
    if len(op_keys) < 2:
        weight = utils.get_attr(model, key)
    else:
        op = utils.get_attr(model, op_keys[0])
        try:
            set_func = getattr(op, "set_{}".format(op_keys[1]))
        except AttributeError:
            pass

        try:
            convert_func = getattr(op, "convert_{}".format(op_keys[1]))
        except AttributeError:
            pass

        weight = getattr(op, op_keys[1])
        if convert_func is not None:
            weight = utils.get_attr(model, key)

    return weight, set_func, convert_func


class AutoPatcherEjector:
    def __init__(self, model: 'ModelPatcher', skip_and_inject_on_exit_only=False):
        self.model = model
        self.was_injected = False
        self.prev_skip_injection = False
        self.skip_and_inject_on_exit_only = skip_and_inject_on_exit_only

    def __enter__(self):
        self.was_injected = False
        self.prev_skip_injection = self.model.skip_injection
        if self.skip_and_inject_on_exit_only:
            self.model.skip_injection = True
        if self.model.is_injected:
            self.model.eject_model()
            self.was_injected = True

    def __exit__(self, *args):
        if self.skip_and_inject_on_exit_only:
            self.model.skip_injection = self.prev_skip_injection
            self.model.inject_model()
        if self.was_injected and not self.model.skip_injection:
            self.model.inject_model()
        self.model.skip_injection = self.prev_skip_injection


class MemoryCounter:
    def __init__(self, initial: int, minimum=0):
        self.value = initial
        self.minimum = minimum
        # TODO: add a safe limit besides 0

    def use(self, weight: torch.Tensor):
        weight_size = weight.nelement() * weight.element_size()
        if self.is_useable(weight_size):
            self.decrement(weight_size)
            return True
        return False

    def is_useable(self, used: int):
        return self.value - used > self.minimum

    def decrement(self, used: int):
        self.value -= used


class ModelPatcher(ModelManageable):
    def __init__(self, model: BaseModel | torch.nn.Module, load_device: torch.device, offload_device: torch.device, size=0, weight_inplace_update=False, ckpt_name: Optional[str] = None):
        self.size = size
        self.model: BaseModel | torch.nn.Module = model
        self.patches: dict[PatchDictKey, ModelPatchesDictValue] = {}
        self.backup = {}
        self.object_patches = {}
        self.object_patches_backup = {}
        self._model_options: ModelOptions = {"transformer_options": {}}
        self.model_size()
        self.load_device = load_device
        self.offload_device = offload_device
        self.weight_inplace_update = weight_inplace_update
        self._parent: ModelManageable | None = None
        self.patches_uuid: uuid.UUID = uuid.uuid4()
        self.ckpt_name = ckpt_name
        self._memory_measurements = MemoryMeasurements(self.model)
        self.attachments: dict[str] = {}
        self.additional_models: dict[str, list[ModelPatcher]] = {}
        self.callbacks: dict[str, dict[str, list[Callable]]] = CallbacksMP.init_callbacks()
        self.wrappers: dict[str, dict[str, list[Callable]]] = WrappersMP.init_wrappers()

        self.is_injected = False
        self.skip_injection = False
        self.injections: dict[str, list[PatcherInjection]] = {}

        self.hook_patches: dict[_HookRef] = {}
        self.hook_patches_backup: dict[_HookRef] = {}
        self.hook_backup: dict[str, tuple[torch.Tensor, torch.device]] = {}
        self.cached_hook_patches: dict[HookGroup, dict[str, torch.Tensor | tuple[torch.Tensor, torch.device]]] = {}
        self.current_hooks: Optional[HookGroup] = None
        self.forced_hooks: Optional[HookGroup] = None  # NOTE: only used for CLIP at this time
        self.is_clip = False
        self.hook_mode = EnumHookMode.MaxSpeed

    @property
    def model_options(self) -> ModelOptions:
        return self._model_options

    @model_options.setter
    def model_options(self, value: ModelOptions):
        self._model_options = value

    @property
    def model_device(self) -> torch.device:
        return self._memory_measurements.device

    @model_device.setter
    def model_device(self, value: torch.device):
        self._memory_measurements.device = value

    @property
    def current_weight_patches_uuid(self) -> Optional[uuid.UUID]:
        return self._memory_measurements.current_weight_patches_uuid

    @current_weight_patches_uuid.setter
    def current_weight_patches_uuid(self, value):
        self._memory_measurements.current_weight_patches_uuid = value

    @property
    def parent(self) -> Optional["ModelPatcher"]:
        return self._parent

    def lowvram_patch_counter(self):
        return self._memory_measurements.lowvram_patch_counter

        if not hasattr(self.model, 'current_weight_patches_uuid'):
            self.model.current_weight_patches_uuid = None

    def model_size(self):
        if self.size > 0:
            return self.size
        self.size = model_management.module_size(self.model)
        return self.size

    def loaded_size(self):
        return self._memory_measurements.model_loaded_weight_memory

    def clone(self):
        n = self.__class__(self.model, self.load_device, self.offload_device, self.size, weight_inplace_update=self.weight_inplace_update)
        n._memory_measurements = self._memory_measurements
        n.ckpt_name = self.ckpt_name
        n.patches = {}
        for k in self.patches:
            n.patches[k] = self.patches[k][:]
        n.patches_uuid = self.patches_uuid

        n.object_patches = self.object_patches.copy()
        n._model_options = copy.deepcopy(self.model_options)
        n.backup = self.backup
        n.object_patches_backup = self.object_patches_backup
        n._parent = self

        # attachments
        n.attachments = {}
        for k in self.attachments:
            if hasattr(self.attachments[k], "on_model_patcher_clone"):
                n.attachments[k] = self.attachments[k].on_model_patcher_clone()
            else:
                n.attachments[k] = self.attachments[k]
        # additional models
        for k, c in self.additional_models.items():
            n.additional_models[k] = [x.clone() for x in c]
        # callbacks
        for k, c in self.callbacks.items():
            n.callbacks[k] = {}
            for k1, c1 in c.items():
                n.callbacks[k][k1] = c1.copy()
        # sample wrappers
        for k, w in self.wrappers.items():
            n.wrappers[k] = {}
            for k1, w1 in w.items():
                n.wrappers[k][k1] = w1.copy()
        # injection
        n.is_injected = self.is_injected
        n.skip_injection = self.skip_injection
        for k, i in self.injections.items():
            n.injections[k] = i.copy()
        # hooks
        n.hook_patches = create_hook_patches_clone(self.hook_patches)
        n.hook_patches_backup = create_hook_patches_clone(self.hook_patches_backup)
        for group in self.cached_hook_patches:
            n.cached_hook_patches[group] = {}
            for k in self.cached_hook_patches[group]:
                n.cached_hook_patches[group][k] = self.cached_hook_patches[group][k]
        n.hook_backup = self.hook_backup
        n.current_hooks = self.current_hooks.clone() if self.current_hooks else self.current_hooks
        n.forced_hooks = self.forced_hooks.clone() if self.forced_hooks else self.forced_hooks
        n.is_clip = self.is_clip
        n.hook_mode = self.hook_mode

        for callback in self.get_all_callbacks(CallbacksMP.ON_CLONE):
            callback(self, n)
        return n

    def is_clone(self, other):
        return hasattr(other, 'model') and self.model is other.model

    def clone_has_same_weights(self, clone: "ModelPatcher"):
        if not self.is_clone(clone):
            return False

        if self.current_hooks != clone.current_hooks:
            return False
        if self.forced_hooks != clone.forced_hooks:
            return False
        if self.hook_patches.keys() != clone.hook_patches.keys():
            return False
        if self.attachments.keys() != clone.attachments.keys():
            return False
        if self.additional_models.keys() != clone.additional_models.keys():
            return False
        for key in self.callbacks:
            if len(self.callbacks[key]) != len(clone.callbacks[key]):
                return False
        for key in self.wrappers:
            if len(self.wrappers[key]) != len(clone.wrappers[key]):
                return False
        if self.injections.keys() != clone.injections.keys():
            return False

        if len(self.patches) == 0 and len(clone.patches) == 0:
            return True

        if self.patches_uuid == clone.patches_uuid:
            if len(self.patches) != len(clone.patches):
                logger.warning("WARNING: something went wrong, same patch uuid but different length of patches.")
            else:
                return True

    def memory_required(self, input_shape) -> int:
        assert isinstance(self.model, BaseModel)
        return self.model.memory_required(input_shape=input_shape)

    def set_model_sampler_cfg_function(self, sampler_cfg_function, disable_cfg1_optimization=False):
        if len(inspect.signature(sampler_cfg_function).parameters) == 3:
            self.model_options["sampler_cfg_function"] = lambda args: sampler_cfg_function(args["cond"], args["uncond"], args["cond_scale"])  # Old way
        else:
            self.model_options["sampler_cfg_function"] = sampler_cfg_function
        if disable_cfg1_optimization:
            self.model_options["disable_cfg1_optimization"] = True

    def set_model_sampler_post_cfg_function(self, post_cfg_function, disable_cfg1_optimization=False):
        self.model_options = set_model_options_post_cfg_function(self.model_options, post_cfg_function, disable_cfg1_optimization)

    def set_model_sampler_pre_cfg_function(self, pre_cfg_function, disable_cfg1_optimization=False):
        self.model_options = set_model_options_pre_cfg_function(self.model_options, pre_cfg_function, disable_cfg1_optimization)

    def set_model_unet_function_wrapper(self, unet_wrapper_function: UnetWrapperFunction):
        self.model_options["model_function_wrapper"] = unet_wrapper_function

    def set_model_denoise_mask_function(self, denoise_mask_function):
        self.model_options["denoise_mask_function"] = denoise_mask_function

    def set_model_patch(self, patch, name):
        to = self.model_options["transformer_options"]
        if "patches" not in to:
            to["patches"] = {}
        to["patches"][name] = to["patches"].get(name, []) + [patch]

    def set_model_patch_replace(self, patch, name, block_name, number, transformer_index=None):
        self.model_options = set_model_options_patch_replace(self.model_options, patch, name, block_name, number, transformer_index=transformer_index)

    def set_model_attn1_patch(self, patch):
        self.set_model_patch(patch, "attn1_patch")

    def set_model_attn2_patch(self, patch):
        self.set_model_patch(patch, "attn2_patch")

    def set_model_attn1_replace(self, patch, block_name, number, transformer_index=None):
        self.set_model_patch_replace(patch, "attn1", block_name, number, transformer_index)

    def set_model_attn2_replace(self, patch, block_name, number, transformer_index=None):
        self.set_model_patch_replace(patch, "attn2", block_name, number, transformer_index)

    def set_model_attn1_output_patch(self, patch):
        self.set_model_patch(patch, "attn1_output_patch")

    def set_model_attn2_output_patch(self, patch):
        self.set_model_patch(patch, "attn2_output_patch")

    def set_model_input_block_patch(self, patch):
        self.set_model_patch(patch, "input_block_patch")

    def set_model_input_block_patch_after_skip(self, patch):
        self.set_model_patch(patch, "input_block_patch_after_skip")

    def set_model_output_block_patch(self, patch):
        self.set_model_patch(patch, "output_block_patch")

    def set_model_emb_patch(self, patch):
        self.set_model_patch(patch, "emb_patch")

    def set_model_forward_timestep_embed_patch(self, patch):
        self.set_model_patch(patch, "forward_timestep_embed_patch")

    def add_object_patch(self, name, obj):
        self.object_patches[name] = obj

    def get_model_object(self, name):
        if name in self.object_patches:
            return self.object_patches[name]
        else:
            if name in self.object_patches_backup:
                return self.object_patches_backup[name]
            else:
                return utils.get_attr(self.model, name)

    @property
    def diffusion_model(self) -> torch.nn.Module | BaseModel:
        return self.get_model_object("diffusion_model")

    @diffusion_model.setter
    def diffusion_model(self, value: torch.nn.Module):
        self.add_object_patch("diffusion_model", value)

    def model_patches_to(self, device):
        to = self.model_options["transformer_options"]
        if "patches" in to:
            patches = to["patches"]
            for name in patches:
                patch_list = patches[name]
                for i in range(len(patch_list)):
                    if hasattr(patch_list[i], "to"):
                        patch_list[i] = patch_list[i].to(device)
        if "patches_replace" in to:
            patches = to["patches_replace"]
            for name in patches:
                patch_list = patches[name]
                for k in patch_list:
                    if hasattr(patch_list[k], "to"):
                        patch_list[k] = patch_list[k].to(device)
        if "model_function_wrapper" in self.model_options:
            wrap_func = self.model_options["model_function_wrapper"]
            if hasattr(wrap_func, "to"):
                self.model_options["model_function_wrapper"] = wrap_func.to(device)

    def model_dtype(self):
        # this pokes into the internals of diffusion model a little bit
        # todo: the base model isn't going to be aware that its diffusion model is patched this way
        if isinstance(self.model, BaseModel):
            diffusion_model = self.get_model_object("diffusion_model")
            return diffusion_model.dtype
        if hasattr(self.model, "get_dtype"):
            return self.model.get_dtype()

    def add_patches(self, patches: PatchDict, strength_patch=1.0, strength_model=1.0) -> list[PatchDictKey]:
        with self.use_ejected():
            p: set[PatchDictKey] = set()
            model_sd = self.model.state_dict()
            k: PatchDictKey
            for k in patches:
                offset = None
                function = None
                if isinstance(k, str):
                    key: str = k
                else:
                    offset = k[1]
                    key = k[0]
                    if len(k) > 2:
                        function = k[2]

                if key in model_sd:
                    p.add(k)
                    current_patches = self.patches.get(key, [])
                    current_patches.append(PatchTuple(strength_patch, patches[k], strength_model, offset, function))
                    self.patches[key] = current_patches

            self.patches_uuid = uuid.uuid4()
            return list(p)

    def get_key_patches(self, filter_prefix=None):
        model_sd = self.model_state_dict()
        p = {}
        for k in model_sd:
            if filter_prefix is not None:
                if not k.startswith(filter_prefix):
                    continue
            bk: torch.nn.Module | None = self.backup.get(k, None)
            hbk = self.hook_backup.get(k, None)
            weight, set_func, convert_func = get_key_weight(self.model, k)
            if bk is not None:
                weight = bk.weight
            if hbk is not None:
                weight = hbk[0]
            if convert_func is None:
                convert_func = lambda a, **kwargs: a

            if k in self.patches:
                p[k] = [PatchWeightTuple(weight, convert_func)] + self.patches[k]
            else:
                p[k] = [PatchWeightTuple(weight, convert_func)]
        return p

    def model_state_dict(self, filter_prefix=None):
        with self.use_ejected():
            sd = self.model.state_dict()
            keys = list(sd.keys())
            if filter_prefix is not None:
                for k in keys:
                    if not k.startswith(filter_prefix):
                        sd.pop(k)
            return sd

    def patch_weight_to_device(self, key, device_to=None, inplace_update=False):
        if key not in self.patches:
            return

        weight, set_func, convert_func = get_key_weight(self.model, key)
        inplace_update = self.weight_inplace_update or inplace_update

        if key not in self.backup:
            self.backup[key] = collections.namedtuple('Dimension', ['weight', 'inplace_update'])(weight.to(device=self.offload_device, copy=inplace_update), inplace_update)

        if device_to is not None:
            temp_weight = model_management.cast_to_device(weight, device_to, torch.float32, copy=True)
        else:
            temp_weight = weight.to(torch.float32, copy=True)
        if convert_func is not None:
            temp_weight = convert_func(temp_weight, inplace=True)

        out_weight = lora.calculate_weight(self.patches[key], temp_weight, key)
        if set_func is None:
            out_weight = stochastic_rounding(out_weight, weight.dtype, seed=string_to_seed(key))
            if inplace_update:
                utils.copy_to_param(self.model, key, out_weight)
            else:
                utils.set_attr_param(self.model, key, out_weight)
        else:
            set_func(out_weight, inplace_update=inplace_update, seed=string_to_seed(key))

    def _load_list(self):
        loading = []
        for n, m in self.model.named_modules():
            params = []
            skip = False
            for name, param in m.named_parameters(recurse=False):
                params.append(name)
            for name, param in m.named_parameters(recurse=True):
                if name not in params:
                    skip = True  # skip random weights in non leaf modules
                    break
            if not skip and (hasattr(m, "comfy_cast_weights") or len(params) > 0):
                loading.append((model_management.module_size(m), n, m, params))
        return loading

    def load(self, device_to=None, lowvram_model_memory=0, force_patch_weights=False, full_load=False):
        with self.use_ejected():
            self.unpatch_hooks()
            mem_counter = 0
            patch_counter = 0
            lowvram_counter = 0
            loading = self._load_list()

            load_completely = []
            loading.sort(reverse=True)
            for x in loading:
                n = x[1]
                m = x[2]
                params = x[3]
                module_mem = x[0]

                lowvram_weight = False

                if not full_load and hasattr(m, "comfy_cast_weights"):
                    if mem_counter + module_mem >= lowvram_model_memory:
                        lowvram_weight = True
                        lowvram_counter += 1
                        if hasattr(m, "prev_comfy_cast_weights"):  # Already lowvramed
                            continue

                weight_key = "{}.weight".format(n)
                bias_key = "{}.bias".format(n)

                if lowvram_weight:
                    if weight_key in self.patches:
                        if force_patch_weights:
                            self.patch_weight_to_device(weight_key)
                        else:
                            m.weight_function = LowVramPatch(weight_key, self.patches)
                            patch_counter += 1
                    if bias_key in self.patches:
                        if force_patch_weights:
                            self.patch_weight_to_device(bias_key)
                        else:
                            m.bias_function = LowVramPatch(bias_key, self.patches)
                            patch_counter += 1

                    m.prev_comfy_cast_weights = m.comfy_cast_weights
                    m.comfy_cast_weights = True
                else:
                    if hasattr(m, "comfy_cast_weights"):
                        if m.comfy_cast_weights:
                            wipe_lowvram_weight(m)

                    if full_load or mem_counter + module_mem < lowvram_model_memory:
                        mem_counter += module_mem
                        load_completely.append((module_mem, n, m, params))

            load_completely.sort(reverse=True)
            for x in load_completely:
                n = x[1]
                m = x[2]
                params = x[3]
                if hasattr(m, "comfy_patched_weights"):
                    if m.comfy_patched_weights == True:
                        continue

                for param in params:
                    self.patch_weight_to_device("{}.{}".format(n, param), device_to=device_to)

                logger.debug("lowvram: loaded module regularly {} {}".format(n, m))
                m.comfy_patched_weights = True

            for x in load_completely:
                x[2].to(device_to)

            if lowvram_counter > 0:
                logger.debug("loaded partially {} {} {}".format(lowvram_model_memory / (1024 * 1024), mem_counter / (1024 * 1024), patch_counter))
                self._memory_measurements.model_lowvram = True
            else:
                logger.debug("loaded completely {} {} {}".format(lowvram_model_memory / (1024 * 1024), mem_counter / (1024 * 1024), full_load))
                self._memory_measurements.model_lowvram = False
                if full_load:
                    self.model.to(device_to)
                    mem_counter = self.model_size()

        self._memory_measurements.lowvram_patch_counter += patch_counter

        self.model_device = device_to
        self._memory_measurements.model_loaded_weight_memory = mem_counter
        self._memory_measurements.current_weight_patches_uuid = self.patches_uuid

        for callback in self.get_all_callbacks(CallbacksMP.ON_LOAD):
            callback(self, device_to, lowvram_model_memory, force_patch_weights, full_load)

        self.apply_hooks(self.forced_hooks, force_apply=True)

    def patch_model(self, device_to=None, lowvram_model_memory=0, load_weights=True, force_patch_weights=False):
        with self.use_ejected():
            for k in self.object_patches:
                old = utils.set_attr(self.model, k, self.object_patches[k])
                if k not in self.object_patches_backup:
                    self.object_patches_backup[k] = old

            if lowvram_model_memory == 0:
                full_load = True
            else:
                full_load = False

            if load_weights:
                self.load(device_to, lowvram_model_memory=lowvram_model_memory, force_patch_weights=force_patch_weights, full_load=full_load)
        self.inject_model()
        return self.model

    def unpatch_model(self, device_to=None, unpatch_weights=True):
        self.eject_model()
        if unpatch_weights:
            self.unpatch_hooks()
            if self._memory_measurements.model_lowvram:
                for m in self.model.modules():
                    wipe_lowvram_weight(m)

                self._memory_measurements.model_lowvram = False
                self._memory_measurements.lowvram_patch_counter = 0

            keys = list(self.backup.keys())

            for k in keys:
                bk = self.backup[k]
                if bk.inplace_update:
                    utils.copy_to_param(self.model, k, bk.weight)
                else:
                    utils.set_attr_param(self.model, k, bk.weight)

            self._memory_measurements.current_weight_patches_uuid = None
            self.backup.clear()

            if device_to is not None:
                self.model.to(device_to)
                self.model_device = device_to
            self._memory_measurements.model_loaded_weight_memory = 0

            for m in self.model.modules():
                if hasattr(m, "comfy_patched_weights"):
                    del m.comfy_patched_weights

        keys = list(self.object_patches_backup.keys())
        for k in keys:
            utils.set_attr(self.model, k, self.object_patches_backup[k])

        self.object_patches_backup.clear()

    def partially_unload(self, device_to, memory_to_free=0):
        with self.use_ejected():
            memory_freed = 0
            patch_counter = 0
            unload_list = self._load_list()
            unload_list.sort()
            for unload in unload_list:
                if memory_to_free < memory_freed:
                    break
                module_mem = unload[0]
                n = unload[1]
                m = unload[2]
                params = unload[3]

                lowvram_possible = hasattr(m, "comfy_cast_weights")
                if hasattr(m, "comfy_patched_weights") and m.comfy_patched_weights == True:
                    move_weight = True
                    for param in params:
                        key = "{}.{}".format(n, param)
                        bk = self.backup.get(key, None)
                        if bk is not None:
                            if not lowvram_possible:
                                move_weight = False
                                break

                            if bk.inplace_update:
                                utils.copy_to_param(self.model, key, bk.weight)
                            else:
                                utils.set_attr_param(self.model, key, bk.weight)
                            self.backup.pop(key)

                    weight_key = "{}.weight".format(n)
                    bias_key = "{}.bias".format(n)
                    if move_weight:
                        m.to(device_to)
                        if lowvram_possible:
                            if weight_key in self.patches:
                                m.weight_function = LowVramPatch(weight_key, self.patches)
                                patch_counter += 1
                            if bias_key in self.patches:
                                m.bias_function = LowVramPatch(bias_key, self.patches)
                                patch_counter += 1

                            m.prev_comfy_cast_weights = m.comfy_cast_weights
                            m.comfy_cast_weights = True
                        m.comfy_patched_weights = False
                        memory_freed += module_mem
                        logging.debug("freed {}".format(n))

            self._memory_measurements.model_lowvram = True
            self._memory_measurements.lowvram_patch_counter += patch_counter
            self._memory_measurements.model_loaded_weight_memory -= memory_freed
            return memory_freed

    def partially_load(self, device_to, extra_memory=0, force_patch_weights=False) -> int:
        with self.use_ejected(skip_and_inject_on_exit_only=True):
            unpatch_weights = self._memory_measurements.current_weight_patches_uuid is not None and (self._memory_measurements.current_weight_patches_uuid != self.patches_uuid or force_patch_weights)
            # TODO: force_patch_weights should not unload + reload full model
            used = self._memory_measurements.model_loaded_weight_memory
            self.unpatch_model(self.offload_device, unpatch_weights=unpatch_weights)
            if unpatch_weights:
                extra_memory += (used - self._memory_measurements.model_loaded_weight_memory)

            self.patch_model(load_weights=False)
            full_load = False
            if not self._memory_measurements.model_lowvram and self._memory_measurements.model_loaded_weight_memory > 0:
                return 0
            if self._memory_measurements.model_loaded_weight_memory + extra_memory > self.model_size():
                full_load = True
            current_used = self._memory_measurements.model_loaded_weight_memory
            try:
                self.load(device_to, lowvram_model_memory=current_used + extra_memory, force_patch_weights=force_patch_weights, full_load=full_load)
            except Exception as e:
                self.detach()
                raise e

            return self._memory_measurements.model_loaded_weight_memory - current_used

    def detach(self, unpatch_all=True):
        self.eject_model()
        self.model_patches_to(self.offload_device)
        if unpatch_all:
            self.unpatch_model(self.offload_device, unpatch_weights=unpatch_all)
        for callback in self.get_all_callbacks(CallbacksMP.ON_DETACH):
            callback(self, unpatch_all)
        return self.model

    def current_loaded_device(self):
        return self.model_device

    @property
    def current_device(self) -> torch.device:
        return self.current_loaded_device()

    def __str__(self):
        if hasattr(self.model, "operations"):
            operations_str = self.model.operations.__name__
        else:
            operations_str = None
        info_str = f"model_dtype={self.model_dtype()} device={self.model_device} size={naturalsize(self._memory_measurements.model_loaded_weight_memory, binary=True)} operations={operations_str}"
        if self.ckpt_name is not None:
            return f"<ModelPatcher for {self.ckpt_name} ({self.model.__class__.__name__} {info_str})>"
        else:
            return f"<ModelPatcher for {self.model.__class__.__name__} ({info_str})>"

    @_deprecate_method(version="0.3.2",message="WARNING the ModelPatcher.calculate_weight function is deprecated, please use: comfy.lora.calculate_weight instead")
    def calculate_weight(self, patches, weight, key, intermediate_dtype=torch.float32):
<<<<<<< HEAD
        return lora.calculate_weight(patches, weight, key, intermediate_dtype=intermediate_dtype)
=======
        logging.warning("The ModelPatcher.calculate_weight function is deprecated, please use: comfy.lora.calculate_weight instead")
        return comfy.lora.calculate_weight(patches, weight, key, intermediate_dtype=intermediate_dtype)
>>>>>>> 57f330ca

    def cleanup(self):
        self.clean_hooks()
        if hasattr(self.model, "current_patcher"):
            self.model.current_patcher = None
        for callback in self.get_all_callbacks(CallbacksMP.ON_CLEANUP):
            callback(self)

    def add_callback(self, call_type: str, callback: Callable):
        self.add_callback_with_key(call_type, None, callback)

    def add_callback_with_key(self, call_type: str, key: str, callback: Callable):
        c = self.callbacks.setdefault(call_type, {}).setdefault(key, [])
        c.append(callback)

    def remove_callbacks_with_key(self, call_type: str, key: str):
        c = self.callbacks.get(call_type, {})
        if key in c:
            c.pop(key)

    def get_callbacks(self, call_type: str, key: str):
        return self.callbacks.get(call_type, {}).get(key, [])

    def get_all_callbacks(self, call_type: str):
        c_list = []
        for c in self.callbacks.get(call_type, {}).values():
            c_list.extend(c)
        return c_list

    def add_wrapper(self, wrapper_type: str, wrapper: Callable):
        self.add_wrapper_with_key(wrapper_type, None, wrapper)

    def add_wrapper_with_key(self, wrapper_type: str, key: str, wrapper: Callable):
        w = self.wrappers.setdefault(wrapper_type, {}).setdefault(key, [])
        w.append(wrapper)

    def remove_wrappers_with_key(self, wrapper_type: str, key: str):
        w = self.wrappers.get(wrapper_type, {})
        if key in w:
            w.pop(key)

    def get_wrappers(self, wrapper_type: str, key: str):
        return self.wrappers.get(wrapper_type, {}).get(key, [])

    def get_all_wrappers(self, wrapper_type: str):
        w_list = []
        for w in self.wrappers.get(wrapper_type, {}).values():
            w_list.extend(w)
        return w_list

    def set_attachments(self, key: str, attachment):
        self.attachments[key] = attachment

    def remove_attachments(self, key: str):
        if key in self.attachments:
            self.attachments.pop(key)

    def get_attachment(self, key: str):
        return self.attachments.get(key, None)

    def set_injections(self, key: str, injections: list[PatcherInjection]):
        self.injections[key] = injections

    def remove_injections(self, key: str):
        if key in self.injections:
            self.injections.pop(key)

    def set_additional_models(self, key: str, models: list['ModelPatcher']):
        self.additional_models[key] = models

    def remove_additional_models(self, key: str):
        if key in self.additional_models:
            self.additional_models.pop(key)

    def get_additional_models_with_key(self, key: str):
        return self.additional_models.get(key, [])

    def get_additional_models(self):
        all_models = []
        for models in self.additional_models.values():
            all_models.extend(models)
        return all_models

    def get_nested_additional_models(self):
        def _evaluate_sub_additional_models(prev_models: list[ModelPatcher], cache_set: set[ModelPatcher]):
            '''Make sure circular references do not cause infinite recursion.'''
            next_models = []
            for model in prev_models:
                candidates = model.get_additional_models()
                for c in candidates:
                    if c not in cache_set:
                        next_models.append(c)
                        cache_set.add(c)
            if len(next_models) == 0:
                return prev_models
            return prev_models + _evaluate_sub_additional_models(next_models, cache_set)

        all_models = self.get_additional_models()
        models_set = set(all_models)
        real_all_models = _evaluate_sub_additional_models(prev_models=all_models, cache_set=models_set)
        return real_all_models

    def use_ejected(self, skip_and_inject_on_exit_only=False):
        return AutoPatcherEjector(self, skip_and_inject_on_exit_only=skip_and_inject_on_exit_only)

    def inject_model(self):
        if self.is_injected or self.skip_injection:
            return
        for injections in self.injections.values():
            for inj in injections:
                inj.inject(self)
                self.is_injected = True
        if self.is_injected:
            for callback in self.get_all_callbacks(CallbacksMP.ON_INJECT_MODEL):
                callback(self)

    def eject_model(self):
        if not self.is_injected:
            return
        for injections in self.injections.values():
            for inj in injections:
                inj.eject(self)
        self.is_injected = False
        for callback in self.get_all_callbacks(CallbacksMP.ON_EJECT_MODEL):
            callback(self)

    def pre_run(self):
        if hasattr(self.model, "current_patcher"):
            self.model.current_patcher = self
        for callback in self.get_all_callbacks(CallbacksMP.ON_PRE_RUN):
            callback(self)

    def prepare_state(self, timestep):
        for callback in self.get_all_callbacks(CallbacksMP.ON_PREPARE_STATE):
            callback(self, timestep)

    def restore_hook_patches(self):
        if len(self.hook_patches_backup) > 0:
            self.hook_patches = self.hook_patches_backup
            self.hook_patches_backup = {}

    def set_hook_mode(self, hook_mode: EnumHookMode):
        self.hook_mode = hook_mode

    def prepare_hook_patches_current_keyframe(self, t: torch.Tensor, hook_group: HookGroup):
        curr_t = t[0]
        reset_current_hooks = False
        for hook in hook_group.hooks:
            changed = hook.hook_keyframe.prepare_current_keyframe(curr_t=curr_t)
            # if keyframe changed, remove any cached HookGroups that contain hook with the same hook_ref;
            # this will cause the weights to be recalculated when sampling
            if changed:
                # reset current_hooks if contains hook that changed
                if self.current_hooks is not None:
                    for current_hook in self.current_hooks.hooks:
                        if current_hook == hook:
                            reset_current_hooks = True
                            break
                for cached_group in list(self.cached_hook_patches.keys()):
                    if cached_group.contains(hook):
                        self.cached_hook_patches.pop(cached_group)
        if reset_current_hooks:
            self.patch_hooks(None)

    def register_all_hook_patches(self, hooks_dict: dict[EnumHookType, dict[Hook, None]], target: EnumWeightTarget, model_options: dict = None):
        self.restore_hook_patches()
        registered_hooks: list[Hook] = []
        # handle WrapperHooks, if model_options provided
        if model_options is not None:
            for hook in hooks_dict.get(EnumHookType.Wrappers, {}):
                hook.add_hook_patches(self, model_options, target, registered_hooks)
        # handle WeightHooks
        weight_hooks_to_register: list[WeightHook] = []
        for hook in hooks_dict.get(EnumHookType.Weight, {}):
            if hook.hook_ref not in self.hook_patches:
                weight_hooks_to_register.append(hook)
        if len(weight_hooks_to_register) > 0:
            # clone hook_patches to become backup so that any non-dynamic hooks will return to their original state
            self.hook_patches_backup = create_hook_patches_clone(self.hook_patches)
            for hook in weight_hooks_to_register:
                hook.add_hook_patches(self, model_options, target, registered_hooks)
        for callback in self.get_all_callbacks(CallbacksMP.ON_REGISTER_ALL_HOOK_PATCHES):
            callback(self, hooks_dict, target)

    def add_hook_patches(self, hook: WeightHook, patches, strength_patch=1.0, strength_model=1.0):
        with self.use_ejected():
            # NOTE: this mirrors behavior of add_patches func
            current_hook_patches: dict[str, list] = self.hook_patches.get(hook.hook_ref, {})
            p = set()
            model_sd = self.model.state_dict()
            for k in patches:
                offset = None
                function = None
                if isinstance(k, str):
                    key = k
                else:
                    offset = k[1]
                    key = k[0]
                    if len(k) > 2:
                        function = k[2]

                if key in model_sd:
                    p.add(k)
                    current_patches: list[tuple] = current_hook_patches.get(key, [])
                    current_patches.append((strength_patch, patches[k], strength_model, offset, function))
                    current_hook_patches[key] = current_patches
            self.hook_patches[hook.hook_ref] = current_hook_patches
            # since should care about these patches too to determine if same model, reroll patches_uuid
            self.patches_uuid = uuid.uuid4()
            return list(p)

    def get_combined_hook_patches(self, hooks: HookGroup):
        # combined_patches will contain  weights of all relevant hooks, per key
        combined_patches = {}
        if hooks is not None:
            for hook in hooks.hooks:
                hook_patches: dict = self.hook_patches.get(hook.hook_ref, {})
                for key in hook_patches.keys():
                    current_patches: list[tuple] = combined_patches.get(key, [])
                    if isclose(hook.strength, 1.0):
                        current_patches.extend(hook_patches[key])
                    else:
                        # patches are stored as tuples: (strength_patch, (tuple_with_weights,), strength_model)
                        for patch in hook_patches[key]:
                            new_patch = list(patch)
                            new_patch[0] *= hook.strength
                            current_patches.append(tuple(new_patch))
                    combined_patches[key] = current_patches
        return combined_patches

    def apply_hooks(self, hooks: HookGroup, transformer_options: dict = None, force_apply=False):
        # TODO: return transformer_options dict with any additions from hooks
        if self.current_hooks == hooks and (not force_apply or (not self.is_clip and hooks is None)):
            return {}
        self.patch_hooks(hooks=hooks)
        for callback in self.get_all_callbacks(CallbacksMP.ON_APPLY_HOOKS):
            callback(self, hooks)
        return {}

    def patch_hooks(self, hooks: HookGroup | None):
        with self.use_ejected():
            self.unpatch_hooks()
            if hooks is not None:
                model_sd_keys = list(self.model_state_dict().keys())
                memory_counter = None
                if self.hook_mode == EnumHookMode.MaxSpeed:
                    # TODO: minimum_counter should have a minimum that conforms to loaded model requirements
                    memory_counter = MemoryCounter(initial=model_management.get_free_memory(self.load_device),
                                                   minimum=model_management.minimum_inference_memory() * 2)
                # if have cached weights for hooks, use it
                cached_weights = self.cached_hook_patches.get(hooks, None)
                if cached_weights is not None:
                    for key in cached_weights:
                        if key not in model_sd_keys:
                            logging.warning(f"Cached hook could not patch. Key does not exist in model: {key}")
                            continue
                        self.patch_cached_hook_weights(cached_weights=cached_weights, key=key, memory_counter=memory_counter)
                else:
                    relevant_patches = self.get_combined_hook_patches(hooks=hooks)
                    original_weights = None
                    if len(relevant_patches) > 0:
                        original_weights = self.get_key_patches()
                    for key in relevant_patches:
                        if key not in model_sd_keys:
                            logging.warning(f"Cached hook would not patch. Key does not exist in model: {key}")
                            continue
                        self.patch_hook_weight_to_device(hooks=hooks, combined_patches=relevant_patches, key=key, original_weights=original_weights,
                                                         memory_counter=memory_counter)
            self.current_hooks = hooks

    def patch_cached_hook_weights(self, cached_weights: dict, key: str, memory_counter: MemoryCounter):
        if key not in self.hook_backup:
            weight: torch.Tensor = utils.get_attr(self.model, key)
            target_device = self.offload_device
            if self.hook_mode == EnumHookMode.MaxSpeed:
                used = memory_counter.use(weight)
                if used:
                    target_device = weight.device
            self.hook_backup[key] = (weight.to(device=target_device, copy=True), weight.device)
        utils.copy_to_param(self.model, key, cached_weights[key][0].to(device=cached_weights[key][1]))

    def clear_cached_hook_weights(self):
        self.cached_hook_patches.clear()
        self.patch_hooks(None)

    def patch_hook_weight_to_device(self, hooks: HookGroup, combined_patches: dict, key: str, original_weights: dict, memory_counter: MemoryCounter):
        if key not in combined_patches:
            return

        weight, set_func, convert_func = get_key_weight(self.model, key)
        weight: torch.Tensor
        if key not in self.hook_backup:
            target_device = self.offload_device
            if self.hook_mode == EnumHookMode.MaxSpeed:
                used = memory_counter.use(weight)
                if used:
                    target_device = weight.device
            self.hook_backup[key] = (weight.to(device=target_device, copy=True), weight.device)
        # TODO: properly handle LowVramPatch, if it ends up an issue
        temp_weight = model_management.cast_to_device(weight, weight.device, torch.float32, copy=True)
        if convert_func is not None:
            temp_weight = convert_func(temp_weight, inplace=True)

        out_weight = lora.calculate_weight(combined_patches[key],
                                           temp_weight,
                                           key, original_weights=original_weights)
        del original_weights[key]
        if set_func is None:
            out_weight = stochastic_rounding(out_weight, weight.dtype, seed=string_to_seed(key))
            utils.copy_to_param(self.model, key, out_weight)
        else:
            set_func(out_weight, inplace_update=True, seed=string_to_seed(key))
        if self.hook_mode == EnumHookMode.MaxSpeed:
            # TODO: disable caching if not enough system RAM to do so
            target_device = self.offload_device
            used = memory_counter.use(weight)
            if used:
                target_device = weight.device
            self.cached_hook_patches.setdefault(hooks, {})
            self.cached_hook_patches[hooks][key] = (out_weight.to(device=target_device, copy=False), weight.device)
        del temp_weight
        del out_weight
        del weight

    def unpatch_hooks(self) -> None:
        with self.use_ejected():
            if len(self.hook_backup) == 0:
                self.current_hooks = None
                return
            keys = list(self.hook_backup.keys())
            for k in keys:
                utils.copy_to_param(self.model, k, self.hook_backup[k][0].to(device=self.hook_backup[k][1]))

            self.hook_backup.clear()
            self.current_hooks = None

    def clean_hooks(self):
        self.unpatch_hooks()
        self.clear_cached_hook_weights()

    def __del__(self):
        self.detach(unpatch_all=False)<|MERGE_RESOLUTION|>--- conflicted
+++ resolved
@@ -838,12 +838,7 @@
 
     @_deprecate_method(version="0.3.2",message="WARNING the ModelPatcher.calculate_weight function is deprecated, please use: comfy.lora.calculate_weight instead")
     def calculate_weight(self, patches, weight, key, intermediate_dtype=torch.float32):
-<<<<<<< HEAD
         return lora.calculate_weight(patches, weight, key, intermediate_dtype=intermediate_dtype)
-=======
-        logging.warning("The ModelPatcher.calculate_weight function is deprecated, please use: comfy.lora.calculate_weight instead")
-        return comfy.lora.calculate_weight(patches, weight, key, intermediate_dtype=intermediate_dtype)
->>>>>>> 57f330ca
 
     def cleanup(self):
         self.clean_hooks()
