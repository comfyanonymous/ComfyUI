--- conflicted
+++ resolved
@@ -419,10 +419,6 @@
         lowvram_counter = 0
         loading = []
         for n, m in self.model.named_modules():
-<<<<<<< HEAD
-            if hasattr(m, "comfy_cast_weights") or hasattr(m, "weight"):
-                loading.append((model_management.module_size(m), n, m))
-=======
             params = []
             skip = False
             for name, param in m.named_parameters(recurse=False):
@@ -432,8 +428,7 @@
                     skip = True # skip random weights in non leaf modules
                     break
             if not skip and (hasattr(m, "comfy_cast_weights") or len(params) > 0):
-                loading.append((comfy.model_management.module_size(m), n, m, params))
->>>>>>> 6e8cdcd3
+                loading.append((model_management.module_size(m), n, m, params))
 
         load_completely = []
         loading.sort(reverse=True)
@@ -489,16 +484,10 @@
                 if m.comfy_patched_weights == True:
                     continue
 
-<<<<<<< HEAD
-            self.patch_weight_to_device(weight_key, device_to=device_to)
-            self.patch_weight_to_device(bias_key, device_to=device_to)
-            logger.debug("lowvram: loaded module regularly {} {}".format(n, m))
-=======
             for param in params:
                 self.patch_weight_to_device("{}.{}".format(n, param), device_to=device_to)
 
-            logging.debug("lowvram: loaded module regularly {} {}".format(n, m))
->>>>>>> 6e8cdcd3
+            logger.debug("lowvram: loaded module regularly {} {}".format(n, m))
             m.comfy_patched_weights = True
 
         for x in load_completely:
