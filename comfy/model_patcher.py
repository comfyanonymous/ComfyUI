"""
    This file is part of ComfyUI.
    Copyright (C) 2024 Comfy

    This program is free software: you can redistribute it and/or modify
    it under the terms of the GNU General Public License as published by
    the Free Software Foundation, either version 3 of the License, or
    (at your option) any later version.

    This program is distributed in the hope that it will be useful,
    but WITHOUT ANY WARRANTY; without even the implied warranty of
    MERCHANTABILITY or FITNESS FOR A PARTICULAR PURPOSE.  See the
    GNU General Public License for more details.

    You should have received a copy of the GNU General Public License
    along with this program.  If not, see <https://www.gnu.org/licenses/>.
"""
import collections
import copy
import inspect
import logging
import uuid
from typing import Optional

import torch
import torch.nn

from . import model_management, lora
from . import utils
from .float import stochastic_rounding
from .model_base import BaseModel
from .model_management_types import ModelManageable, MemoryMeasurements
from .comfy_types import UnetWrapperFunction

def string_to_seed(data):
    crc = 0xFFFFFFFF
    for byte in data:
        if isinstance(byte, str):
            byte = ord(byte)
        crc ^= byte
        for _ in range(8):
            if crc & 1:
                crc = (crc >> 1) ^ 0xEDB88320
            else:
                crc >>= 1
    return crc ^ 0xFFFFFFFF

def set_model_options_patch_replace(model_options, patch, name, block_name, number, transformer_index=None):
    to = model_options["transformer_options"].copy()

    if "patches_replace" not in to:
        to["patches_replace"] = {}
    else:
        to["patches_replace"] = to["patches_replace"].copy()

    if name not in to["patches_replace"]:
        to["patches_replace"][name] = {}
    else:
        to["patches_replace"][name] = to["patches_replace"][name].copy()

    if transformer_index is not None:
        block = (block_name, number, transformer_index)
    else:
        block = (block_name, number)
    to["patches_replace"][name][block] = patch
    model_options["transformer_options"] = to
    return model_options


def set_model_options_post_cfg_function(model_options, post_cfg_function, disable_cfg1_optimization=False):
    model_options["sampler_post_cfg_function"] = model_options.get("sampler_post_cfg_function", []) + [post_cfg_function]
    if disable_cfg1_optimization:
        model_options["disable_cfg1_optimization"] = True
    return model_options


def set_model_options_pre_cfg_function(model_options, pre_cfg_function, disable_cfg1_optimization=False):
    model_options["sampler_pre_cfg_function"] = model_options.get("sampler_pre_cfg_function", []) + [pre_cfg_function]
    if disable_cfg1_optimization:
        model_options["disable_cfg1_optimization"] = True
    return model_options


def wipe_lowvram_weight(m):
    if hasattr(m, "prev_comfy_cast_weights"):
        m.comfy_cast_weights = m.prev_comfy_cast_weights
        del m.prev_comfy_cast_weights
    m.weight_function = None
    m.bias_function = None


class LowVramPatch:
    def __init__(self, key, patches):
        self.key = key
        self.patches = patches

    def __call__(self, weight):
        return lora.calculate_weight(self.patches[self.key], weight, self.key, intermediate_dtype=weight.dtype)


class ModelPatcher(ModelManageable):
    def __init__(self, model: torch.nn.Module, load_device: torch.device, offload_device: torch.device, size=0, weight_inplace_update=False, ckpt_name: Optional[str] = None):
        self.size = size
        self.model: torch.nn.Module = model
        self.patches = {}
        self.backup = {}
        self.object_patches = {}
        self.object_patches_backup = {}
        self.model_options = {"transformer_options": {}}
        self.model_size()
        self.load_device = load_device
        self.offload_device = offload_device
        self.weight_inplace_update = weight_inplace_update
        self.patches_uuid = uuid.uuid4()
        self.ckpt_name = ckpt_name
        self._memory_measurements = MemoryMeasurements(self.model)

    @property
    def model_device(self) -> torch.device:
        return self._memory_measurements.device

    @model_device.setter
    def model_device(self, value: torch.device):
        self._memory_measurements.device = value

    def lowvram_patch_counter(self):
        return self._memory_measurements.lowvram_patch_counter

    def model_size(self):
        if self.size > 0:
            return self.size
        self.size = model_management.module_size(self.model)
        return self.size

    def loaded_size(self):
        return self._memory_measurements.model_loaded_weight_memory

    def clone(self):
        n = ModelPatcher(self.model, self.load_device, self.offload_device, self.size, weight_inplace_update=self.weight_inplace_update)
        n._memory_measurements = self._memory_measurements
        n.ckpt_name = self.ckpt_name
        n.patches = {}
        for k in self.patches:
            n.patches[k] = self.patches[k][:]
        n.patches_uuid = self.patches_uuid

        n.object_patches = self.object_patches.copy()
        n.model_options = copy.deepcopy(self.model_options)
        n.backup = self.backup
        n.object_patches_backup = self.object_patches_backup
        return n

    def is_clone(self, other):
        return hasattr(other, 'model') and self.model is other.model

    def clone_has_same_weights(self, clone: "ModelPatcher"):
        if not self.is_clone(clone):
            return False

        if len(self.patches) == 0 and len(clone.patches) == 0:
            return True

        if self.patches_uuid == clone.patches_uuid:
            if len(self.patches) != len(clone.patches):
                logging.warning("WARNING: something went wrong, same patch uuid but different length of patches.")
            else:
                return True

    def memory_required(self, input_shape) -> int:
        assert isinstance(self.model, BaseModel)
        return self.model.memory_required(input_shape=input_shape)

    def set_model_sampler_cfg_function(self, sampler_cfg_function, disable_cfg1_optimization=False):
        if len(inspect.signature(sampler_cfg_function).parameters) == 3:
            self.model_options["sampler_cfg_function"] = lambda args: sampler_cfg_function(args["cond"], args["uncond"], args["cond_scale"])  # Old way
        else:
            self.model_options["sampler_cfg_function"] = sampler_cfg_function
        if disable_cfg1_optimization:
            self.model_options["disable_cfg1_optimization"] = True

    def set_model_sampler_post_cfg_function(self, post_cfg_function, disable_cfg1_optimization=False):
        self.model_options = set_model_options_post_cfg_function(self.model_options, post_cfg_function, disable_cfg1_optimization)

    def set_model_sampler_pre_cfg_function(self, pre_cfg_function, disable_cfg1_optimization=False):
        self.model_options = set_model_options_pre_cfg_function(self.model_options, pre_cfg_function, disable_cfg1_optimization)

    def set_model_unet_function_wrapper(self, unet_wrapper_function: UnetWrapperFunction):
        self.model_options["model_function_wrapper"] = unet_wrapper_function

    def set_model_denoise_mask_function(self, denoise_mask_function):
        self.model_options["denoise_mask_function"] = denoise_mask_function

    def set_model_patch(self, patch, name):
        to = self.model_options["transformer_options"]
        if "patches" not in to:
            to["patches"] = {}
        to["patches"][name] = to["patches"].get(name, []) + [patch]

    def set_model_patch_replace(self, patch, name, block_name, number, transformer_index=None):
        self.model_options = set_model_options_patch_replace(self.model_options, patch, name, block_name, number, transformer_index=transformer_index)

    def set_model_attn1_patch(self, patch):
        self.set_model_patch(patch, "attn1_patch")

    def set_model_attn2_patch(self, patch):
        self.set_model_patch(patch, "attn2_patch")

    def set_model_attn1_replace(self, patch, block_name, number, transformer_index=None):
        self.set_model_patch_replace(patch, "attn1", block_name, number, transformer_index)

    def set_model_attn2_replace(self, patch, block_name, number, transformer_index=None):
        self.set_model_patch_replace(patch, "attn2", block_name, number, transformer_index)

    def set_model_attn1_output_patch(self, patch):
        self.set_model_patch(patch, "attn1_output_patch")

    def set_model_attn2_output_patch(self, patch):
        self.set_model_patch(patch, "attn2_output_patch")

    def set_model_input_block_patch(self, patch):
        self.set_model_patch(patch, "input_block_patch")

    def set_model_input_block_patch_after_skip(self, patch):
        self.set_model_patch(patch, "input_block_patch_after_skip")

    def set_model_output_block_patch(self, patch):
        self.set_model_patch(patch, "output_block_patch")

    def add_object_patch(self, name, obj):
        self.object_patches[name] = obj

    def get_model_object(self, name):
        if name in self.object_patches:
            return self.object_patches[name]
        else:
            if name in self.object_patches_backup:
                return self.object_patches_backup[name]
            else:
                return utils.get_attr(self.model, name)

    def model_patches_to(self, device):
        to = self.model_options["transformer_options"]
        if "patches" in to:
            patches = to["patches"]
            for name in patches:
                patch_list = patches[name]
                for i in range(len(patch_list)):
                    if hasattr(patch_list[i], "to"):
                        patch_list[i] = patch_list[i].to(device)
        if "patches_replace" in to:
            patches = to["patches_replace"]
            for name in patches:
                patch_list = patches[name]
                for k in patch_list:
                    if hasattr(patch_list[k], "to"):
                        patch_list[k] = patch_list[k].to(device)
        if "model_function_wrapper" in self.model_options:
            wrap_func = self.model_options["model_function_wrapper"]
            if hasattr(wrap_func, "to"):
                self.model_options["model_function_wrapper"] = wrap_func.to(device)

    def model_dtype(self):
        if hasattr(self.model, "get_dtype"):
            return self.model.get_dtype()

    def add_patches(self, patches, strength_patch=1.0, strength_model=1.0):
        p = set()
        model_sd = self.model.state_dict()
        for k in patches:
            offset = None
            function = None
            if isinstance(k, str):
                key = k
            else:
                offset = k[1]
                key = k[0]
                if len(k) > 2:
                    function = k[2]

            if key in model_sd:
                p.add(k)
                current_patches = self.patches.get(key, [])
                current_patches.append((strength_patch, patches[k], strength_model, offset, function))
                self.patches[key] = current_patches

        self.patches_uuid = uuid.uuid4()
        return list(p)

    def get_key_patches(self, filter_prefix=None):
<<<<<<< HEAD
        model_management.unload_model_clones(self)
=======
>>>>>>> 3a0eeee3
        model_sd = self.model_state_dict()
        p = {}
        for k in model_sd:
            if filter_prefix is not None:
                if not k.startswith(filter_prefix):
                    continue
            bk = self.backup.get(k, None)
            if bk is not None:
                weight = bk.weight
            else:
                weight = model_sd[k]
            if k in self.patches:
                p[k] = [weight] + self.patches[k]
            else:
                p[k] = (weight,)
        return p

    def model_state_dict(self, filter_prefix=None):
        sd = self.model.state_dict()
        keys = list(sd.keys())
        if filter_prefix is not None:
            for k in keys:
                if not k.startswith(filter_prefix):
                    sd.pop(k)
        return sd

    def patch_weight_to_device(self, key, device_to=None, inplace_update=False):
        if key not in self.patches:
            return

        weight = utils.get_attr(self.model, key)

        inplace_update = self.weight_inplace_update or inplace_update

        if key not in self.backup:
            self.backup[key] = collections.namedtuple('Dimension', ['weight', 'inplace_update'])(weight.to(device=self.offload_device, copy=inplace_update), inplace_update)

        if device_to is not None:
            temp_weight = model_management.cast_to_device(weight, device_to, torch.float32, copy=True)
        else:
            temp_weight = weight.to(torch.float32, copy=True)
        out_weight = lora.calculate_weight(self.patches[key], temp_weight, key)
        out_weight = stochastic_rounding(out_weight, weight.dtype, seed=string_to_seed(key))
        if inplace_update:
            utils.copy_to_param(self.model, key, out_weight)
        else:
            utils.set_attr_param(self.model, key, out_weight)

    def load(self, device_to=None, lowvram_model_memory=0, force_patch_weights=False, full_load=False):
        mem_counter = 0
        patch_counter = 0
        lowvram_counter = 0
        loading = []
        for n, m in self.model.named_modules():
            if hasattr(m, "comfy_cast_weights") or hasattr(m, "weight"):
                loading.append((model_management.module_size(m), n, m))

        load_completely = []
        loading.sort(reverse=True)
        for x in loading:
            n = x[1]
            m = x[2]
            module_mem = x[0]

            lowvram_weight = False

            if not full_load and hasattr(m, "comfy_cast_weights"):
                if mem_counter + module_mem >= lowvram_model_memory:
                    lowvram_weight = True
                    lowvram_counter += 1
                    if hasattr(m, "prev_comfy_cast_weights"):  # Already lowvramed
                        continue

            weight_key = "{}.weight".format(n)
            bias_key = "{}.bias".format(n)

            if lowvram_weight:
                if weight_key in self.patches:
                    if force_patch_weights:
                        self.patch_weight_to_device(weight_key)
                    else:
                        m.weight_function = LowVramPatch(weight_key, self.patches)
                        patch_counter += 1
                if bias_key in self.patches:
                    if force_patch_weights:
                        self.patch_weight_to_device(bias_key)
                    else:
                        m.bias_function = LowVramPatch(bias_key, self.patches)
                        patch_counter += 1

                m.prev_comfy_cast_weights = m.comfy_cast_weights
                m.comfy_cast_weights = True
            else:
                if hasattr(m, "comfy_cast_weights"):
                    if m.comfy_cast_weights:
                        wipe_lowvram_weight(m)

                if hasattr(m, "weight"):
                    mem_counter += module_mem
                    load_completely.append((module_mem, n, m))

        load_completely.sort(reverse=True)
        for x in load_completely:
            n = x[1]
            m = x[2]
            weight_key = "{}.weight".format(n)
            bias_key = "{}.bias".format(n)
            if hasattr(m, "comfy_patched_weights"):
                if m.comfy_patched_weights == True:
                    continue

            self.patch_weight_to_device(weight_key, device_to=device_to)
            self.patch_weight_to_device(bias_key, device_to=device_to)
            logging.debug("lowvram: loaded module regularly {} {}".format(n, m))
            m.comfy_patched_weights = True

        for x in load_completely:
            x[2].to(device_to)

        if lowvram_counter > 0:
            logging.debug("loaded partially {} {} {}".format(lowvram_model_memory / (1024 * 1024), mem_counter / (1024 * 1024), patch_counter))
            self._memory_measurements.model_lowvram = True
        else:
            logging.debug("loaded completely {} {} {}".format(lowvram_model_memory / (1024 * 1024), mem_counter / (1024 * 1024), full_load))
            self._memory_measurements.model_lowvram = False
            if full_load:
                self.model.to(device_to)
                mem_counter = self.model_size()

        self._memory_measurements.lowvram_patch_counter += patch_counter

        self.model_device = device_to
        self._memory_measurements.model_loaded_weight_memory = mem_counter

    def patch_model(self, device_to=None, lowvram_model_memory=0, load_weights=True, force_patch_weights=False):
        for k in self.object_patches:
            old = utils.set_attr(self.model, k, self.object_patches[k])
            if k not in self.object_patches_backup:
                self.object_patches_backup[k] = old

        if lowvram_model_memory == 0:
            full_load = True
        else:
            full_load = False

        if load_weights:
            self.load(device_to, lowvram_model_memory=lowvram_model_memory, force_patch_weights=force_patch_weights, full_load=full_load)
        return self.model

    def unpatch_model(self, device_to=None, unpatch_weights=True):
        if unpatch_weights:
            if self._memory_measurements.model_lowvram:
                for m in self.model.modules():
                    wipe_lowvram_weight(m)

                self._memory_measurements.model_lowvram = False
                self._memory_measurements.lowvram_patch_counter = 0

            keys = list(self.backup.keys())

            for k in keys:
                bk = self.backup[k]
                if bk.inplace_update:
                    utils.copy_to_param(self.model, k, bk.weight)
                else:
                    utils.set_attr_param(self.model, k, bk.weight)

            self.backup.clear()

            if device_to is not None:
                self.model.to(device_to)
                self.model_device = device_to
            self._memory_measurements.model_loaded_weight_memory = 0

            for m in self.model.modules():
                if hasattr(m, "comfy_patched_weights"):
                    del m.comfy_patched_weights

        keys = list(self.object_patches_backup.keys())
        for k in keys:
            utils.set_attr(self.model, k, self.object_patches_backup[k])

        self.object_patches_backup.clear()

    def partially_unload(self, device_to, memory_to_free=0):
        memory_freed = 0
        patch_counter = 0
        unload_list = []

        for n, m in self.model.named_modules():
            shift_lowvram = False
            if hasattr(m, "comfy_cast_weights"):
                module_mem = model_management.module_size(m)
                unload_list.append((module_mem, n, m))

        unload_list.sort()
        for unload in unload_list:
            if memory_to_free < memory_freed:
                break
            module_mem = unload[0]
            n = unload[1]
            m = unload[2]
            weight_key = "{}.weight".format(n)
            bias_key = "{}.bias".format(n)

            if hasattr(m, "comfy_patched_weights") and m.comfy_patched_weights == True:
                for key in [weight_key, bias_key]:
                    bk = self.backup.get(key, None)
                    if bk is not None:
                        if bk.inplace_update:
                            utils.copy_to_param(self.model, key, bk.weight)
                        else:
                            utils.set_attr_param(self.model, key, bk.weight)
                        self.backup.pop(key)

                m.to(device_to)
                if weight_key in self.patches:
                    m.weight_function = LowVramPatch(weight_key, self.patches)
                    patch_counter += 1
                if bias_key in self.patches:
                    m.bias_function = LowVramPatch(bias_key, self.patches)
                    patch_counter += 1

                m.prev_comfy_cast_weights = m.comfy_cast_weights
                m.comfy_cast_weights = True
                m.comfy_patched_weights = False
                memory_freed += module_mem
                logging.debug("freed {}".format(n))

        self._memory_measurements.model_lowvram = True
        self._memory_measurements.lowvram_patch_counter += patch_counter
        self._memory_measurements.model_loaded_weight_memory -= memory_freed
        return memory_freed

    def partially_load(self, device_to, extra_memory=0):
        self.unpatch_model(unpatch_weights=False)
        self.patch_model(load_weights=False)
        full_load = False
        if not self._memory_measurements.model_lowvram:
            return 0
        if self._memory_measurements.model_loaded_weight_memory + extra_memory > self.model_size():
            full_load = True
        current_used = self._memory_measurements.model_loaded_weight_memory
        self.load(device_to, lowvram_model_memory=current_used + extra_memory, full_load=full_load)
        return self._memory_measurements.model_loaded_weight_memory - current_used

    def current_loaded_device(self):
        return self.model_device

    @property
    def current_device(self) -> torch.device:
        return self.current_loaded_device()

    def __str__(self):
        if self.ckpt_name is not None:
            return f"<ModelPatcher for {self.ckpt_name} ({self.model.__class__.__name__})>"
        else:
            return f"<ModelPatcher for {self.model.__class__.__name__}>"

    def calculate_weight(self, patches, weight, key, intermediate_dtype=torch.float32):
        print("WARNING the ModelPatcher.calculate_weight function is deprecated, please use: comfy.lora.calculate_weight instead")
        return lora.calculate_weight(patches, weight, key, intermediate_dtype=intermediate_dtype)<|MERGE_RESOLUTION|>--- conflicted
+++ resolved
@@ -287,10 +287,6 @@
         return list(p)
 
     def get_key_patches(self, filter_prefix=None):
-<<<<<<< HEAD
-        model_management.unload_model_clones(self)
-=======
->>>>>>> 3a0eeee3
         model_sd = self.model_state_dict()
         p = {}
         for k in model_sd:
