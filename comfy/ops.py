--- conflicted
+++ resolved
@@ -18,20 +18,14 @@
 from typing import Optional, Type, Union
 
 import torch
-<<<<<<< HEAD
 from torch import Tensor
 
 from . import model_management
-from .cli_args import args
+from .cli_args import args, PerformanceFeature
 from .execution_context import current_execution_context
 from .float import stochastic_rounding
 
 cast_to = model_management.cast_to  # TODO: remove once no more references
-=======
-import comfy.model_management
-from comfy.cli_args import args, PerformanceFeature
-import comfy.float
->>>>>>> 5d84607b
 
 
 def cast_to_input(weight, input, non_blocking=False, copy=True):
