"""
    This file is part of ComfyUI.
    Copyright (C) 2024 Stability AI

    This program is free software: you can redistribute it and/or modify
    it under the terms of the GNU General Public License as published by
    the Free Software Foundation, either version 3 of the License, or
    (at your option) any later version.

    This program is distributed in the hope that it will be useful,
    but WITHOUT ANY WARRANTY; without even the implied warranty of
    MERCHANTABILITY or FITNESS FOR A PARTICULAR PURPOSE.  See the
    GNU General Public License for more details.

    You should have received a copy of the GNU General Public License
    along with this program.  If not, see <https://www.gnu.org/licenses/>.
"""

import torch
<<<<<<< HEAD

from . import model_management
=======
import comfy.model_management
from comfy.cli_args import args
>>>>>>> 9230f658

def cast_to(weight, dtype=None, device=None, non_blocking=False, copy=False):
    if device is None or weight.device == device:
        if not copy:
            if dtype is None or weight.dtype == dtype:
                return weight
        return weight.to(dtype=dtype, copy=copy)

    r = torch.empty_like(weight, dtype=dtype, device=device)
    r.copy_(weight, non_blocking=non_blocking)
    return r

<<<<<<< HEAD

def cast_to_input(weight, input, non_blocking=False):
    return cast_to(weight, input.dtype, input.device, non_blocking=non_blocking)


def cast_bias_weight(s, input=None, dtype=None, device=None):
=======
def cast_to_input(weight, input, non_blocking=False, copy=True):
    return cast_to(weight, input.dtype, input.device, non_blocking=non_blocking, copy=copy)

def cast_bias_weight(s, input=None, dtype=None, device=None, bias_dtype=None):
>>>>>>> 9230f658
    if input is not None:
        if dtype is None:
            dtype = input.dtype
        if bias_dtype is None:
            bias_dtype = dtype
        if device is None:
            device = input.device

    bias = None
<<<<<<< HEAD
    non_blocking = model_management.device_should_use_non_blocking(device)
=======
    non_blocking = comfy.model_management.device_supports_non_blocking(device)
>>>>>>> 9230f658
    if s.bias is not None:
        has_function = s.bias_function is not None
        bias = cast_to(s.bias, bias_dtype, device, non_blocking=non_blocking, copy=has_function)
        if has_function:
            bias = s.bias_function(bias)

    has_function = s.weight_function is not None
    weight = cast_to(s.weight, dtype, device, non_blocking=non_blocking, copy=has_function)
    if has_function:
        weight = s.weight_function(weight)
    return weight, bias


class CastWeightBiasOp:
    comfy_cast_weights = False
    weight_function = None
    bias_function = None


class disable_weight_init:
    class Linear(torch.nn.Linear, CastWeightBiasOp):
        def reset_parameters(self):
            return None

        def forward_comfy_cast_weights(self, input):
            weight, bias = cast_bias_weight(self, input)
            return torch.nn.functional.linear(input, weight, bias)

        def forward(self, *args, **kwargs):
            if self.comfy_cast_weights:
                return self.forward_comfy_cast_weights(*args, **kwargs)
            else:
                return super().forward(*args, **kwargs)

    class Conv1d(torch.nn.Conv1d, CastWeightBiasOp):
        def reset_parameters(self):
            return None

        def forward_comfy_cast_weights(self, input):
            weight, bias = cast_bias_weight(self, input)
            return self._conv_forward(input, weight, bias)

        def forward(self, *args, **kwargs):
            if self.comfy_cast_weights:
                return self.forward_comfy_cast_weights(*args, **kwargs)
            else:
                return super().forward(*args, **kwargs)

    class Conv2d(torch.nn.Conv2d, CastWeightBiasOp):
        def reset_parameters(self):
            return None

        def forward_comfy_cast_weights(self, input):
            weight, bias = cast_bias_weight(self, input)
            return self._conv_forward(input, weight, bias)

        def forward(self, *args, **kwargs):
            if self.comfy_cast_weights:
                return self.forward_comfy_cast_weights(*args, **kwargs)
            else:
                return super().forward(*args, **kwargs)

    class Conv3d(torch.nn.Conv3d, CastWeightBiasOp):
        def reset_parameters(self):
            return None

        def forward_comfy_cast_weights(self, input):
            weight, bias = cast_bias_weight(self, input)
            return self._conv_forward(input, weight, bias)

        def forward(self, *args, **kwargs):
            if self.comfy_cast_weights:
                return self.forward_comfy_cast_weights(*args, **kwargs)
            else:
                return super().forward(*args, **kwargs)

    class GroupNorm(torch.nn.GroupNorm, CastWeightBiasOp):
        def reset_parameters(self):
            return None

        def forward_comfy_cast_weights(self, input):
            weight, bias = cast_bias_weight(self, input)
            return torch.nn.functional.group_norm(input, self.num_groups, weight, bias, self.eps)

        def forward(self, *args, **kwargs):
            if self.comfy_cast_weights:
                return self.forward_comfy_cast_weights(*args, **kwargs)
            else:
                return super().forward(*args, **kwargs)

    class LayerNorm(torch.nn.LayerNorm, CastWeightBiasOp):
        def reset_parameters(self):
            return None

        def forward_comfy_cast_weights(self, input):
            if self.weight is not None:
                weight, bias = cast_bias_weight(self, input)
            else:
                weight = None
                bias = None
            return torch.nn.functional.layer_norm(input, self.normalized_shape, weight, bias, self.eps)

        def forward(self, *args, **kwargs):
            if self.comfy_cast_weights:
                return self.forward_comfy_cast_weights(*args, **kwargs)
            else:
                return super().forward(*args, **kwargs)

    class ConvTranspose2d(torch.nn.ConvTranspose2d, CastWeightBiasOp):
        def reset_parameters(self):
            return None

        def forward_comfy_cast_weights(self, input, output_size=None):
            num_spatial_dims = 2
            output_padding = self._output_padding(
                input, output_size, self.stride, self.padding, self.kernel_size,
                num_spatial_dims, self.dilation)

            weight, bias = cast_bias_weight(self, input)
            return torch.nn.functional.conv_transpose2d(
                input, weight, bias, self.stride, self.padding,
                output_padding, self.groups, self.dilation)

        def forward(self, *args, **kwargs):
            if self.comfy_cast_weights:
                return self.forward_comfy_cast_weights(*args, **kwargs)
            else:
                return super().forward(*args, **kwargs)

    class ConvTranspose1d(torch.nn.ConvTranspose1d, CastWeightBiasOp):
        def reset_parameters(self):
            return None

        def forward_comfy_cast_weights(self, input, output_size=None):
            num_spatial_dims = 1
            output_padding = self._output_padding(
                input, output_size, self.stride, self.padding, self.kernel_size,
                num_spatial_dims, self.dilation)

            weight, bias = cast_bias_weight(self, input)
            return torch.nn.functional.conv_transpose1d(
                input, weight, bias, self.stride, self.padding,
                output_padding, self.groups, self.dilation)

        def forward(self, *args, **kwargs):
            if self.comfy_cast_weights:
                return self.forward_comfy_cast_weights(*args, **kwargs)
            else:
                return super().forward(*args, **kwargs)

    class Embedding(torch.nn.Embedding, CastWeightBiasOp):
        def reset_parameters(self):
            self.bias = None
            return None

        def forward_comfy_cast_weights(self, input, out_dtype=None):
            output_dtype = out_dtype
            if self.weight.dtype == torch.float16 or self.weight.dtype == torch.bfloat16:
                out_dtype = None
            weight, bias = cast_bias_weight(self, device=input.device, dtype=out_dtype)
            return torch.nn.functional.embedding(input, weight, self.padding_idx, self.max_norm, self.norm_type, self.scale_grad_by_freq, self.sparse).to(dtype=output_dtype)

        def forward(self, *args, **kwargs):
            if self.comfy_cast_weights:
                return self.forward_comfy_cast_weights(*args, **kwargs)
            else:
                if "out_dtype" in kwargs:
                    kwargs.pop("out_dtype")
                return super().forward(*args, **kwargs)

    @classmethod
    def conv_nd(s, dims, *args, **kwargs):
        if dims == 2:
            return s.Conv2d(*args, **kwargs)
        elif dims == 3:
            return s.Conv3d(*args, **kwargs)
        else:
            raise ValueError(f"unsupported dimensions: {dims}")


class manual_cast(disable_weight_init):
    class Linear(disable_weight_init.Linear):
        comfy_cast_weights = True

    class Conv1d(disable_weight_init.Conv1d):
        comfy_cast_weights = True

    class Conv2d(disable_weight_init.Conv2d):
        comfy_cast_weights = True

    class Conv3d(disable_weight_init.Conv3d):
        comfy_cast_weights = True

    class GroupNorm(disable_weight_init.GroupNorm):
        comfy_cast_weights = True

    class LayerNorm(disable_weight_init.LayerNorm):
        comfy_cast_weights = True

    class ConvTranspose2d(disable_weight_init.ConvTranspose2d):
        comfy_cast_weights = True

    class ConvTranspose1d(disable_weight_init.ConvTranspose1d):
        comfy_cast_weights = True

    class Embedding(disable_weight_init.Embedding):
        comfy_cast_weights = True


def fp8_linear(self, input):
    dtype = self.weight.dtype
    if dtype not in [torch.float8_e4m3fn]:
        return None

    if len(input.shape) == 3:
        inn = input.reshape(-1, input.shape[2]).to(dtype)
        non_blocking = comfy.model_management.device_supports_non_blocking(input.device)
        w, bias = cast_bias_weight(self, input, dtype=dtype, bias_dtype=input.dtype)
        w = w.t()

        scale_weight = self.scale_weight
        scale_input = self.scale_input
        if scale_weight is None:
            scale_weight = torch.ones((1), device=input.device, dtype=torch.float32)
            if scale_input is None:
                scale_input = scale_weight
        if scale_input is None:
            scale_input = torch.ones((1), device=input.device, dtype=torch.float32)

        if bias is not None:
            o = torch._scaled_mm(inn, w, out_dtype=input.dtype, bias=bias, scale_a=scale_input, scale_b=scale_weight)
        else:
            o = torch._scaled_mm(inn, w, out_dtype=input.dtype, scale_a=scale_input, scale_b=scale_weight)

        if isinstance(o, tuple):
            o = o[0]

        return o.reshape((-1, input.shape[1], self.weight.shape[0]))
    return None

class fp8_ops(manual_cast):
    class Linear(manual_cast.Linear):
        def reset_parameters(self):
            self.scale_weight = None
            self.scale_input = None
            return None

        def forward_comfy_cast_weights(self, input):
            out = fp8_linear(self, input)
            if out is not None:
                return out

            weight, bias = cast_bias_weight(self, input)
            return torch.nn.functional.linear(input, weight, bias)


def pick_operations(weight_dtype, compute_dtype, load_device=None):
    if compute_dtype is None or weight_dtype == compute_dtype:
        return disable_weight_init
    if args.fast:
        if comfy.model_management.supports_fp8_compute(load_device):
            return fp8_ops
    return manual_cast<|MERGE_RESOLUTION|>--- conflicted
+++ resolved
@@ -17,13 +17,9 @@
 """
 
 import torch
-<<<<<<< HEAD
 
 from . import model_management
-=======
-import comfy.model_management
-from comfy.cli_args import args
->>>>>>> 9230f658
+from .cli_args import args
 
 def cast_to(weight, dtype=None, device=None, non_blocking=False, copy=False):
     if device is None or weight.device == device:
@@ -36,19 +32,12 @@
     r.copy_(weight, non_blocking=non_blocking)
     return r
 
-<<<<<<< HEAD
-
-def cast_to_input(weight, input, non_blocking=False):
-    return cast_to(weight, input.dtype, input.device, non_blocking=non_blocking)
-
-
-def cast_bias_weight(s, input=None, dtype=None, device=None):
-=======
+
 def cast_to_input(weight, input, non_blocking=False, copy=True):
     return cast_to(weight, input.dtype, input.device, non_blocking=non_blocking, copy=copy)
 
+
 def cast_bias_weight(s, input=None, dtype=None, device=None, bias_dtype=None):
->>>>>>> 9230f658
     if input is not None:
         if dtype is None:
             dtype = input.dtype
@@ -58,11 +47,7 @@
             device = input.device
 
     bias = None
-<<<<<<< HEAD
-    non_blocking = model_management.device_should_use_non_blocking(device)
-=======
-    non_blocking = comfy.model_management.device_supports_non_blocking(device)
->>>>>>> 9230f658
+    non_blocking = model_management.device_supports_non_blocking(device)
     if s.bias is not None:
         has_function = s.bias_function is not None
         bias = cast_to(s.bias, bias_dtype, device, non_blocking=non_blocking, copy=has_function)
@@ -279,7 +264,7 @@
 
     if len(input.shape) == 3:
         inn = input.reshape(-1, input.shape[2]).to(dtype)
-        non_blocking = comfy.model_management.device_supports_non_blocking(input.device)
+        non_blocking = model_management.device_supports_non_blocking(input.device)
         w, bias = cast_bias_weight(self, input, dtype=dtype, bias_dtype=input.dtype)
         w = w.t()
 
@@ -323,6 +308,6 @@
     if compute_dtype is None or weight_dtype == compute_dtype:
         return disable_weight_init
     if args.fast:
-        if comfy.model_management.supports_fp8_compute(load_device):
+        if model_management.supports_fp8_compute(load_device):
             return fp8_ops
     return manual_cast