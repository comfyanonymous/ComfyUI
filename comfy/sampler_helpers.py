from __future__ import annotations

import math

import collections
import uuid

from . import model_management
from . import patcher_extension
from . import utils
from .controlnet import ControlBase
from .hooks import EnumHookType, EnumWeightTarget, HookGroup, AdditionalModelsHook, create_target_dict, \
    TransformerOptionsHook
from .model_base import BaseModel
from .model_patcher import ModelPatcher
from .patcher_extension import merge_nested_dicts


def prepare_mask(noise_mask, shape, device):
    return utils.reshape_mask(noise_mask, shape).to(device)


def get_models_from_cond(cond, model_type):
    models = []
    for c in cond:
        if model_type in c:
            if isinstance(c[model_type], list):
                models += c[model_type]
            else:
                models += [c[model_type]]
    return models


def get_hooks_from_cond(cond, full_hooks: HookGroup):
    # get hooks from conds, and collect cnets so they can be checked for extra_hooks
    cnets: list[ControlBase] = []
    for c in cond:
        if 'hooks' in c:
            for hook in c['hooks'].hooks:
                full_hooks.add(hook)
        if 'control' in c:
            cnets.append(c['control'])

    def get_extra_hooks_from_cnet(cnet: ControlBase, _list: list):
        if cnet.extra_hooks is not None:
            _list.append(cnet.extra_hooks)
        if cnet.previous_controlnet is None:
            return _list
        return get_extra_hooks_from_cnet(cnet.previous_controlnet, _list)

    hooks_list = []
    cnets_s = set(cnets)
    for base_cnet in cnets_s:
        get_extra_hooks_from_cnet(base_cnet, hooks_list)
    extra_hooks = HookGroup.combine_all_hooks(hooks_list)
    if extra_hooks is not None:
        for hook in extra_hooks.hooks:
            full_hooks.add(hook)

    return full_hooks


def convert_cond(cond):
    out = []
    for c in cond:
        temp = c[1].copy()
        model_conds = temp.get("model_conds", {})
        if c[0] is not None:
            temp["cross_attn"] = c[0]
        temp["model_conds"] = model_conds
        temp["uuid"] = uuid.uuid4()
        out.append(temp)
    return out


def get_additional_models(conds, dtype):
    """loads additional models in conditioning"""
    cnets: list[ControlBase] = []
    gligen = []
    add_models = []

    for k in conds:
        cnets += get_models_from_cond(conds[k], "control")
        gligen += get_models_from_cond(conds[k], "gligen")
        add_models += get_models_from_cond(conds[k], "additional_models")

    control_nets = set(cnets)

    inference_memory = 0
    control_models = []
    for m in control_nets:
        control_models += m.get_models()
        inference_memory += m.inference_memory_requirements(dtype)

    gligen = [x[1] for x in gligen]
    models = control_models + gligen + add_models

    return models, inference_memory


def get_additional_models_from_model_options(model_options: dict[str] = None):
    """loads additional models from registered AddModels hooks"""
    models = []
    if model_options is not None and "registered_hooks" in model_options:
        registered: HookGroup = model_options["registered_hooks"]
        for hook in registered.get_type(EnumHookType.AdditionalModels):
            hook: AdditionalModelsHook
            models.extend(hook.models)
    return models


def cleanup_additional_models(models):
    """cleanup additional models that were loaded"""
    for m in models:
        if hasattr(m, 'cleanup'):
            m.cleanup()


def estimate_memory(model, noise_shape, conds):
    cond_shapes = collections.defaultdict(list)
    cond_shapes_min = {}
    for _, cs in conds.items():
        for cond in cs:
            for k, v in model.model.extra_conds_shapes(**cond).items():
                cond_shapes[k].append(v)
                if cond_shapes_min.get(k, None) is None:
                    cond_shapes_min[k] = [v]
                elif math.prod(v) > math.prod(cond_shapes_min[k][0]):
                    cond_shapes_min[k] = [v]

    memory_required = model.model.memory_required([noise_shape[0] * 2] + list(noise_shape[1:]), cond_shapes=cond_shapes)
    minimum_memory_required = model.model.memory_required([noise_shape[0]] + list(noise_shape[1:]), cond_shapes=cond_shapes_min)
    return memory_required, minimum_memory_required


def prepare_sampling(model: ModelPatcher, noise_shape, conds, model_options=None):
    executor = patcher_extension.WrapperExecutor.new_executor(
        _prepare_sampling,
        patcher_extension.get_all_wrappers(patcher_extension.WrappersMP.PREPARE_SAMPLING, model_options, is_model_options=True)
    )
    return executor.execute(model, noise_shape, conds, model_options=model_options)


def _prepare_sampling(model: ModelPatcher, noise_shape, conds, model_options=None):
    real_model: BaseModel = None
    models, inference_memory = get_additional_models(conds, model.model_dtype())
    models += get_additional_models_from_model_options(model_options)
    models += model.get_nested_additional_models()  # TODO: does this require inference_memory update?
    memory_required, minimum_memory_required = estimate_memory(model, noise_shape, conds)
    model_management.load_models_gpu([model] + models, memory_required=memory_required + inference_memory, minimum_memory_required=minimum_memory_required + inference_memory)
    real_model = model.model

    return real_model, conds, models


def cleanup_models(conds, models):
    cleanup_additional_models(models)

    control_cleanup = []
    for k in conds:
        control_cleanup += get_models_from_cond(conds[k], "control")

    cleanup_additional_models(set(control_cleanup))

<<<<<<< HEAD

def prepare_model_patcher(model: 'ModelPatcher', conds, model_options: dict):
=======
def prepare_model_patcher(model: ModelPatcher, conds, model_options: dict):
>>>>>>> 050c6732
    '''
    Registers hooks from conds.
    '''
    # check for hooks in conds - if not registered, see if can be applied
    hooks = HookGroup()
    for k in conds:
        get_hooks_from_cond(conds[k], hooks)
    # add wrappers and callbacks from ModelPatcher to transformer_options
<<<<<<< HEAD
    model_options["transformer_options"]["wrappers"] = patcher_extension.copy_nested_dicts(model.wrappers)
    model_options["transformer_options"]["callbacks"] = patcher_extension.copy_nested_dicts(model.callbacks)
=======
    comfy.patcher_extension.merge_nested_dicts(model_options["transformer_options"].setdefault("wrappers", {}), model.wrappers, copy_dict1=False)
    comfy.patcher_extension.merge_nested_dicts(model_options["transformer_options"].setdefault("callbacks", {}), model.callbacks, copy_dict1=False)
>>>>>>> 050c6732
    # begin registering hooks
    registered = HookGroup()
    target_dict = create_target_dict(EnumWeightTarget.Model)
    # handle all TransformerOptionsHooks
    for hook in hooks.get_type(EnumHookType.TransformerOptions):
        hook: TransformerOptionsHook
        hook.add_hook_patches(model, model_options, target_dict, registered)
    # handle all AddModelsHooks
    for hook in hooks.get_type(EnumHookType.AdditionalModels):
        hook: AdditionalModelsHook
        hook.add_hook_patches(model, model_options, target_dict, registered)
    # handle all WeightHooks by registering on ModelPatcher
    model.register_all_hook_patches(hooks, target_dict, model_options, registered)
    # add registered_hooks onto model_options for further reference
    if len(registered) > 0:
        model_options["registered_hooks"] = registered
    # merge original wrappers and callbacks with hooked wrappers and callbacks
    to_load_options: dict[str] = model_options.setdefault("to_load_options", {})
    for wc_name in ["wrappers", "callbacks"]:
        merge_nested_dicts(to_load_options.setdefault(wc_name, {}), model_options["transformer_options"][wc_name],
                           copy_dict1=False)
    return to_load_options<|MERGE_RESOLUTION|>--- conflicted
+++ resolved
@@ -162,12 +162,8 @@
 
     cleanup_additional_models(set(control_cleanup))
 
-<<<<<<< HEAD
 
-def prepare_model_patcher(model: 'ModelPatcher', conds, model_options: dict):
-=======
 def prepare_model_patcher(model: ModelPatcher, conds, model_options: dict):
->>>>>>> 050c6732
     '''
     Registers hooks from conds.
     '''
@@ -176,13 +172,8 @@
     for k in conds:
         get_hooks_from_cond(conds[k], hooks)
     # add wrappers and callbacks from ModelPatcher to transformer_options
-<<<<<<< HEAD
-    model_options["transformer_options"]["wrappers"] = patcher_extension.copy_nested_dicts(model.wrappers)
-    model_options["transformer_options"]["callbacks"] = patcher_extension.copy_nested_dicts(model.callbacks)
-=======
-    comfy.patcher_extension.merge_nested_dicts(model_options["transformer_options"].setdefault("wrappers", {}), model.wrappers, copy_dict1=False)
-    comfy.patcher_extension.merge_nested_dicts(model_options["transformer_options"].setdefault("callbacks", {}), model.callbacks, copy_dict1=False)
->>>>>>> 050c6732
+    patcher_extension.merge_nested_dicts(model_options["transformer_options"].setdefault("wrappers", {}), model.wrappers, copy_dict1=False)
+    patcher_extension.merge_nested_dicts(model_options["transformer_options"].setdefault("callbacks", {}), model.callbacks, copy_dict1=False)
     # begin registering hooks
     registered = HookGroup()
     target_dict = create_target_dict(EnumWeightTarget.Model)
