--- conflicted
+++ resolved
@@ -62,10 +62,6 @@
         temp = c[1].copy()
         model_conds = temp.get("model_conds", {})
         if c[0] is not None:
-<<<<<<< HEAD
-            model_conds["c_crossattn"] = conds.CONDCrossAttn(c[0])  # TODO: remove
-=======
->>>>>>> 13fd4d6e
             temp["cross_attn"] = c[0]
         temp["model_conds"] = model_conds
         temp["uuid"] = uuid.uuid4()
