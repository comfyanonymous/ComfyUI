--- conflicted
+++ resolved
@@ -5,12 +5,7 @@
 from . import model_management
 import math
 import logging
-<<<<<<< HEAD
-import scipy
-=======
-import comfy.sampler_helpers
 import scipy.stats
->>>>>>> cf80d286
 import numpy
 from . import sampler_helpers
 
