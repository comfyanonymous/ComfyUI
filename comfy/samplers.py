--- conflicted
+++ resolved
@@ -765,11 +765,6 @@
     return cfg_guider.sample(noise, latent_image, sampler, sigmas, denoise_mask, callback, disable_pbar, seed)
 
 
-<<<<<<< HEAD
-=======
-SCHEDULER_NAMES = ["normal", "karras", "exponential", "sgm_uniform", "simple", "ddim_uniform", "beta", "linear_quadratic"]
-SAMPLER_NAMES = KSAMPLER_NAMES + ["ddim", "uni_pc", "uni_pc_bh2"]
->>>>>>> 65a86591
 
 def calculate_sigmas(model_sampling, scheduler_name, steps):
     sigmas = None
@@ -788,14 +783,10 @@
         sigmas = normal_scheduler(model_sampling, steps, sgm=True)
     elif scheduler_name == "beta":
         sigmas = beta_scheduler(model_sampling, steps)
-<<<<<<< HEAD
-
-    if sigmas is None:
-=======
     elif scheduler_name == "linear_quadratic":
         sigmas = linear_quadratic_schedule(model_sampling, steps)
-    else:
->>>>>>> 65a86591
+
+    if sigmas is None:
         logging.error("error invalid scheduler {}".format(scheduler_name))
 
     return sigmas
