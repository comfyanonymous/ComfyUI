--- conflicted
+++ resolved
@@ -2,18 +2,10 @@
 
 import collections
 import logging
-<<<<<<< HEAD
 import math
 from functools import partial
 from typing import NamedTuple, Callable
 
-=======
-import comfy.sampler_helpers
-import comfy.model_patcher
-import comfy.patcher_extension
-import comfy.hooks
-import scipy.stats
->>>>>>> 13fd4d6e
 import numpy
 import scipy.stats
 import torch
