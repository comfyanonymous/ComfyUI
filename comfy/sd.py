from __future__ import annotations

import dataclasses
import logging
import os.path
from enum import Enum
from typing import Any, Optional

import torch
import yaml

from . import clip_vision
from . import diffusers_convert
from . import gligen
from . import lora
from . import model_detection
from . import model_management
from . import model_patcher
from . import model_sampling
from . import sd1_clip
from . import sdxl_clip
from . import utils
from .ldm.audio.autoencoder import AudioOobleckVAE
from .ldm.cascade.stage_a import StageA
from .ldm.cascade.stage_c_coder import StageC_coder
from .ldm.models.autoencoder import AutoencoderKL, AutoencodingEngine
from .model_management import load_models_gpu
from .t2i_adapter import adapter
from .taesd import taesd
from .text_encoders import aura_t5
from .text_encoders import flux
from .text_encoders import hydit
from .text_encoders import sa_t5
from .text_encoders import sd2_clip
from .text_encoders import sd3_clip
from .text_encoders import long_clipl


def load_lora_for_models(model, clip, _lora, strength_model, strength_clip):
    key_map = {}
    if model is not None:
        key_map = lora.model_lora_keys_unet(model.model, key_map)
    if clip is not None:
        key_map = lora.model_lora_keys_clip(clip.cond_stage_model, key_map)

    loaded = lora.load_lora(_lora, key_map)
    if model is not None:
        new_modelpatcher = model.clone()
        k = new_modelpatcher.add_patches(loaded, strength_model)
    else:
        k = ()
        new_modelpatcher = None

    if clip is not None:
        new_clip = clip.clone()
        k1 = new_clip.add_patches(loaded, strength_clip)
    else:
        k1 = ()
        new_clip = None
    k = set(k)
    k1 = set(k1)
    for x in loaded:
        if (x not in k) and (x not in k1):
            logging.warning("NOT LOADED {}".format(x))

    return (new_modelpatcher, new_clip)


class CLIP:
    def __init__(self, target: CLIPTarget = None, embedding_directory=None, no_init=False, textmodel_json_config=None, tokenizer_data: dict | None = None, parameters=0, model_options={}):
        if tokenizer_data is None:
            tokenizer_data = dict()
        if no_init:
            return
        params = target.params.copy()
        clip = target.clip
        tokenizer = target.tokenizer

        load_device = model_options.get("load_device", model_management.text_encoder_device())
        offload_device = model_options.get("offload_device", model_management.text_encoder_offload_device())
        dtype = model_options.get("dtype", None)
        if dtype is None:
            dtype = model_management.text_encoder_dtype(load_device)

        params['dtype'] = dtype
<<<<<<< HEAD
        params['device'] = model_management.text_encoder_initial_device(load_device, offload_device, parameters * model_management.dtype_size(dtype))
        if "textmodel_json_config" not in params and textmodel_json_config is not None:
            params['textmodel_json_config'] = textmodel_json_config

=======
        params['device'] = model_options.get("initial_device", model_management.text_encoder_initial_device(load_device, offload_device, parameters * model_management.dtype_size(dtype)))
>>>>>>> 3a0eeee3
        params['model_options'] = model_options

        self.cond_stage_model = clip(**(params))

        for dt in self.cond_stage_model.dtypes:
            if not model_management.supports_cast(load_device, dt):
                load_device = offload_device
                if params['device'] != offload_device:
                    self.cond_stage_model.to(offload_device)
                    logging.warning("Had to shift TE back.")

        self.tokenizer: "sd1_clip.SD1Tokenizer" = tokenizer(embedding_directory=embedding_directory, tokenizer_data=tokenizer_data)
        self.patcher = model_patcher.ModelPatcher(self.cond_stage_model, load_device=load_device, offload_device=offload_device)
        if params['device'] == load_device:
            model_management.load_models_gpu([self.patcher], force_full_load=True)
        self.layer_idx = None
        logging.debug("CLIP model load device: {}, offload device: {}, current: {}".format(load_device, offload_device, params['device']))

    def clone(self):
        n = CLIP(no_init=True)
        n.patcher = self.patcher.clone()
        n.cond_stage_model = self.cond_stage_model
        # cloning the tokenizer allows the vocab updates to work more idiomatically
        n.tokenizer = self.tokenizer.clone()
        n.layer_idx = self.layer_idx
        return n

    def add_patches(self, patches, strength_patch=1.0, strength_model=1.0):
        return self.patcher.add_patches(patches, strength_patch, strength_model)

    def clip_layer(self, layer_idx):
        self.layer_idx = layer_idx

    def tokenize(self, text, return_word_ids=False):
        return self.tokenizer.tokenize_with_weights(text, return_word_ids)

    def encode_from_tokens(self, tokens, return_pooled=False, return_dict=False):
        self.cond_stage_model.reset_clip_options()

        if self.layer_idx is not None:
            self.cond_stage_model.set_clip_options({"layer": self.layer_idx})

        if return_pooled == "unprojected":
            self.cond_stage_model.set_clip_options({"projected_pooled": False})

        self.load_model()
        o = self.cond_stage_model.encode_token_weights(tokens)
        cond, pooled = o[:2]
        if return_dict:
            out = {"cond": cond, "pooled_output": pooled}
            if len(o) > 2:
                for k in o[2]:
                    out[k] = o[2][k]
            return out

        if return_pooled:
            return cond, pooled
        return cond

    def encode(self, text):
        tokens = self.tokenize(text)
        return self.encode_from_tokens(tokens)

    def load_sd(self, sd, full_model=False):
        if full_model:
            return self.cond_stage_model.load_state_dict(sd, strict=False)
        else:
            return self.cond_stage_model.load_sd(sd)

    def get_sd(self):
        sd_clip = self.cond_stage_model.state_dict()
        sd_tokenizer = self.tokenizer.state_dict()
        for k in sd_tokenizer:
            sd_clip[k] = sd_tokenizer[k]
        return sd_clip

    def load_model(self):
        load_models_gpu([self.patcher])
        return self.patcher

    def get_key_patches(self):
        return self.patcher.get_key_patches()


class VAE:
    def __init__(self, sd=None, device=None, config=None, dtype=None):
        if 'decoder.up_blocks.0.resnets.0.norm1.weight' in sd.keys():  # diffusers format
            sd = diffusers_convert.convert_vae_state_dict(sd)

        self.memory_used_encode = lambda shape, dtype: (1767 * shape[2] * shape[3]) * model_management.dtype_size(dtype)  # These are for AutoencoderKL and need tweaking (should be lower)
        self.memory_used_decode = lambda shape, dtype: (2178 * shape[2] * shape[3] * 64) * model_management.dtype_size(dtype)
        self.downscale_ratio = 8
        self.upscale_ratio = 8
        self.latent_channels = 4
        self.output_channels = 3
        self.process_input = lambda image: image * 2.0 - 1.0
        self.process_output = lambda image: torch.clamp((image + 1.0) / 2.0, min=0.0, max=1.0)
        self.working_dtypes = [torch.bfloat16, torch.float32]

        if config is None:
            if "decoder.mid.block_1.mix_factor" in sd:
                encoder_config = {'double_z': True, 'z_channels': 4, 'resolution': 256, 'in_channels': 3, 'out_ch': 3, 'ch': 128, 'ch_mult': [1, 2, 4, 4], 'num_res_blocks': 2, 'attn_resolutions': [], 'dropout': 0.0}
                decoder_config = encoder_config.copy()
                decoder_config["video_kernel_size"] = [3, 1, 1]
                decoder_config["alpha"] = 0.0
                self.first_stage_model = AutoencodingEngine(regularizer_config={'target': "comfy.ldm.models.autoencoder.DiagonalGaussianRegularizer"},
                                                            encoder_config={'target': "comfy.ldm.modules.diffusionmodules.model.Encoder", 'params': encoder_config},
                                                            decoder_config={'target': "comfy.ldm.modules.temporal_ae.VideoDecoder", 'params': decoder_config})
            elif "taesd_decoder.1.weight" in sd:
                self.latent_channels = sd["taesd_decoder.1.weight"].shape[1]
                self.first_stage_model = taesd.TAESD(latent_channels=self.latent_channels)
            elif "vquantizer.codebook.weight" in sd:  # VQGan: stage a of stable cascade
                self.first_stage_model = StageA()
                self.downscale_ratio = 4
                self.upscale_ratio = 4
                # TODO
                # self.memory_used_encode
                # self.memory_used_decode
                self.process_input = lambda image: image
                self.process_output = lambda image: image
            elif "backbone.1.0.block.0.1.num_batches_tracked" in sd:  # effnet: encoder for stage c latent of stable cascade
                self.first_stage_model = StageC_coder()
                self.downscale_ratio = 32
                self.latent_channels = 16
                new_sd = {}
                for k in sd:
                    new_sd["encoder.{}".format(k)] = sd[k]
                sd = new_sd
            elif "blocks.11.num_batches_tracked" in sd:  # previewer: decoder for stage c latent of stable cascade
                self.first_stage_model = StageC_coder()
                self.latent_channels = 16
                new_sd = {}
                for k in sd:
                    new_sd["previewer.{}".format(k)] = sd[k]
                sd = new_sd
            elif "encoder.backbone.1.0.block.0.1.num_batches_tracked" in sd:  # combined effnet and previewer for stable cascade
                self.first_stage_model = StageC_coder()
                self.downscale_ratio = 32
                self.latent_channels = 16
            elif "decoder.conv_in.weight" in sd:
                # default SD1.x/SD2.x VAE parameters
                ddconfig = {'double_z': True, 'z_channels': 4, 'resolution': 256, 'in_channels': 3, 'out_ch': 3, 'ch': 128, 'ch_mult': [1, 2, 4, 4], 'num_res_blocks': 2, 'attn_resolutions': [], 'dropout': 0.0}

                if 'encoder.down.2.downsample.conv.weight' not in sd and 'decoder.up.3.upsample.conv.weight' not in sd:  # Stable diffusion x4 upscaler VAE
                    ddconfig['ch_mult'] = [1, 2, 4]
                    self.downscale_ratio = 4
                    self.upscale_ratio = 4

                self.latent_channels = ddconfig['z_channels'] = sd["decoder.conv_in.weight"].shape[1]
                if 'quant_conv.weight' in sd:
                    self.first_stage_model = AutoencoderKL(ddconfig=ddconfig, embed_dim=4)
                else:
                    self.first_stage_model = AutoencodingEngine(regularizer_config={'target': "comfy.ldm.models.autoencoder.DiagonalGaussianRegularizer"},
                                                                encoder_config={'target': "comfy.ldm.modules.diffusionmodules.model.Encoder", 'params': ddconfig},
                                                                decoder_config={'target': "comfy.ldm.modules.diffusionmodules.model.Decoder", 'params': ddconfig})
            elif "decoder.layers.1.layers.0.beta" in sd:
                self.first_stage_model = AudioOobleckVAE()
                self.memory_used_encode = lambda shape, dtype: (1000 * shape[2]) * model_management.dtype_size(dtype)
                self.memory_used_decode = lambda shape, dtype: (1000 * shape[2] * 2048) * model_management.dtype_size(dtype)
                self.latent_channels = 64
                self.output_channels = 2
                self.upscale_ratio = 2048
                self.downscale_ratio = 2048
                self.process_output = lambda audio: audio
                self.process_input = lambda audio: audio
                self.working_dtypes = [torch.float16, torch.bfloat16, torch.float32]
            else:
                logging.warning("WARNING: No VAE weights detected, VAE not initalized.")
                self.first_stage_model = None
                return
        else:
            self.first_stage_model = AutoencoderKL(**(config['params']))
        self.first_stage_model = self.first_stage_model.eval()

        m, u = self.first_stage_model.load_state_dict(sd, strict=False)
        if len(m) > 0:
            logging.warning("Missing VAE keys {}".format(m))

        if len(u) > 0:
            logging.debug("Leftover VAE keys {}".format(u))

        if device is None:
            device = model_management.vae_device()
        self.device = device
        offload_device = model_management.vae_offload_device()
        if dtype is None:
            dtype = model_management.vae_dtype(self.device, self.working_dtypes)
        self.vae_dtype = dtype
        self.first_stage_model.to(self.vae_dtype)
        self.output_device = model_management.intermediate_device()

        self.patcher = model_patcher.ModelPatcher(self.first_stage_model, load_device=self.device, offload_device=offload_device)
        logging.debug("VAE load device: {}, offload device: {}, dtype: {}".format(self.device, offload_device, self.vae_dtype))

    def vae_encode_crop_pixels(self, pixels):
        dims = pixels.shape[1:-1]
        for d in range(len(dims)):
            x = (dims[d] // self.downscale_ratio) * self.downscale_ratio
            x_offset = (dims[d] % self.downscale_ratio) // 2
            if x != dims[d]:
                pixels = pixels.narrow(d + 1, x_offset, x)
        return pixels

    def decode_tiled_(self, samples, tile_x=64, tile_y=64, overlap=16):
        steps = samples.shape[0] * utils.get_tiled_scale_steps(samples.shape[3], samples.shape[2], tile_x, tile_y, overlap)
        steps += samples.shape[0] * utils.get_tiled_scale_steps(samples.shape[3], samples.shape[2], tile_x // 2, tile_y * 2, overlap)
        steps += samples.shape[0] * utils.get_tiled_scale_steps(samples.shape[3], samples.shape[2], tile_x * 2, tile_y // 2, overlap)
        pbar = utils.ProgressBar(steps)

        decode_fn = lambda a: self.first_stage_model.decode(a.to(self.vae_dtype).to(self.device)).float()
        output = self.process_output(
            (utils.tiled_scale(samples, decode_fn, tile_x // 2, tile_y * 2, overlap, upscale_amount=self.upscale_ratio, output_device=self.output_device, pbar=pbar) +
             utils.tiled_scale(samples, decode_fn, tile_x * 2, tile_y // 2, overlap, upscale_amount=self.upscale_ratio, output_device=self.output_device, pbar=pbar) +
             utils.tiled_scale(samples, decode_fn, tile_x, tile_y, overlap, upscale_amount=self.upscale_ratio, output_device=self.output_device, pbar=pbar))
            / 3.0)
        return output

    def decode_tiled_1d(self, samples, tile_x=128, overlap=32):
        decode_fn = lambda a: self.first_stage_model.decode(a.to(self.vae_dtype).to(self.device)).float()
        return utils.tiled_scale_multidim(samples, decode_fn, tile=(tile_x,), overlap=overlap, upscale_amount=self.upscale_ratio, out_channels=self.output_channels, output_device=self.output_device)

    def encode_tiled_(self, pixel_samples, tile_x=512, tile_y=512, overlap=64):
        steps = pixel_samples.shape[0] * utils.get_tiled_scale_steps(pixel_samples.shape[3], pixel_samples.shape[2], tile_x, tile_y, overlap)
        steps += pixel_samples.shape[0] * utils.get_tiled_scale_steps(pixel_samples.shape[3], pixel_samples.shape[2], tile_x // 2, tile_y * 2, overlap)
        steps += pixel_samples.shape[0] * utils.get_tiled_scale_steps(pixel_samples.shape[3], pixel_samples.shape[2], tile_x * 2, tile_y // 2, overlap)
        pbar = utils.ProgressBar(steps)

        encode_fn = lambda a: self.first_stage_model.encode((self.process_input(a)).to(self.vae_dtype).to(self.device)).float()
        samples = utils.tiled_scale(pixel_samples, encode_fn, tile_x, tile_y, overlap, upscale_amount=(1 / self.downscale_ratio), out_channels=self.latent_channels, output_device=self.output_device, pbar=pbar)
        samples += utils.tiled_scale(pixel_samples, encode_fn, tile_x * 2, tile_y // 2, overlap, upscale_amount=(1 / self.downscale_ratio), out_channels=self.latent_channels, output_device=self.output_device, pbar=pbar)
        samples += utils.tiled_scale(pixel_samples, encode_fn, tile_x // 2, tile_y * 2, overlap, upscale_amount=(1 / self.downscale_ratio), out_channels=self.latent_channels, output_device=self.output_device, pbar=pbar)
        samples /= 3.0
        return samples

    def encode_tiled_1d(self, samples, tile_x=128 * 2048, overlap=32 * 2048):
        encode_fn = lambda a: self.first_stage_model.encode((self.process_input(a)).to(self.vae_dtype).to(self.device)).float()
        return utils.tiled_scale_multidim(samples, encode_fn, tile=(tile_x,), overlap=overlap, upscale_amount=(1 / self.downscale_ratio), out_channels=self.latent_channels, output_device=self.output_device)

    def decode(self, samples_in):
        try:
            memory_used = self.memory_used_decode(samples_in.shape, self.vae_dtype)
            model_management.load_models_gpu([self.patcher], memory_required=memory_used)
            free_memory = model_management.get_free_memory(self.device)
            batch_number = int(free_memory / memory_used)
            batch_number = max(1, batch_number)

            pixel_samples = torch.empty((samples_in.shape[0], self.output_channels) + tuple(map(lambda a: a * self.upscale_ratio, samples_in.shape[2:])), device=self.output_device)
            for x in range(0, samples_in.shape[0], batch_number):
                samples = samples_in[x:x + batch_number].to(self.vae_dtype).to(self.device)
                pixel_samples[x:x + batch_number] = self.process_output(self.first_stage_model.decode(samples).to(self.output_device).float())
        except model_management.OOM_EXCEPTION as e:
            logging.warning("Warning: Ran out of memory when regular VAE decoding, retrying with tiled VAE decoding.")
            if len(samples_in.shape) == 3:
                pixel_samples = self.decode_tiled_1d(samples_in)
            else:
                pixel_samples = self.decode_tiled_(samples_in)

        pixel_samples = pixel_samples.to(self.output_device).movedim(1, -1)
        return pixel_samples

    def decode_tiled(self, samples, tile_x=64, tile_y=64, overlap=16):
        load_models_gpu([self.patcher])
        output = self.decode_tiled_(samples, tile_x, tile_y, overlap)
        return output.movedim(1, -1)

    def encode(self, pixel_samples):
        pixel_samples = self.vae_encode_crop_pixels(pixel_samples)
        pixel_samples = pixel_samples.movedim(-1, 1)
        try:
            memory_used = self.memory_used_encode(pixel_samples.shape, self.vae_dtype)
            model_management.load_models_gpu([self.patcher], memory_required=memory_used)
            free_memory = model_management.get_free_memory(self.device)
            batch_number = int(free_memory / memory_used)
            batch_number = max(1, batch_number)
            samples = torch.empty((pixel_samples.shape[0], self.latent_channels) + tuple(map(lambda a: a // self.downscale_ratio, pixel_samples.shape[2:])), device=self.output_device)
            for x in range(0, pixel_samples.shape[0], batch_number):
                pixels_in = self.process_input(pixel_samples[x:x + batch_number]).to(self.vae_dtype).to(self.device)
                samples[x:x + batch_number] = self.first_stage_model.encode(pixels_in).to(self.output_device).float()

        except model_management.OOM_EXCEPTION as e:
            logging.warning("Warning: Ran out of memory when regular VAE encoding, retrying with tiled VAE encoding.")
            if len(pixel_samples.shape) == 3:
                samples = self.encode_tiled_1d(pixel_samples)
            else:
                samples = self.encode_tiled_(pixel_samples)

        return samples

    def encode_tiled(self, pixel_samples, tile_x=512, tile_y=512, overlap=64):
        pixel_samples = self.vae_encode_crop_pixels(pixel_samples)
        load_models_gpu([self.patcher])
        pixel_samples = pixel_samples.movedim(-1, 1)
        samples = self.encode_tiled_(pixel_samples, tile_x=tile_x, tile_y=tile_y, overlap=overlap)
        return samples

    def get_sd(self):
        return self.first_stage_model.state_dict()


class StyleModel:
    def __init__(self, model, device="cpu"):
        self.model = model

    def get_cond(self, input):
        return self.model(input.last_hidden_state)


def load_style_model(ckpt_path):
    model_data = utils.load_torch_file(ckpt_path, safe_load=True)
    keys = model_data.keys()
    if "style_embedding" in keys:
        model = adapter.StyleAdapter(width=1024, context_dim=768, num_head=8, n_layes=3, num_token=8)
    else:
        raise Exception("invalid style model {}".format(ckpt_path))
    model.load_state_dict(model_data)
    return StyleModel(model)


class CLIPType(Enum):
    STABLE_DIFFUSION = 1
    STABLE_CASCADE = 2
    SD3 = 3
    STABLE_AUDIO = 4
    HUNYUAN_DIT = 5
    FLUX = 6


@dataclasses.dataclass
class CLIPTarget:
    clip: Optional[Any] = None
    vae: Optional[Any] = None
    params: Optional[dict] = dataclasses.field(default_factory=dict)
    tokenizer: Optional[Any] = None


def load_clip(ckpt_paths, embedding_directory=None, clip_type=CLIPType.STABLE_DIFFUSION, textmodel_json_config: str | dict | None = None, model_options=None):
    if model_options is None:
        model_options = dict()
    clip_data = []
    for p in ckpt_paths:
        clip_data.append(utils.load_torch_file(p, safe_load=True))
    return load_text_encoder_state_dicts(clip_data, embedding_directory=embedding_directory, clip_type=clip_type, model_options=model_options, textmodel_json_config=textmodel_json_config)

def load_text_encoder_state_dicts(state_dicts=[], embedding_directory=None, clip_type=CLIPType.STABLE_DIFFUSION, model_options={}, textmodel_json_config=None):
    clip_data = state_dicts
    class EmptyClass:
        pass

    for i in range(len(clip_data)):
        if "transformer.resblocks.0.ln_1.weight" in clip_data[i]:
            clip_data[i] = utils.clip_text_transformers_convert(clip_data[i], "", "")
        else:
            if "text_projection" in clip_data[i]:
                clip_data[i]["text_projection.weight"] = clip_data[i]["text_projection"].transpose(0, 1)  # old models saved with the CLIPSave node

    clip_target = CLIPTarget()
    clip_target.params = {}
    if len(clip_data) == 1:
        if "text_model.encoder.layers.30.mlp.fc1.weight" in clip_data[0]:
            if clip_type == CLIPType.STABLE_CASCADE:
                clip_target.clip = sdxl_clip.StableCascadeClipModel
                clip_target.tokenizer = sdxl_clip.StableCascadeTokenizer
            else:
                clip_target.clip = sdxl_clip.SDXLRefinerClipModel
                clip_target.tokenizer = sdxl_clip.SDXLTokenizer
        elif "text_model.encoder.layers.22.mlp.fc1.weight" in clip_data[0]:
            clip_target.clip = sd2_clip.SD2ClipModel
            clip_target.tokenizer = sd2_clip.SD2Tokenizer
        elif "encoder.block.23.layer.1.DenseReluDense.wi_1.weight" in clip_data[0]:
            weight = clip_data[0]["encoder.block.23.layer.1.DenseReluDense.wi_1.weight"]
            dtype_t5 = weight.dtype
            if weight.shape[-1] == 4096:
                clip_target.clip = sd3_clip.sd3_clip(clip_l=False, clip_g=False, t5=True, dtype_t5=dtype_t5)
                clip_target.tokenizer = sd3_clip.SD3Tokenizer
            elif weight.shape[-1] == 2048:
                clip_target.clip = aura_t5.AuraT5Model
                clip_target.tokenizer = aura_t5.AuraT5Tokenizer
        elif "encoder.block.0.layer.0.SelfAttention.k.weight" in clip_data[0]:
            clip_target.clip = sa_t5.SAT5Model
            clip_target.tokenizer = sa_t5.SAT5Tokenizer
        else:
            w = clip_data[0].get("text_model.embeddings.position_embedding.weight", None)
<<<<<<< HEAD
            if w is not None and w.shape[0] == 248:
                clip_target.clip = long_clipl.LongClipModel
                clip_target.tokenizer = long_clipl.LongClipTokenizer
            else:
                clip_target.clip = sd1_clip.SD1ClipModel
                clip_target.tokenizer = sd1_clip.SD1Tokenizer
=======
            clip_target.clip = sd1_clip.SD1ClipModel
            clip_target.tokenizer = sd1_clip.SD1Tokenizer
>>>>>>> 3a0eeee3
    elif len(clip_data) == 2:
        if clip_type == CLIPType.SD3:
            clip_target.clip = sd3_clip.sd3_clip(clip_l=True, clip_g=True, t5=False)
            clip_target.tokenizer = sd3_clip.SD3Tokenizer
        elif clip_type == CLIPType.HUNYUAN_DIT:
            clip_target.clip = hydit.HyditModel
            clip_target.tokenizer = hydit.HyditTokenizer
        elif clip_type == CLIPType.FLUX:
            weight_name = "encoder.block.23.layer.1.DenseReluDense.wi_1.weight"
            weight = clip_data[0].get(weight_name, clip_data[1].get(weight_name, None))
            dtype_t5 = None
            if weight is not None:
                dtype_t5 = weight.dtype

            clip_target.clip = flux.flux_clip(dtype_t5=dtype_t5)
            clip_target.tokenizer = flux.FluxTokenizer
        else:
            clip_target.clip = sdxl_clip.SDXLClipModel
            clip_target.tokenizer = sdxl_clip.SDXLTokenizer
    elif len(clip_data) == 3:
        clip_target.clip = sd3_clip.SD3ClipModel
        clip_target.tokenizer = sd3_clip.SD3Tokenizer

    parameters = 0
    tokenizer_data = {}
    for c in clip_data:
<<<<<<< HEAD
        parameters += utils.calculate_parameters(c)

    clip = CLIP(clip_target, embedding_directory=embedding_directory, textmodel_json_config=textmodel_json_config, parameters=parameters, model_options=model_options)
=======
        parameters += comfy.utils.calculate_parameters(c)
        tokenizer_data, model_options = comfy.text_encoders.long_clipl.model_options_long_clip(c, tokenizer_data, model_options)

    clip = CLIP(clip_target, embedding_directory=embedding_directory, parameters=parameters, tokenizer_data=tokenizer_data, model_options=model_options)
>>>>>>> 3a0eeee3
    for c in clip_data:
        m, u = clip.load_sd(c)
        if len(m) > 0:
            logging.warning("clip missing: {}".format(m))

        if len(u) > 0:
            logging.debug("clip unexpected: {}".format(u))
    return clip


def load_gligen(ckpt_path):
    data = utils.load_torch_file(ckpt_path, safe_load=True)
    model = gligen.load_gligen(data)
    if model_management.should_use_fp16():
        model = model.half()
    return model_patcher.ModelPatcher(model, load_device=model_management.get_torch_device(), offload_device=model_management.unet_offload_device())


def load_checkpoint(config_path=None, ckpt_path=None, output_vae=True, output_clip=True, embedding_directory=None, state_dict=None, config=None):
    logging.warning("Warning: The load checkpoint with config function is deprecated and will eventually be removed, please use the other one.")
    model, clip, vae, _ = load_checkpoint_guess_config(ckpt_path, output_vae=output_vae, output_clip=output_clip, output_clipvision=False, embedding_directory=embedding_directory, output_model=True)
    # TODO: this function is a mess and should be removed eventually
    if config is None:
        with open(config_path, 'r') as stream:
            config = yaml.safe_load(stream)
    model_config_params = config['model']['params']
    clip_config = model_config_params['cond_stage_config']
    scale_factor = model_config_params['scale_factor']

    if "parameterization" in model_config_params:
        if model_config_params["parameterization"] == "v":
            m = model.clone()

            class ModelSamplingAdvanced(model_sampling.ModelSamplingDiscrete, model_sampling.V_PREDICTION):
                pass

            m.add_object_patch("model_sampling", ModelSamplingAdvanced(model.model.model_config))
            model = m

    layer_idx = clip_config.get("params", {}).get("layer_idx", None)
    if layer_idx is not None:
        clip.clip_layer(layer_idx)

    return (model, clip, vae)

def load_checkpoint_guess_config(ckpt_path, output_vae=True, output_clip=True, output_clipvision=False, embedding_directory=None, output_model=True, model_options={}, te_model_options={}):
    sd = utils.load_torch_file(ckpt_path)
    out = load_state_dict_guess_config(sd, output_vae, output_clip, output_clipvision, embedding_directory, output_model, model_options, te_model_options=te_model_options)
    if out is None:
        raise RuntimeError("Could not detect model type of: {}".format(ckpt_path))
    return out

def load_state_dict_guess_config(sd, output_vae=True, output_clip=True, output_clipvision=False, embedding_directory=None, output_model=True, model_options={}, te_model_options={}, ckpt_path=""):
    clip = None
    clipvision = None
    vae = None
    model = None
    _model_patcher = None
    inital_load_device = None

    diffusion_model_prefix = model_detection.unet_prefix_from_state_dict(sd)
    parameters = utils.calculate_parameters(sd, diffusion_model_prefix)
    weight_dtype = utils.weight_dtype(sd, diffusion_model_prefix)
    load_device = model_management.get_torch_device()

    model_config = model_detection.model_config_from_unet(sd, diffusion_model_prefix)
    if model_config is None:
        return None

    unet_weight_dtype = list(model_config.supported_inference_dtypes)
    if weight_dtype is not None:
        unet_weight_dtype.append(weight_dtype)

    model_config.custom_operations = model_options.get("custom_operations", None)
    unet_dtype = model_options.get("weight_dtype", None)

    if unet_dtype is None:
        unet_dtype = model_management.unet_dtype(model_params=parameters, supported_dtypes=unet_weight_dtype)

    manual_cast_dtype = model_management.unet_manual_cast(unet_dtype, load_device, model_config.supported_inference_dtypes)
    model_config.set_inference_dtype(unet_dtype, manual_cast_dtype)

    if model_config.clip_vision_prefix is not None:
        if output_clipvision:
            clipvision = clip_vision.load_clipvision_from_sd(sd, model_config.clip_vision_prefix, True)

    if output_model:
        inital_load_device = model_management.unet_initial_load_device(parameters, unet_dtype)
        offload_device = model_management.unet_offload_device()
        model = model_config.get_model(sd, diffusion_model_prefix, device=inital_load_device)
        model.load_model_weights(sd, diffusion_model_prefix)

    if output_vae:
        vae_sd = utils.state_dict_prefix_replace(sd, {k: "" for k in model_config.vae_key_prefix}, filter_keys=True)
        vae_sd = model_config.process_vae_state_dict(vae_sd)
        vae = VAE(sd=vae_sd)

    if output_clip:
        clip_target = model_config.clip_target(state_dict=sd)
        if clip_target is not None:
            clip_sd = model_config.process_clip_state_dict(sd)
            if len(clip_sd) > 0:
                parameters = utils.calculate_parameters(clip_sd)
                clip = CLIP(clip_target, embedding_directory=embedding_directory, tokenizer_data=clip_sd, parameters=parameters, model_options=te_model_options)
                m, u = clip.load_sd(clip_sd, full_model=True)
                if len(m) > 0:
                    m_filter = list(filter(lambda a: ".logit_scale" not in a and ".transformer.text_projection.weight" not in a, m))
                    if len(m_filter) > 0:
                        logging.warning("clip missing: {}".format(m))
                    else:
                        logging.debug("clip missing: {}".format(m))

                if len(u) > 0:
                    logging.debug("clip unexpected {}:".format(u))
            else:
                logging.warning("no CLIP/text encoder weights in checkpoint, the text encoder model will not be loaded.")

    left_over = sd.keys()
    if len(left_over) > 0:
        logging.debug("left over keys: {}".format(left_over))

    if output_model:
        _model_patcher = model_patcher.ModelPatcher(model, load_device=load_device, offload_device=model_management.unet_offload_device(), ckpt_name=os.path.basename(ckpt_path))
        if inital_load_device != torch.device("cpu"):
            model_management.load_models_gpu([_model_patcher], force_full_load=True)

    return (_model_patcher, clip, vae, clipvision)


def load_diffusion_model_state_dict(sd, model_options: dict = None):  # load unet in diffusers or regular format
    if model_options is None:
        model_options = {}
    dtype = model_options.get("dtype", None)

    # Allow loading unets from checkpoint files
    diffusion_model_prefix = model_detection.unet_prefix_from_state_dict(sd)
    temp_sd = utils.state_dict_prefix_replace(sd, {diffusion_model_prefix: ""}, filter_keys=True)
    if len(temp_sd) > 0:
        sd = temp_sd

    parameters = utils.calculate_parameters(sd)
    load_device = model_management.get_torch_device()
    model_config = model_detection.model_config_from_unet(sd, "")

    if model_config is not None:
        new_sd = sd
    else:
        new_sd = model_detection.convert_diffusers_mmdit(sd, "")
        if new_sd is not None:  # diffusers mmdit
            model_config = model_detection.model_config_from_unet(new_sd, "")
            if model_config is None:
                return None
        else:  # diffusers unet
            model_config = model_detection.model_config_from_diffusers_unet(sd)
            if model_config is None:
                return None

            diffusers_keys = utils.unet_to_diffusers(model_config.unet_config)

            new_sd = {}
            for k in diffusers_keys:
                if k in sd:
                    new_sd[diffusers_keys[k]] = sd.pop(k)
                else:
                    logging.warning("{} {}".format(diffusers_keys[k], k))

    offload_device = model_management.unet_offload_device()
    if dtype is None:
        unet_dtype = model_management.unet_dtype(model_params=parameters, supported_dtypes=model_config.supported_inference_dtypes)
    else:
        unet_dtype = dtype

    manual_cast_dtype = model_management.unet_manual_cast(unet_dtype, load_device, model_config.supported_inference_dtypes)
    model_config.set_inference_dtype(unet_dtype, manual_cast_dtype)
    model_config.custom_operations = model_options.get("custom_operations", model_config.custom_operations)
    model = model_config.get_model(new_sd, "")
    model = model.to(offload_device)
    model.load_model_weights(new_sd, "")
    left_over = sd.keys()
    if len(left_over) > 0:
        logging.info("left over keys in unet: {}".format(left_over))
    return model_patcher.ModelPatcher(model, load_device=load_device, offload_device=offload_device)


def load_diffusion_model(unet_path, model_options: dict = None):
    if model_options is None:
        model_options = {}
    sd = utils.load_torch_file(unet_path)
    model = load_diffusion_model_state_dict(sd, model_options=model_options)
    if model is None:
        logging.error("ERROR UNSUPPORTED UNET {}".format(unet_path))
        raise RuntimeError("ERROR: Could not detect model type of: {}".format(unet_path))
    return model


def load_unet(unet_path, dtype=None):
    print("WARNING: the load_unet function has been deprecated and will be removed please switch to: load_diffusion_model")
    return load_diffusion_model(unet_path, model_options={"dtype": dtype})


def load_unet_state_dict(sd, dtype=None):
    print("WARNING: the load_unet_state_dict function has been deprecated and will be removed please switch to: load_diffusion_model_state_dict")
    return load_diffusion_model_state_dict(sd, model_options={"dtype": dtype})


def save_checkpoint(output_path, model, clip=None, vae=None, clip_vision=None, metadata=None, extra_keys={}):
    clip_sd = None
    load_models = [model]
    if clip is not None:
        load_models.append(clip.load_model())
        clip_sd = clip.get_sd()
    vae_sd = None
    if vae is not None:
        vae_sd = vae.get_sd()

    model_management.load_models_gpu(load_models, force_patch_weights=True)
    clip_vision_sd = clip_vision.get_sd() if clip_vision is not None else None
    sd = model.model.state_dict_for_saving(clip_sd, vae_sd, clip_vision_sd)
    for k in extra_keys:
        sd[k] = extra_keys[k]

    for k in sd:
        t = sd[k]
        if not t.is_contiguous():
            sd[k] = t.contiguous()

    utils.save_torch_file(sd, output_path, metadata=metadata)<|MERGE_RESOLUTION|>--- conflicted
+++ resolved
@@ -83,14 +83,10 @@
             dtype = model_management.text_encoder_dtype(load_device)
 
         params['dtype'] = dtype
-<<<<<<< HEAD
-        params['device'] = model_management.text_encoder_initial_device(load_device, offload_device, parameters * model_management.dtype_size(dtype))
+        params['device'] = model_options.get("initial_device", model_management.text_encoder_initial_device(load_device, offload_device, parameters * model_management.dtype_size(dtype)))
         if "textmodel_json_config" not in params and textmodel_json_config is not None:
             params['textmodel_json_config'] = textmodel_json_config
 
-=======
-        params['device'] = model_options.get("initial_device", model_management.text_encoder_initial_device(load_device, offload_device, parameters * model_management.dtype_size(dtype)))
->>>>>>> 3a0eeee3
         params['model_options'] = model_options
 
         self.cond_stage_model = clip(**(params))
@@ -473,17 +469,8 @@
             clip_target.tokenizer = sa_t5.SAT5Tokenizer
         else:
             w = clip_data[0].get("text_model.embeddings.position_embedding.weight", None)
-<<<<<<< HEAD
-            if w is not None and w.shape[0] == 248:
-                clip_target.clip = long_clipl.LongClipModel
-                clip_target.tokenizer = long_clipl.LongClipTokenizer
-            else:
-                clip_target.clip = sd1_clip.SD1ClipModel
-                clip_target.tokenizer = sd1_clip.SD1Tokenizer
-=======
             clip_target.clip = sd1_clip.SD1ClipModel
             clip_target.tokenizer = sd1_clip.SD1Tokenizer
->>>>>>> 3a0eeee3
     elif len(clip_data) == 2:
         if clip_type == CLIPType.SD3:
             clip_target.clip = sd3_clip.sd3_clip(clip_l=True, clip_g=True, t5=False)
@@ -510,16 +497,10 @@
     parameters = 0
     tokenizer_data = {}
     for c in clip_data:
-<<<<<<< HEAD
         parameters += utils.calculate_parameters(c)
-
-    clip = CLIP(clip_target, embedding_directory=embedding_directory, textmodel_json_config=textmodel_json_config, parameters=parameters, model_options=model_options)
-=======
-        parameters += comfy.utils.calculate_parameters(c)
-        tokenizer_data, model_options = comfy.text_encoders.long_clipl.model_options_long_clip(c, tokenizer_data, model_options)
-
-    clip = CLIP(clip_target, embedding_directory=embedding_directory, parameters=parameters, tokenizer_data=tokenizer_data, model_options=model_options)
->>>>>>> 3a0eeee3
+        tokenizer_data, model_options = long_clipl.model_options_long_clip(c, tokenizer_data, model_options)
+
+    clip = CLIP(clip_target, embedding_directory=embedding_directory, textmodel_json_config=textmodel_json_config, parameters=parameters, tokenizer_data=tokenizer_data, model_options=model_options)
     for c in clip_data:
         m, u = clip.load_sd(c)
         if len(m) > 0:
@@ -565,14 +546,22 @@
 
     return (model, clip, vae)
 
-def load_checkpoint_guess_config(ckpt_path, output_vae=True, output_clip=True, output_clipvision=False, embedding_directory=None, output_model=True, model_options={}, te_model_options={}):
+def load_checkpoint_guess_config(ckpt_path, output_vae=True, output_clip=True, output_clipvision=False, embedding_directory=None, output_model=True, model_options=None, te_model_options=None):
+    if te_model_options is None:
+        te_model_options = {}
+    if model_options is None:
+        model_options = {}
     sd = utils.load_torch_file(ckpt_path)
-    out = load_state_dict_guess_config(sd, output_vae, output_clip, output_clipvision, embedding_directory, output_model, model_options, te_model_options=te_model_options)
+    out = load_state_dict_guess_config(sd, output_vae, output_clip, output_clipvision, embedding_directory, output_model, model_options, te_model_options=te_model_options, ckpt_path=ckpt_path)
     if out is None:
         raise RuntimeError("Could not detect model type of: {}".format(ckpt_path))
     return out
 
-def load_state_dict_guess_config(sd, output_vae=True, output_clip=True, output_clipvision=False, embedding_directory=None, output_model=True, model_options={}, te_model_options={}, ckpt_path=""):
+def load_state_dict_guess_config(sd, output_vae=True, output_clip=True, output_clipvision=False, embedding_directory=None, output_model=True, model_options=None, te_model_options=None, ckpt_path=""):
+    if te_model_options is None:
+        te_model_options = {}
+    if model_options is None:
+        model_options = {}
     clip = None
     clipvision = None
     vae = None
@@ -649,7 +638,7 @@
     return (_model_patcher, clip, vae, clipvision)
 
 
-def load_diffusion_model_state_dict(sd, model_options: dict = None):  # load unet in diffusers or regular format
+def load_diffusion_model_state_dict(sd, model_options: dict = None, ckpt_path: Optional[str]=""):  # load unet in diffusers or regular format
     if model_options is None:
         model_options = {}
     dtype = model_options.get("dtype", None)
@@ -701,14 +690,14 @@
     left_over = sd.keys()
     if len(left_over) > 0:
         logging.info("left over keys in unet: {}".format(left_over))
-    return model_patcher.ModelPatcher(model, load_device=load_device, offload_device=offload_device)
+    return model_patcher.ModelPatcher(model, load_device=load_device, offload_device=offload_device, ckpt_name=os.path.basename(ckpt_path))
 
 
 def load_diffusion_model(unet_path, model_options: dict = None):
     if model_options is None:
         model_options = {}
     sd = utils.load_torch_file(unet_path)
-    model = load_diffusion_model_state_dict(sd, model_options=model_options)
+    model = load_diffusion_model_state_dict(sd, model_options=model_options, ckpt_path=unet_path)
     if model is None:
         logging.error("ERROR UNSUPPORTED UNET {}".format(unet_path))
         raise RuntimeError("ERROR: Could not detect model type of: {}".format(unet_path))
