--- conflicted
+++ resolved
@@ -305,23 +305,15 @@
             / 3.0)
         return output
 
-<<<<<<< HEAD
+    def decode_tiled_1d(self, samples, tile_x=128, overlap=32):
+        decode_fn = lambda a: self.first_stage_model.decode(a.to(self.vae_dtype).to(self.device)).float()
+        return utils.tiled_scale_multidim(samples, decode_fn, tile=(tile_x,), overlap=overlap, upscale_amount=self.upscale_ratio, out_channels=self.output_channels, output_device=self.output_device)
+
     def encode_tiled_(self, pixel_samples, tile_x=512, tile_y=512, overlap=64):
         steps = pixel_samples.shape[0] * utils.get_tiled_scale_steps(pixel_samples.shape[3], pixel_samples.shape[2], tile_x, tile_y, overlap)
         steps += pixel_samples.shape[0] * utils.get_tiled_scale_steps(pixel_samples.shape[3], pixel_samples.shape[2], tile_x // 2, tile_y * 2, overlap)
         steps += pixel_samples.shape[0] * utils.get_tiled_scale_steps(pixel_samples.shape[3], pixel_samples.shape[2], tile_x * 2, tile_y // 2, overlap)
         pbar = utils.ProgressBar(steps)
-=======
-    def decode_tiled_1d(self, samples, tile_x=128, overlap=32):
-        decode_fn = lambda a: self.first_stage_model.decode(a.to(self.vae_dtype).to(self.device)).float()
-        return comfy.utils.tiled_scale_multidim(samples, decode_fn, tile=(tile_x,), overlap=overlap, upscale_amount=self.upscale_ratio, out_channels=self.output_channels, output_device=self.output_device)
-
-    def encode_tiled_(self, pixel_samples, tile_x=512, tile_y=512, overlap = 64):
-        steps = pixel_samples.shape[0] * comfy.utils.get_tiled_scale_steps(pixel_samples.shape[3], pixel_samples.shape[2], tile_x, tile_y, overlap)
-        steps += pixel_samples.shape[0] * comfy.utils.get_tiled_scale_steps(pixel_samples.shape[3], pixel_samples.shape[2], tile_x // 2, tile_y * 2, overlap)
-        steps += pixel_samples.shape[0] * comfy.utils.get_tiled_scale_steps(pixel_samples.shape[3], pixel_samples.shape[2], tile_x * 2, tile_y // 2, overlap)
-        pbar = comfy.utils.ProgressBar(steps)
->>>>>>> 24b969d3
 
         encode_fn = lambda a: self.first_stage_model.encode((self.process_input(a)).to(self.vae_dtype).to(self.device)).float()
         samples = utils.tiled_scale(pixel_samples, encode_fn, tile_x, tile_y, overlap, upscale_amount=(1 / self.downscale_ratio), out_channels=self.latent_channels, output_device=self.output_device, pbar=pbar)
@@ -332,7 +324,7 @@
 
     def encode_tiled_1d(self, samples, tile_x=128 * 2048, overlap=32 * 2048):
         encode_fn = lambda a: self.first_stage_model.encode((self.process_input(a)).to(self.vae_dtype).to(self.device)).float()
-        return comfy.utils.tiled_scale_multidim(samples, encode_fn, tile=(tile_x,), overlap=overlap, upscale_amount=(1/self.downscale_ratio), out_channels=self.latent_channels, output_device=self.output_device)
+        return utils.tiled_scale_multidim(samples, encode_fn, tile=(tile_x,), overlap=overlap, upscale_amount=(1/self.downscale_ratio), out_channels=self.latent_channels, output_device=self.output_device)
 
     def decode(self, samples_in):
         try:
@@ -591,38 +583,25 @@
     return (_model_patcher, clip, vae, clipvision)
 
 
-<<<<<<< HEAD
-def load_unet_state_dict(sd):  # load unet in diffusers format
+def load_unet_state_dict(sd):  # load unet in diffusers or regular format
+
+    #Allow loading unets from checkpoint files
+    checkpoint = False
+    diffusion_model_prefix = model_detection.unet_prefix_from_state_dict(sd)
+    temp_sd = utils.state_dict_prefix_replace(sd, {diffusion_model_prefix: ""}, filter_keys=True)
+    if len(temp_sd) > 0:
+        sd = temp_sd
+        checkpoint = True
+
     parameters = utils.calculate_parameters(sd)
     unet_dtype = model_management.unet_dtype(model_params=parameters)
     load_device = model_management.get_torch_device()
 
-    if "input_blocks.0.0.weight" in sd or 'clf.1.weight' in sd:  # ldm or stable cascade
-=======
-def load_unet_state_dict(sd): #load unet in diffusers or regular format
-
-    #Allow loading unets from checkpoint files
-    checkpoint = False
-    diffusion_model_prefix = model_detection.unet_prefix_from_state_dict(sd)
-    temp_sd = comfy.utils.state_dict_prefix_replace(sd, {diffusion_model_prefix: ""}, filter_keys=True)
-    if len(temp_sd) > 0:
-        sd = temp_sd
-        checkpoint = True
-
-    parameters = comfy.utils.calculate_parameters(sd)
-    unet_dtype = model_management.unet_dtype(model_params=parameters)
-    load_device = model_management.get_torch_device()
-
-    if checkpoint or "input_blocks.0.0.weight" in sd or 'clf.1.weight' in sd: #ldm or stable cascade
->>>>>>> 24b969d3
+    if checkpoint or "input_blocks.0.0.weight" in sd or 'clf.1.weight' in sd:  # ldm or stable cascade
         model_config = model_detection.model_config_from_unet(sd, "")
         if model_config is None:
             return None
         new_sd = sd
-<<<<<<< HEAD
-
-    else:  # diffusers
-=======
     elif 'transformer_blocks.0.attn.add_q_proj.weight' in sd: #MMDIT SD3
         new_sd = model_detection.convert_diffusers_mmdit(sd, "")
         if new_sd is None:
@@ -630,8 +609,7 @@
         model_config = model_detection.model_config_from_unet(new_sd, "")
         if model_config is None:
             return None
-    else: #diffusers
->>>>>>> 24b969d3
+    else:  # diffusers
         model_config = model_detection.model_config_from_diffusers_unet(sd)
         if model_config is None:
             return None
@@ -680,13 +658,9 @@
     for k in extra_keys:
         sd[k] = extra_keys[k]
 
-<<<<<<< HEAD
-    utils.save_torch_file(sd, output_path, metadata=metadata)
-=======
     for k in sd:
         t = sd[k]
         if not t.is_contiguous():
             sd[k] = t.contiguous()
 
-    comfy.utils.save_torch_file(sd, output_path, metadata=metadata)
->>>>>>> 24b969d3
+    utils.save_torch_file(sd, output_path, metadata=metadata)