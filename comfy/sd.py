--- conflicted
+++ resolved
@@ -421,21 +421,6 @@
                 self.memory_used_encode = lambda shape, dtype: (50 * (round((shape[2] + 7) / 8) * 8) * shape[3] * shape[4]) * model_management.dtype_size(dtype)
                 self.working_dtypes = [torch.bfloat16, torch.float32]
             elif "decoder.middle.0.residual.0.gamma" in sd:
-<<<<<<< HEAD
-                self.upscale_ratio = (lambda a: max(0, a * 4 - 3), 8, 8)
-                self.upscale_index_formula = (4, 8, 8)
-                self.downscale_ratio = (lambda a: max(0, math.floor((a + 3) / 4)), 8, 8)
-                self.downscale_index_formula = (4, 8, 8)
-                self.latent_dim = 3
-                self.latent_channels = 16
-                ddconfig = {"dim": 96, "z_dim": self.latent_channels, "dim_mult": [1, 2, 4, 4], "num_res_blocks": 2, "attn_scales": [], "temperal_downsample": [False, True, True], "dropout": 0.0}
-                self.first_stage_model = comfy.ldm.wan.vae.WanVAE(**ddconfig)
-                self.working_dtypes = [torch.bfloat16, torch.float16, torch.float32]
-                self.memory_used_encode = lambda shape, dtype: 6000 * shape[3] * shape[4] * model_management.dtype_size(dtype)
-                self.memory_used_decode = lambda shape, dtype: 7000 * shape[3] * shape[4] * (8 * 8) * model_management.dtype_size(dtype)
-
-            # Hunyuan 3d v2 2.0 & 2.1
-=======
                 if "decoder.upsamples.0.upsamples.0.residual.2.weight" in sd:  # Wan 2.2 VAE
                     self.upscale_ratio = (lambda a: max(0, a * 4 - 3), 16, 16)
                     self.upscale_index_formula = (4, 16, 16)
@@ -460,7 +445,7 @@
                     self.working_dtypes = [torch.bfloat16, torch.float16, torch.float32]
                     self.memory_used_encode = lambda shape, dtype: 6000 * shape[3] * shape[4] * model_management.dtype_size(dtype)
                     self.memory_used_decode = lambda shape, dtype: 7000 * shape[3] * shape[4] * (8 * 8) * model_management.dtype_size(dtype)
->>>>>>> 7d593baf
+            # Hunyuan 3d v2 2.0 & 2.1
             elif "geo_decoder.cross_attn_decoder.ln_1.bias" in sd:
 
                 self.latent_dim = 1
