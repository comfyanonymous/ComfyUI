--- conflicted
+++ resolved
@@ -3,27 +3,6 @@
 import dataclasses
 import json
 import logging
-<<<<<<< HEAD
-=======
-
-from comfy import model_management
-from comfy.utils import ProgressBar
-from .ldm.models.autoencoder import AutoencoderKL, AutoencodingEngine
-from .ldm.cascade.stage_a import StageA
-from .ldm.cascade.stage_c_coder import StageC_coder
-from .ldm.audio.autoencoder import AudioOobleckVAE
-import comfy.ldm.genmo.vae.model
-import comfy.ldm.lightricks.vae.causal_video_autoencoder
-import comfy.ldm.cosmos.vae
-import comfy.ldm.wan.vae
-import comfy.ldm.wan.vae2_2
-import comfy.ldm.hunyuan3d.vae
-import comfy.ldm.ace.vae.music_dcae_pipeline
-import comfy.ldm.hunyuan_video.vae
-import comfy.ldm.mmaudio.vae.autoencoder
-import comfy.pixel_space_convert
-import yaml
->>>>>>> a4787ac8
 import math
 import os
 import os.path
@@ -56,6 +35,7 @@
 from .ldm.hunyuan3d.vae import ShapeVAE
 from .ldm.lightricks.vae import causal_video_autoencoder as lightricks
 from .ldm.models.autoencoder import AutoencoderKL, AutoencodingEngine
+from .ldm.mmaudio.vae.autoencoder import AudioAutoencoder
 from .ldm.wan import vae as wan_vae
 from .ldm.wan import vae2_2 as wan_vae2_2
 from .lora import load_lora, model_lora_keys_unet, model_lora_keys_clip
@@ -313,18 +293,12 @@
         if 'decoder.up_blocks.0.resnets.0.norm1.weight' in sd.keys():  # diffusers format
             sd = diffusers_convert.convert_vae_state_dict(sd)
 
-<<<<<<< HEAD
-        self.memory_used_encode = lambda shape, dtype: (1767 * shape[2] * shape[3]) * model_management.dtype_size(dtype)  # These are for AutoencoderKL and need tweaking (should be lower)
-        self.memory_used_decode = lambda shape, dtype: (2178 * shape[2] * shape[3] * 64) * model_management.dtype_size(dtype)
-=======
         if model_management.is_amd():
             VAE_KL_MEM_RATIO = 2.73
         else:
             VAE_KL_MEM_RATIO = 1.0
-
-        self.memory_used_encode = lambda shape, dtype: (1767 * shape[2] * shape[3]) * model_management.dtype_size(dtype) * VAE_KL_MEM_RATIO #These are for AutoencoderKL and need tweaking (should be lower)
+            self.memory_used_encode = lambda shape, dtype: (1767 * shape[2] * shape[3]) * model_management.dtype_size(dtype) * VAE_KL_MEM_RATIO  # These are for AutoencoderKL and need tweaking (should be lower)
         self.memory_used_decode = lambda shape, dtype: (2178 * shape[2] * shape[3] * 64) * model_management.dtype_size(dtype) * VAE_KL_MEM_RATIO
->>>>>>> a4787ac8
         self.downscale_ratio = 8
         self.upscale_ratio = 8
         self.latent_channels = 4
@@ -382,15 +356,6 @@
                 self.downscale_ratio = 32
                 self.latent_channels = 16
             elif "decoder.conv_in.weight" in sd:
-<<<<<<< HEAD
-                # default SD1.x/SD2.x VAE parameters
-                ddconfig = {'double_z': True, 'z_channels': 4, 'resolution': 256, 'in_channels': 3, 'out_ch': 3, 'ch': 128, 'ch_mult': [1, 2, 4, 4], 'num_res_blocks': 2, 'attn_resolutions': [], 'dropout': 0.0}
-
-                if 'encoder.down.2.downsample.conv.weight' not in sd and 'decoder.up.3.upsample.conv.weight' not in sd:  # Stable diffusion x4 upscaler VAE
-                    ddconfig['ch_mult'] = [1, 2, 4]
-                    self.downscale_ratio = 4
-                    self.upscale_ratio = 4
-=======
                 if sd['decoder.conv_in.weight'].shape[1] == 64:
                     ddconfig = {"block_out_channels": [128, 256, 512, 512, 1024, 1024], "in_channels": 3, "out_channels": 3, "num_res_blocks": 2, "ffactor_spatial": 32, "downsample_match_channel": True, "upsample_match_channel": True}
                     self.latent_channels = ddconfig['z_channels'] = sd["decoder.conv_in.weight"].shape[1]
@@ -416,15 +381,14 @@
                     self.first_stage_model = AutoencodingEngine(regularizer_config={'target': "comfy.ldm.models.autoencoder.DiagonalGaussianRegularizer"},
                                                                 encoder_config={'target': "comfy.ldm.hunyuan_video.vae_refiner.Encoder", 'params': ddconfig},
                                                                 decoder_config={'target': "comfy.ldm.hunyuan_video.vae_refiner.Decoder", 'params': ddconfig})
->>>>>>> a4787ac8
 
                     self.memory_used_encode = lambda shape, dtype: (2800 * shape[-2] * shape[-1]) * model_management.dtype_size(dtype)
                     self.memory_used_decode = lambda shape, dtype: (2800 * shape[-3] * shape[-2] * shape[-1] * 16 * 16) * model_management.dtype_size(dtype)
                 else:
-                    #default SD1.x/SD2.x VAE parameters
+                    # default SD1.x/SD2.x VAE parameters
                     ddconfig = {'double_z': True, 'z_channels': 4, 'resolution': 256, 'in_channels': 3, 'out_ch': 3, 'ch': 128, 'ch_mult': [1, 2, 4, 4], 'num_res_blocks': 2, 'attn_resolutions': [], 'dropout': 0.0}
 
-                    if 'encoder.down.2.downsample.conv.weight' not in sd and 'decoder.up.3.upsample.conv.weight' not in sd: #Stable diffusion x4 upscaler VAE
+                    if 'encoder.down.2.downsample.conv.weight' not in sd and 'decoder.up.3.upsample.conv.weight' not in sd:  # Stable diffusion x4 upscaler VAE
                         ddconfig['ch_mult'] = [1, 2, 4]
                         self.downscale_ratio = 4
                         self.upscale_ratio = 4
@@ -609,14 +573,14 @@
                 self.latent_channels = 3
                 self.latent_dim = 2
                 self.output_channels = 3
-            elif "vocoder.activation_post.downsample.lowpass.filter" in sd: #MMAudio VAE
+            elif "vocoder.activation_post.downsample.lowpass.filter" in sd:  # MMAudio VAE
                 sample_rate = 16000
                 if sample_rate == 16000:
                     mode = '16k'
                 else:
                     mode = '44k'
 
-                self.first_stage_model = comfy.ldm.mmaudio.vae.autoencoder.AudioAutoencoder(mode=mode)
+                self.first_stage_model = AudioAutoencoder(mode=mode)
                 self.memory_used_encode = lambda shape, dtype: (30 * shape[2]) * model_management.dtype_size(dtype)
                 self.memory_used_decode = lambda shape, dtype: (90 * shape[2] * 1411.2) * model_management.dtype_size(dtype)
                 self.latent_channels = 20
@@ -779,18 +743,14 @@
                     pixel_samples = torch.empty((samples_in.shape[0],) + tuple(out.shape[1:]), device=self.output_device)
                 pixel_samples[x:x + batch_number] = out
         except model_management.OOM_EXCEPTION:
-<<<<<<< HEAD
             logger.warning("Warning: Ran out of memory when regular VAE decoding, retrying with tiled VAE decoding.")
-=======
-            logging.warning("Warning: Ran out of memory when regular VAE decoding, retrying with tiled VAE decoding.")
-            #NOTE: We don't know what tensors were allocated to stack variables at the time of the
-            #exception and the exception itself refs them all until we get out of this except block.
-            #So we just set a flag for tiler fallback so that tensor gc can happen once the
-            #exception is fully off the books.
+            # NOTE: We don't know what tensors were allocated to stack variables at the time of the
+            # exception and the exception itself refs them all until we get out of this except block.
+            # So we just set a flag for tiler fallback so that tensor gc can happen once the
+            # exception is fully off the books.
             do_tile = True
 
         if do_tile:
->>>>>>> a4787ac8
             dims = samples_in.ndim - 2
             if dims == 1 or self.extra_1d_channel is not None:
                 pixel_samples = self.decode_tiled_1d(samples_in)
@@ -860,18 +820,14 @@
                 samples[x:x + batch_number] = out
 
         except model_management.OOM_EXCEPTION:
-<<<<<<< HEAD
             logger.warning("Warning: Ran out of memory when regular VAE encoding, retrying with tiled VAE encoding.")
-=======
-            logging.warning("Warning: Ran out of memory when regular VAE encoding, retrying with tiled VAE encoding.")
-            #NOTE: We don't know what tensors were allocated to stack variables at the time of the
-            #exception and the exception itself refs them all until we get out of this except block.
-            #So we just set a flag for tiler fallback so that tensor gc can happen once the
-            #exception is fully off the books.
+            # NOTE: We don't know what tensors were allocated to stack variables at the time of the
+            # exception and the exception itself refs them all until we get out of this except block.
+            # So we just set a flag for tiler fallback so that tensor gc can happen once the
+            # exception is fully off the books.
             do_tile = True
 
         if do_tile:
->>>>>>> a4787ac8
             if self.latent_dim == 3:
                 tile = 256
                 overlap = tile // 4
@@ -1167,8 +1123,8 @@
             clip_target.tokenizer = lumina2.LuminaTokenizer
             tokenizer_data["spiece_model"] = clip_data[0].get("spiece_model", None)
         elif te_model == TEModel.GEMMA_3_4B:
-            clip_target.clip = comfy.text_encoders.lumina2.te(**llama_detect(clip_data), model_type="gemma3_4b")
-            clip_target.tokenizer = comfy.text_encoders.lumina2.NTokenizer
+            clip_target.clip = lumina2.te(**llama_detect(clip_data), model_type="gemma3_4b")
+            clip_target.tokenizer = lumina2.NTokenizer
             tokenizer_data["spiece_model"] = clip_data[0].get("spiece_model", None)
         elif te_model == TEModel.LLAMA3_8:
             clip_target.clip = hidream.hidream_clip(**llama_detect(clip_data),
