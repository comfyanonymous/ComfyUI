--- conflicted
+++ resolved
@@ -19,7 +19,6 @@
 from . import model_sampling
 from . import sd1_clip
 from . import sdxl_clip
-<<<<<<< HEAD
 from . import utils
 from .model_management import load_models_gpu
 
@@ -28,6 +27,7 @@
 from .text_encoders import hydit
 from .text_encoders import sa_t5
 from .text_encoders import aura_t5
+from .text_encoders import flux
 
 from .ldm.audio.autoencoder import AudioOobleckVAE
 from .ldm.cascade.stage_a import StageA
@@ -38,22 +38,6 @@
 
 
 def load_lora_for_models(model, clip, _lora, strength_model, strength_clip):
-=======
-import comfy.text_encoders.sd2_clip
-import comfy.text_encoders.sd3_clip
-import comfy.text_encoders.sa_t5
-import comfy.text_encoders.aura_t5
-import comfy.text_encoders.hydit
-import comfy.text_encoders.flux
-
-import comfy.model_patcher
-import comfy.lora
-import comfy.t2i_adapter.adapter
-import comfy.supported_models_base
-import comfy.taesd.taesd
-
-def load_lora_for_models(model, clip, lora, strength_model, strength_clip):
->>>>>>> a531001c
     key_map = {}
     if model is not None:
         key_map = lora.model_lora_keys_unet(model.model, key_map)
@@ -474,12 +458,8 @@
             clip_target.clip = sd3_clip.sd3_clip(clip_l=True, clip_g=True, t5=False)
             clip_target.tokenizer = sd3_clip.SD3Tokenizer
         elif clip_type == CLIPType.HUNYUAN_DIT:
-<<<<<<< HEAD
             clip_target.clip = hydit.HyditModel
             clip_target.tokenizer = hydit.HyditTokenizer
-=======
-            clip_target.clip = comfy.text_encoders.hydit.HyditModel
-            clip_target.tokenizer = comfy.text_encoders.hydit.HyditTokenizer
         elif clip_type == CLIPType.FLUX:
             weight_name = "encoder.block.23.layer.1.DenseReluDense.wi_1.weight"
             weight = clip_data[0].get(weight_name, clip_data[1].get(weight_name, None))
@@ -487,9 +467,8 @@
             if weight is not None:
                 dtype_t5 = weight.dtype
 
-            clip_target.clip = comfy.text_encoders.flux.flux_clip(dtype_t5=dtype_t5)
-            clip_target.tokenizer = comfy.text_encoders.flux.FluxTokenizer
->>>>>>> a531001c
+            clip_target.clip = flux.flux_clip(dtype_t5=dtype_t5)
+            clip_target.tokenizer = flux.FluxTokenizer
         else:
             clip_target.clip = sdxl_clip.SDXLClipModel
             clip_target.tokenizer = sdxl_clip.SDXLTokenizer
@@ -612,11 +591,7 @@
     return (_model_patcher, clip, vae, clipvision)
 
 
-<<<<<<< HEAD
-def load_unet_state_dict(sd):  # load unet in diffusers or regular format
-=======
-def load_unet_state_dict(sd, dtype=None): #load unet in diffusers or regular format
->>>>>>> a531001c
+def load_unet_state_dict(sd, dtype=None):  # load unet in diffusers or regular format
 
     # Allow loading unets from checkpoint files
     diffusion_model_prefix = model_detection.unet_prefix_from_state_dict(sd)
@@ -624,12 +599,7 @@
     if len(temp_sd) > 0:
         sd = temp_sd
 
-<<<<<<< HEAD
     parameters = utils.calculate_parameters(sd)
-    unet_dtype = model_management.unet_dtype(model_params=parameters)
-=======
-    parameters = comfy.utils.calculate_parameters(sd)
->>>>>>> a531001c
     load_device = model_management.get_torch_device()
     model_config = model_detection.model_config_from_unet(sd, "")
 
@@ -672,15 +642,9 @@
     return model_patcher.ModelPatcher(model, load_device=load_device, offload_device=offload_device)
 
 
-<<<<<<< HEAD
-def load_unet(unet_path):
+def load_unet(unet_path, dtype=None):
     sd = utils.load_torch_file(unet_path)
-    model = load_unet_state_dict(sd)
-=======
-def load_unet(unet_path, dtype=None):
-    sd = comfy.utils.load_torch_file(unet_path)
     model = load_unet_state_dict(sd, dtype=dtype)
->>>>>>> a531001c
     if model is None:
         logging.error("ERROR UNSUPPORTED UNET {}".format(unet_path))
         raise RuntimeError("ERROR: Could not detect model type of: {}".format(unet_path))
