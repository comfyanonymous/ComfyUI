from __future__ import annotations
import json
import torch
from enum import Enum
import logging

from comfy import model_management
from comfy.utils import ProgressBar
from .ldm.models.autoencoder import AutoencoderKL, AutoencodingEngine
from .ldm.cascade.stage_a import StageA
from .ldm.cascade.stage_c_coder import StageC_coder
from .ldm.audio.autoencoder import AudioOobleckVAE
import comfy.ldm.genmo.vae.model
import comfy.ldm.lightricks.vae.causal_video_autoencoder
import comfy.ldm.cosmos.vae
import comfy.ldm.wan.vae
import comfy.ldm.hunyuan3d.vae
import yaml
import math

import comfy.utils

from . import clip_vision
from . import gligen
from . import diffusers_convert
from . import model_detection

from . import sd1_clip
from . import sdxl_clip
import comfy.text_encoders.sd2_clip
import comfy.text_encoders.sd3_clip
import comfy.text_encoders.sa_t5
import comfy.text_encoders.aura_t5
import comfy.text_encoders.pixart_t5
import comfy.text_encoders.hydit
import comfy.text_encoders.flux
import comfy.text_encoders.long_clipl
import comfy.text_encoders.genmo
import comfy.text_encoders.lt
import comfy.text_encoders.hunyuan_video
import comfy.text_encoders.cosmos
import comfy.text_encoders.lumina2
import comfy.text_encoders.wan

import comfy.model_patcher
import comfy.lora
import comfy.lora_convert
import comfy.hooks
import comfy.t2i_adapter.adapter
import comfy.taesd.taesd

import comfy.ldm.flux.redux

def load_lora_for_models(model, clip, lora, strength_model, strength_clip):
    key_map = {}
    if model is not None:
        key_map = comfy.lora.model_lora_keys_unet(model.model, key_map)
    if clip is not None:
        key_map = comfy.lora.model_lora_keys_clip(clip.cond_stage_model, key_map)

    lora = comfy.lora_convert.convert_lora(lora)
    loaded = comfy.lora.load_lora(lora, key_map)
    if model is not None:
        new_modelpatcher = model.clone()
        k = new_modelpatcher.add_patches(loaded, strength_model)
    else:
        k = ()
        new_modelpatcher = None

    if clip is not None:
        new_clip = clip.clone()
        k1 = new_clip.add_patches(loaded, strength_clip)
    else:
        k1 = ()
        new_clip = None
    k = set(k)
    k1 = set(k1)
    for x in loaded:
        if (x not in k) and (x not in k1):
            logging.warning("NOT LOADED {}".format(x))

    return (new_modelpatcher, new_clip)


class CLIP:
    def __init__(self, target=None, embedding_directory=None, no_init=False, tokenizer_data={}, parameters=0, model_options={}):
        if no_init:
            return
        params = target.params.copy()
        clip = target.clip
        tokenizer = target.tokenizer

        load_device = model_options.get("load_device", model_management.text_encoder_device())
        offload_device = model_options.get("offload_device", model_management.text_encoder_offload_device())
        dtype = model_options.get("dtype", None)
        if dtype is None:
            dtype = model_management.text_encoder_dtype(load_device)

        params['dtype'] = dtype
        params['device'] = model_options.get("initial_device", model_management.text_encoder_initial_device(load_device, offload_device, parameters * model_management.dtype_size(dtype)))
        params['model_options'] = model_options

        self.cond_stage_model = clip(**(params))

        for dt in self.cond_stage_model.dtypes:
            if not model_management.supports_cast(load_device, dt):
                load_device = offload_device
                if params['device'] != offload_device:
                    self.cond_stage_model.to(offload_device)
                    logging.warning("Had to shift TE back.")

        self.tokenizer = tokenizer(embedding_directory=embedding_directory, tokenizer_data=tokenizer_data)
        self.patcher = comfy.model_patcher.ModelPatcher(self.cond_stage_model, load_device=load_device, offload_device=offload_device)
        self.patcher.hook_mode = comfy.hooks.EnumHookMode.MinVram
        self.patcher.is_clip = True
        self.apply_hooks_to_conds = None
        if params['device'] == load_device:
            model_management.load_models_gpu([self.patcher], force_full_load=True)
        self.layer_idx = None
        self.use_clip_schedule = False
        logging.info("CLIP/text encoder model load device: {}, offload device: {}, current: {}, dtype: {}".format(load_device, offload_device, params['device'], dtype))

    def clone(self):
        n = CLIP(no_init=True)
        n.patcher = self.patcher.clone()
        n.cond_stage_model = self.cond_stage_model
        n.tokenizer = self.tokenizer
        n.layer_idx = self.layer_idx
        n.use_clip_schedule = self.use_clip_schedule
        n.apply_hooks_to_conds = self.apply_hooks_to_conds
        return n

    def add_patches(self, patches, strength_patch=1.0, strength_model=1.0):
        return self.patcher.add_patches(patches, strength_patch, strength_model)

    def clip_layer(self, layer_idx):
        self.layer_idx = layer_idx

    def tokenize(self, text, return_word_ids=False, **kwargs):
        return self.tokenizer.tokenize_with_weights(text, return_word_ids, **kwargs)

    def add_hooks_to_dict(self, pooled_dict: dict[str]):
        if self.apply_hooks_to_conds:
            pooled_dict["hooks"] = self.apply_hooks_to_conds
        return pooled_dict

    def encode_from_tokens_scheduled(self, tokens, unprojected=False, add_dict: dict[str]={}, show_pbar=True):
        all_cond_pooled: list[tuple[torch.Tensor, dict[str]]] = []
        all_hooks = self.patcher.forced_hooks
        if all_hooks is None or not self.use_clip_schedule:
            # if no hooks or shouldn't use clip schedule, do unscheduled encode_from_tokens and perform add_dict
            return_pooled = "unprojected" if unprojected else True
            pooled_dict = self.encode_from_tokens(tokens, return_pooled=return_pooled, return_dict=True)
            cond = pooled_dict.pop("cond")
            # add/update any keys with the provided add_dict
            pooled_dict.update(add_dict)
            all_cond_pooled.append([cond, pooled_dict])
        else:
            scheduled_keyframes = all_hooks.get_hooks_for_clip_schedule()

            self.cond_stage_model.reset_clip_options()
            if self.layer_idx is not None:
                self.cond_stage_model.set_clip_options({"layer": self.layer_idx})
            if unprojected:
                self.cond_stage_model.set_clip_options({"projected_pooled": False})

            self.load_model()
            all_hooks.reset()
            self.patcher.patch_hooks(None)
            if show_pbar:
                pbar = ProgressBar(len(scheduled_keyframes))

            for scheduled_opts in scheduled_keyframes:
                t_range = scheduled_opts[0]
                # don't bother encoding any conds outside of start_percent and end_percent bounds
                if "start_percent" in add_dict:
                    if t_range[1] < add_dict["start_percent"]:
                        continue
                if "end_percent" in add_dict:
                    if t_range[0] > add_dict["end_percent"]:
                        continue
                hooks_keyframes = scheduled_opts[1]
                for hook, keyframe in hooks_keyframes:
                    hook.hook_keyframe._current_keyframe = keyframe
                # apply appropriate hooks with values that match new hook_keyframe
                self.patcher.patch_hooks(all_hooks)
                # perform encoding as normal
                o = self.cond_stage_model.encode_token_weights(tokens)
                cond, pooled = o[:2]
                pooled_dict = {"pooled_output": pooled}
                # add clip_start_percent and clip_end_percent in pooled
                pooled_dict["clip_start_percent"] = t_range[0]
                pooled_dict["clip_end_percent"] = t_range[1]
                # add/update any keys with the provided add_dict
                pooled_dict.update(add_dict)
                # add hooks stored on clip
                self.add_hooks_to_dict(pooled_dict)
                all_cond_pooled.append([cond, pooled_dict])
                if show_pbar:
                    pbar.update(1)
                model_management.throw_exception_if_processing_interrupted()
            all_hooks.reset()
        return all_cond_pooled

    def encode_from_tokens(self, tokens, return_pooled=False, return_dict=False):
        self.cond_stage_model.reset_clip_options()

        if self.layer_idx is not None:
            self.cond_stage_model.set_clip_options({"layer": self.layer_idx})

        if return_pooled == "unprojected":
            self.cond_stage_model.set_clip_options({"projected_pooled": False})

        self.load_model()
        o = self.cond_stage_model.encode_token_weights(tokens)
        cond, pooled = o[:2]
        if return_dict:
            out = {"cond": cond, "pooled_output": pooled}
            if len(o) > 2:
                for k in o[2]:
                    out[k] = o[2][k]
            self.add_hooks_to_dict(out)
            return out

        if return_pooled:
            return cond, pooled
        return cond

    def encode(self, text):
        tokens = self.tokenize(text)
        return self.encode_from_tokens(tokens)

    def load_sd(self, sd, full_model=False):
        if full_model:
            return self.cond_stage_model.load_state_dict(sd, strict=False)
        else:
            return self.cond_stage_model.load_sd(sd)

    def get_sd(self):
        sd_clip = self.cond_stage_model.state_dict()
        sd_tokenizer = self.tokenizer.state_dict()
        for k in sd_tokenizer:
            sd_clip[k] = sd_tokenizer[k]
        return sd_clip

    def load_model(self):
        model_management.load_model_gpu(self.patcher)
        return self.patcher

    def get_key_patches(self):
        return self.patcher.get_key_patches()

class VAE:
<<<<<<< HEAD
    def __init__(self, sd=None, device=None, config=None, dtype=None, meta=None):
=======
    def __init__(self, sd=None, device=None, config=None, dtype=None, metadata=None):
>>>>>>> a14c2fc3
        if 'decoder.up_blocks.0.resnets.0.norm1.weight' in sd.keys(): #diffusers format
            sd = diffusers_convert.convert_vae_state_dict(sd)

        self.memory_used_encode = lambda shape, dtype: (1767 * shape[2] * shape[3]) * model_management.dtype_size(dtype) #These are for AutoencoderKL and need tweaking (should be lower)
        self.memory_used_decode = lambda shape, dtype: (2178 * shape[2] * shape[3] * 64) * model_management.dtype_size(dtype)
        self.downscale_ratio = 8
        self.upscale_ratio = 8
        self.latent_channels = 4
        self.latent_dim = 2
        self.output_channels = 3
        self.process_input = lambda image: image * 2.0 - 1.0
        self.process_output = lambda image: torch.clamp((image + 1.0) / 2.0, min=0.0, max=1.0)
        self.working_dtypes = [torch.bfloat16, torch.float32]
        self.disable_offload = False

        self.downscale_index_formula = None
        self.upscale_index_formula = None

        if config is None:
            if "decoder.mid.block_1.mix_factor" in sd:
                encoder_config = {'double_z': True, 'z_channels': 4, 'resolution': 256, 'in_channels': 3, 'out_ch': 3, 'ch': 128, 'ch_mult': [1, 2, 4, 4], 'num_res_blocks': 2, 'attn_resolutions': [], 'dropout': 0.0}
                decoder_config = encoder_config.copy()
                decoder_config["video_kernel_size"] = [3, 1, 1]
                decoder_config["alpha"] = 0.0
                self.first_stage_model = AutoencodingEngine(regularizer_config={'target': "comfy.ldm.models.autoencoder.DiagonalGaussianRegularizer"},
                                                            encoder_config={'target': "comfy.ldm.modules.diffusionmodules.model.Encoder", 'params': encoder_config},
                                                            decoder_config={'target': "comfy.ldm.modules.temporal_ae.VideoDecoder", 'params': decoder_config})
            elif "taesd_decoder.1.weight" in sd:
                self.latent_channels = sd["taesd_decoder.1.weight"].shape[1]
                self.first_stage_model = comfy.taesd.taesd.TAESD(latent_channels=self.latent_channels)
            elif "vquantizer.codebook.weight" in sd: #VQGan: stage a of stable cascade
                self.first_stage_model = StageA()
                self.downscale_ratio = 4
                self.upscale_ratio = 4
                #TODO
                #self.memory_used_encode
                #self.memory_used_decode
                self.process_input = lambda image: image
                self.process_output = lambda image: image
            elif "backbone.1.0.block.0.1.num_batches_tracked" in sd: #effnet: encoder for stage c latent of stable cascade
                self.first_stage_model = StageC_coder()
                self.downscale_ratio = 32
                self.latent_channels = 16
                new_sd = {}
                for k in sd:
                    new_sd["encoder.{}".format(k)] = sd[k]
                sd = new_sd
            elif "blocks.11.num_batches_tracked" in sd: #previewer: decoder for stage c latent of stable cascade
                self.first_stage_model = StageC_coder()
                self.latent_channels = 16
                new_sd = {}
                for k in sd:
                    new_sd["previewer.{}".format(k)] = sd[k]
                sd = new_sd
            elif "encoder.backbone.1.0.block.0.1.num_batches_tracked" in sd: #combined effnet and previewer for stable cascade
                self.first_stage_model = StageC_coder()
                self.downscale_ratio = 32
                self.latent_channels = 16
            elif "decoder.conv_in.weight" in sd:
                #default SD1.x/SD2.x VAE parameters
                ddconfig = {'double_z': True, 'z_channels': 4, 'resolution': 256, 'in_channels': 3, 'out_ch': 3, 'ch': 128, 'ch_mult': [1, 2, 4, 4], 'num_res_blocks': 2, 'attn_resolutions': [], 'dropout': 0.0}

                if 'encoder.down.2.downsample.conv.weight' not in sd and 'decoder.up.3.upsample.conv.weight' not in sd: #Stable diffusion x4 upscaler VAE
                    ddconfig['ch_mult'] = [1, 2, 4]
                    self.downscale_ratio = 4
                    self.upscale_ratio = 4

                self.latent_channels = ddconfig['z_channels'] = sd["decoder.conv_in.weight"].shape[1]
                if 'post_quant_conv.weight' in sd:
                    self.first_stage_model = AutoencoderKL(ddconfig=ddconfig, embed_dim=sd['post_quant_conv.weight'].shape[1])
                else:
                    self.first_stage_model = AutoencodingEngine(regularizer_config={'target': "comfy.ldm.models.autoencoder.DiagonalGaussianRegularizer"},
                                                                encoder_config={'target': "comfy.ldm.modules.diffusionmodules.model.Encoder", 'params': ddconfig},
                                                                decoder_config={'target': "comfy.ldm.modules.diffusionmodules.model.Decoder", 'params': ddconfig})
            elif "decoder.layers.1.layers.0.beta" in sd:
                self.first_stage_model = AudioOobleckVAE()
                self.memory_used_encode = lambda shape, dtype: (1000 * shape[2]) * model_management.dtype_size(dtype)
                self.memory_used_decode = lambda shape, dtype: (1000 * shape[2] * 2048) * model_management.dtype_size(dtype)
                self.latent_channels = 64
                self.output_channels = 2
                self.upscale_ratio = 2048
                self.downscale_ratio =  2048
                self.latent_dim = 1
                self.process_output = lambda audio: audio
                self.process_input = lambda audio: audio
                self.working_dtypes = [torch.float16, torch.bfloat16, torch.float32]
                self.disable_offload = True
            elif "blocks.2.blocks.3.stack.5.weight" in sd or "decoder.blocks.2.blocks.3.stack.5.weight" in sd or "layers.4.layers.1.attn_block.attn.qkv.weight" in sd or "encoder.layers.4.layers.1.attn_block.attn.qkv.weight" in sd: #genmo mochi vae
                if "blocks.2.blocks.3.stack.5.weight" in sd:
                    sd = comfy.utils.state_dict_prefix_replace(sd, {"": "decoder."})
                if "layers.4.layers.1.attn_block.attn.qkv.weight" in sd:
                    sd = comfy.utils.state_dict_prefix_replace(sd, {"": "encoder."})
                self.first_stage_model = comfy.ldm.genmo.vae.model.VideoVAE()
                self.latent_channels = 12
                self.latent_dim = 3
                self.memory_used_decode = lambda shape, dtype: (1000 * shape[2] * shape[3] * shape[4] * (6 * 8 * 8)) * model_management.dtype_size(dtype)
                self.memory_used_encode = lambda shape, dtype: (1.5 * max(shape[2], 7) * shape[3] * shape[4] * (6 * 8 * 8)) * model_management.dtype_size(dtype)
                self.upscale_ratio = (lambda a: max(0, a * 6 - 5), 8, 8)
                self.upscale_index_formula = (6, 8, 8)
                self.downscale_ratio = (lambda a: max(0, math.floor((a + 5) / 6)), 8, 8)
                self.downscale_index_formula = (6, 8, 8)
                self.working_dtypes = [torch.float16, torch.float32]
            elif "decoder.up_blocks.0.res_blocks.0.conv1.conv.weight" in sd: #lightricks ltxv
                tensor_conv1 = sd["decoder.up_blocks.0.res_blocks.0.conv1.conv.weight"]
                version = 0
                if tensor_conv1.shape[0] == 512:
                    version = 0
                elif tensor_conv1.shape[0] == 1024:
                    version = 1
                    if "encoder.down_blocks.1.conv.conv.bias" in sd:
                        version = 2
                vae_config = None
                if metadata is not None and "config" in metadata:
                    vae_config = json.loads(metadata["config"]).get("vae", None)
                self.first_stage_model = comfy.ldm.lightricks.vae.causal_video_autoencoder.VideoVAE(version=version, config=vae_config)
                self.latent_channels = 128
                self.latent_dim = 3
                self.memory_used_decode = lambda shape, dtype: (900 * shape[2] * shape[3] * shape[4] * (8 * 8 * 8)) * model_management.dtype_size(dtype)
                self.memory_used_encode = lambda shape, dtype: (70 * max(shape[2], 7) * shape[3] * shape[4]) * model_management.dtype_size(dtype)
                self.upscale_ratio = (lambda a: max(0, a * 8 - 7), 32, 32)
                self.upscale_index_formula = (8, 32, 32)
                self.downscale_ratio = (lambda a: max(0, math.floor((a + 7) / 8)), 32, 32)
                self.downscale_index_formula = (8, 32, 32)
                self.working_dtypes = [torch.bfloat16, torch.float32]
            elif "decoder.conv_in.conv.weight" in sd:
                ddconfig = {'double_z': True, 'z_channels': 4, 'resolution': 256, 'in_channels': 3, 'out_ch': 3, 'ch': 128, 'ch_mult': [1, 2, 4, 4], 'num_res_blocks': 2, 'attn_resolutions': [], 'dropout': 0.0}
                ddconfig["conv3d"] = True
                ddconfig["time_compress"] = 4
                self.upscale_ratio = (lambda a: max(0, a * 4 - 3), 8, 8)
                self.upscale_index_formula = (4, 8, 8)
                self.downscale_ratio = (lambda a: max(0, math.floor((a + 3) / 4)), 8, 8)
                self.downscale_index_formula = (4, 8, 8)
                self.latent_dim = 3
                self.latent_channels = ddconfig['z_channels'] = sd["decoder.conv_in.conv.weight"].shape[1]
                self.first_stage_model = AutoencoderKL(ddconfig=ddconfig, embed_dim=sd['post_quant_conv.weight'].shape[1])
                self.memory_used_decode = lambda shape, dtype: (1500 * shape[2] * shape[3] * shape[4] * (4 * 8 * 8)) * model_management.dtype_size(dtype)
                self.memory_used_encode = lambda shape, dtype: (900 * max(shape[2], 2) * shape[3] * shape[4]) * model_management.dtype_size(dtype)
                self.working_dtypes = [torch.bfloat16, torch.float16, torch.float32]
            elif "decoder.unpatcher3d.wavelets" in sd:
                self.upscale_ratio = (lambda a: max(0, a * 8 - 7), 8, 8)
                self.upscale_index_formula = (8, 8, 8)
                self.downscale_ratio = (lambda a: max(0, math.floor((a + 7) / 8)), 8, 8)
                self.downscale_index_formula = (8, 8, 8)
                self.latent_dim = 3
                self.latent_channels = 16
                ddconfig = {'z_channels': 16, 'latent_channels': self.latent_channels, 'z_factor': 1, 'resolution': 1024, 'in_channels': 3, 'out_channels': 3, 'channels': 128, 'channels_mult': [2, 4, 4], 'num_res_blocks': 2, 'attn_resolutions': [32], 'dropout': 0.0, 'patch_size': 4, 'num_groups': 1, 'temporal_compression': 8, 'spacial_compression': 8}
                self.first_stage_model = comfy.ldm.cosmos.vae.CausalContinuousVideoTokenizer(**ddconfig)
                #TODO: these values are a bit off because this is not a standard VAE
                self.memory_used_decode = lambda shape, dtype: (50 * shape[2] * shape[3] * shape[4] * (8 * 8 * 8)) * model_management.dtype_size(dtype)
                self.memory_used_encode = lambda shape, dtype: (50 * (round((shape[2] + 7) / 8) * 8) * shape[3] * shape[4]) * model_management.dtype_size(dtype)
                self.working_dtypes = [torch.bfloat16, torch.float32]
            elif "decoder.middle.0.residual.0.gamma" in sd:
                self.upscale_ratio = (lambda a: max(0, a * 4 - 3), 8, 8)
                self.upscale_index_formula = (4, 8, 8)
                self.downscale_ratio = (lambda a: max(0, math.floor((a + 3) / 4)), 8, 8)
                self.downscale_index_formula = (4, 8, 8)
                self.latent_dim = 3
                self.latent_channels = 16
                ddconfig = {"dim": 96, "z_dim": self.latent_channels, "dim_mult": [1, 2, 4, 4], "num_res_blocks": 2, "attn_scales": [], "temperal_downsample": [False, True, True], "dropout": 0.0}
                self.first_stage_model = comfy.ldm.wan.vae.WanVAE(**ddconfig)
                self.working_dtypes = [torch.bfloat16, torch.float16, torch.float32]
                self.memory_used_encode = lambda shape, dtype: 6000 * shape[3] * shape[4] * model_management.dtype_size(dtype)
                self.memory_used_decode = lambda shape, dtype: 7000 * shape[3] * shape[4] * (8 * 8) * model_management.dtype_size(dtype)
            elif "geo_decoder.cross_attn_decoder.ln_1.bias" in sd:
                self.latent_dim = 1
                ln_post = "geo_decoder.ln_post.weight" in sd
                inner_size = sd["geo_decoder.output_proj.weight"].shape[1]
                downsample_ratio = sd["post_kl.weight"].shape[0] // inner_size
                mlp_expand = sd["geo_decoder.cross_attn_decoder.mlp.c_fc.weight"].shape[0] // inner_size
                self.memory_used_encode = lambda shape, dtype: (1000 * shape[2]) * model_management.dtype_size(dtype)  # TODO
                self.memory_used_decode = lambda shape, dtype: (1024 * 1024 * 1024 * 2.0) * model_management.dtype_size(dtype)  # TODO
                ddconfig = {"embed_dim": 64, "num_freqs": 8, "include_pi": False, "heads": 16, "width": 1024, "num_decoder_layers": 16, "qkv_bias": False, "qk_norm": True, "geo_decoder_mlp_expand_ratio": mlp_expand, "geo_decoder_downsample_ratio": downsample_ratio, "geo_decoder_ln_post": ln_post}
                self.first_stage_model = comfy.ldm.hunyuan3d.vae.ShapeVAE(**ddconfig)
                self.working_dtypes = [torch.float16, torch.bfloat16, torch.float32]
            else:
                logging.warning("WARNING: No VAE weights detected, VAE not initalized.")
                self.first_stage_model = None
                return
        else:
            self.first_stage_model = AutoencoderKL(**(config['params']))
        self.first_stage_model = self.first_stage_model.eval()

        m, u = self.first_stage_model.load_state_dict(sd, strict=False)
        if len(m) > 0:
            logging.warning("Missing VAE keys {}".format(m))

        if len(u) > 0:
            logging.debug("Leftover VAE keys {}".format(u))

        if device is None:
            device = model_management.vae_device()
        self.device = device
        offload_device = model_management.vae_offload_device()
        if dtype is None:
            dtype = model_management.vae_dtype(self.device, self.working_dtypes)
        self.vae_dtype = dtype
        self.first_stage_model.to(self.vae_dtype)
        self.output_device = model_management.intermediate_device()

        self.png_chunks = {}

        if meta is not None:
            meta_color_space = meta.get("modelspec.color_space")
            if str(meta_color_space).lower().startswith("cicp:"):
                cicp_chunk = meta_color_space.split("cicp:")[-1].split(",")
                cicp_chunk = bytes([1 if b.lower() == 'true' else 0 if b.lower() == 'false' else int(b) for b in cicp_chunk])
                self.png_chunks[b"cICP"] = cicp_chunk

        self.patcher = comfy.model_patcher.ModelPatcher(self.first_stage_model, load_device=self.device, offload_device=offload_device)
        logging.info("VAE load device: {}, offload device: {}, dtype: {}".format(self.device, offload_device, self.vae_dtype))

    def throw_exception_if_invalid(self):
        if self.first_stage_model is None:
            raise RuntimeError("ERROR: VAE is invalid: None\n\nIf the VAE is from a checkpoint loader node your checkpoint does not contain a valid VAE.")

    def vae_encode_crop_pixels(self, pixels):
        downscale_ratio = self.spacial_compression_encode()

        dims = pixels.shape[1:-1]
        for d in range(len(dims)):
            x = (dims[d] // downscale_ratio) * downscale_ratio
            x_offset = (dims[d] % downscale_ratio) // 2
            if x != dims[d]:
                pixels = pixels.narrow(d + 1, x_offset, x)
        return pixels

    def decode_tiled_(self, samples, tile_x=64, tile_y=64, overlap = 16):
        steps = samples.shape[0] * comfy.utils.get_tiled_scale_steps(samples.shape[3], samples.shape[2], tile_x, tile_y, overlap)
        steps += samples.shape[0] * comfy.utils.get_tiled_scale_steps(samples.shape[3], samples.shape[2], tile_x // 2, tile_y * 2, overlap)
        steps += samples.shape[0] * comfy.utils.get_tiled_scale_steps(samples.shape[3], samples.shape[2], tile_x * 2, tile_y // 2, overlap)
        pbar = comfy.utils.ProgressBar(steps)

        decode_fn = lambda a: self.first_stage_model.decode(a.to(self.vae_dtype).to(self.device)).float()
        output = self.process_output(
            (comfy.utils.tiled_scale(samples, decode_fn, tile_x // 2, tile_y * 2, overlap, upscale_amount = self.upscale_ratio, output_device=self.output_device, pbar = pbar) +
            comfy.utils.tiled_scale(samples, decode_fn, tile_x * 2, tile_y // 2, overlap, upscale_amount = self.upscale_ratio, output_device=self.output_device, pbar = pbar) +
             comfy.utils.tiled_scale(samples, decode_fn, tile_x, tile_y, overlap, upscale_amount = self.upscale_ratio, output_device=self.output_device, pbar = pbar))
            / 3.0)
        return output

    def decode_tiled_1d(self, samples, tile_x=128, overlap=32):
        decode_fn = lambda a: self.first_stage_model.decode(a.to(self.vae_dtype).to(self.device)).float()
        return self.process_output(comfy.utils.tiled_scale_multidim(samples, decode_fn, tile=(tile_x,), overlap=overlap, upscale_amount=self.upscale_ratio, out_channels=self.output_channels, output_device=self.output_device))

    def decode_tiled_3d(self, samples, tile_t=999, tile_x=32, tile_y=32, overlap=(1, 8, 8)):
        decode_fn = lambda a: self.first_stage_model.decode(a.to(self.vae_dtype).to(self.device)).float()
        return self.process_output(comfy.utils.tiled_scale_multidim(samples, decode_fn, tile=(tile_t, tile_x, tile_y), overlap=overlap, upscale_amount=self.upscale_ratio, out_channels=self.output_channels, index_formulas=self.upscale_index_formula, output_device=self.output_device))

    def encode_tiled_(self, pixel_samples, tile_x=512, tile_y=512, overlap = 64):
        steps = pixel_samples.shape[0] * comfy.utils.get_tiled_scale_steps(pixel_samples.shape[3], pixel_samples.shape[2], tile_x, tile_y, overlap)
        steps += pixel_samples.shape[0] * comfy.utils.get_tiled_scale_steps(pixel_samples.shape[3], pixel_samples.shape[2], tile_x // 2, tile_y * 2, overlap)
        steps += pixel_samples.shape[0] * comfy.utils.get_tiled_scale_steps(pixel_samples.shape[3], pixel_samples.shape[2], tile_x * 2, tile_y // 2, overlap)
        pbar = comfy.utils.ProgressBar(steps)

        encode_fn = lambda a: self.first_stage_model.encode((self.process_input(a)).to(self.vae_dtype).to(self.device)).float()
        samples = comfy.utils.tiled_scale(pixel_samples, encode_fn, tile_x, tile_y, overlap, upscale_amount = (1/self.downscale_ratio), out_channels=self.latent_channels, output_device=self.output_device, pbar=pbar)
        samples += comfy.utils.tiled_scale(pixel_samples, encode_fn, tile_x * 2, tile_y // 2, overlap, upscale_amount = (1/self.downscale_ratio), out_channels=self.latent_channels, output_device=self.output_device, pbar=pbar)
        samples += comfy.utils.tiled_scale(pixel_samples, encode_fn, tile_x // 2, tile_y * 2, overlap, upscale_amount = (1/self.downscale_ratio), out_channels=self.latent_channels, output_device=self.output_device, pbar=pbar)
        samples /= 3.0
        return samples

    def encode_tiled_1d(self, samples, tile_x=128 * 2048, overlap=32 * 2048):
        encode_fn = lambda a: self.first_stage_model.encode((self.process_input(a)).to(self.vae_dtype).to(self.device)).float()
        return comfy.utils.tiled_scale_multidim(samples, encode_fn, tile=(tile_x,), overlap=overlap, upscale_amount=(1/self.downscale_ratio), out_channels=self.latent_channels, output_device=self.output_device)

    def encode_tiled_3d(self, samples, tile_t=9999, tile_x=512, tile_y=512, overlap=(1, 64, 64)):
        encode_fn = lambda a: self.first_stage_model.encode((self.process_input(a)).to(self.vae_dtype).to(self.device)).float()
        return comfy.utils.tiled_scale_multidim(samples, encode_fn, tile=(tile_t, tile_x, tile_y), overlap=overlap, upscale_amount=self.downscale_ratio, out_channels=self.latent_channels, downscale=True, index_formulas=self.downscale_index_formula, output_device=self.output_device)

    def decode(self, samples_in, vae_options={}):
        self.throw_exception_if_invalid()
        pixel_samples = None
        try:
            memory_used = self.memory_used_decode(samples_in.shape, self.vae_dtype)
            model_management.load_models_gpu([self.patcher], memory_required=memory_used, force_full_load=self.disable_offload)
            free_memory = model_management.get_free_memory(self.device)
            batch_number = int(free_memory / memory_used)
            batch_number = max(1, batch_number)

            for x in range(0, samples_in.shape[0], batch_number):
                samples = samples_in[x:x+batch_number].to(self.vae_dtype).to(self.device)
                out = self.process_output(self.first_stage_model.decode(samples, **vae_options).to(self.output_device).float())
                if pixel_samples is None:
                    pixel_samples = torch.empty((samples_in.shape[0],) + tuple(out.shape[1:]), device=self.output_device)
                pixel_samples[x:x+batch_number] = out
        except model_management.OOM_EXCEPTION:
            logging.warning("Warning: Ran out of memory when regular VAE decoding, retrying with tiled VAE decoding.")
            dims = samples_in.ndim - 2
            if dims == 1:
                pixel_samples = self.decode_tiled_1d(samples_in)
            elif dims == 2:
                pixel_samples = self.decode_tiled_(samples_in)
            elif dims == 3:
                tile = 256 // self.spacial_compression_decode()
                overlap = tile // 4
                pixel_samples = self.decode_tiled_3d(samples_in, tile_x=tile, tile_y=tile, overlap=(1, overlap, overlap))

        pixel_samples = pixel_samples.to(self.output_device).movedim(1,-1)
        return pixel_samples

    def decode_tiled(self, samples, tile_x=None, tile_y=None, overlap=None, tile_t=None, overlap_t=None):
        self.throw_exception_if_invalid()
        memory_used = self.memory_used_decode(samples.shape, self.vae_dtype) #TODO: calculate mem required for tile
        model_management.load_models_gpu([self.patcher], memory_required=memory_used, force_full_load=self.disable_offload)
        dims = samples.ndim - 2
        args = {}
        if tile_x is not None:
            args["tile_x"] = tile_x
        if tile_y is not None:
            args["tile_y"] = tile_y
        if overlap is not None:
            args["overlap"] = overlap

        if dims == 1:
            args.pop("tile_y")
            output = self.decode_tiled_1d(samples, **args)
        elif dims == 2:
            output = self.decode_tiled_(samples, **args)
        elif dims == 3:
            if overlap_t is None:
                args["overlap"] = (1, overlap, overlap)
            else:
                args["overlap"] = (max(1, overlap_t), overlap, overlap)
            if tile_t is not None:
                args["tile_t"] = max(2, tile_t)

            output = self.decode_tiled_3d(samples, **args)
        return output.movedim(1, -1)

    def encode(self, pixel_samples):
        self.throw_exception_if_invalid()
        pixel_samples = self.vae_encode_crop_pixels(pixel_samples)
        pixel_samples = pixel_samples.movedim(-1, 1)
        if self.latent_dim == 3 and pixel_samples.ndim < 5:
            pixel_samples = pixel_samples.movedim(1, 0).unsqueeze(0)
        try:
            memory_used = self.memory_used_encode(pixel_samples.shape, self.vae_dtype)
            model_management.load_models_gpu([self.patcher], memory_required=memory_used, force_full_load=self.disable_offload)
            free_memory = model_management.get_free_memory(self.device)
            batch_number = int(free_memory / max(1, memory_used))
            batch_number = max(1, batch_number)
            samples = None
            for x in range(0, pixel_samples.shape[0], batch_number):
                pixels_in = self.process_input(pixel_samples[x:x + batch_number]).to(self.vae_dtype).to(self.device)
                out = self.first_stage_model.encode(pixels_in).to(self.output_device).float()
                if samples is None:
                    samples = torch.empty((pixel_samples.shape[0],) + tuple(out.shape[1:]), device=self.output_device)
                samples[x:x + batch_number] = out

        except model_management.OOM_EXCEPTION:
            logging.warning("Warning: Ran out of memory when regular VAE encoding, retrying with tiled VAE encoding.")
            if self.latent_dim == 3:
                tile = 256
                overlap = tile // 4
                samples = self.encode_tiled_3d(pixel_samples, tile_x=tile, tile_y=tile, overlap=(1, overlap, overlap))
            elif self.latent_dim == 1:
                samples = self.encode_tiled_1d(pixel_samples)
            else:
                samples = self.encode_tiled_(pixel_samples)

        return samples

    def encode_tiled(self, pixel_samples, tile_x=None, tile_y=None, overlap=None, tile_t=None, overlap_t=None):
        self.throw_exception_if_invalid()
        pixel_samples = self.vae_encode_crop_pixels(pixel_samples)
        dims = self.latent_dim
        pixel_samples = pixel_samples.movedim(-1, 1)
        if dims == 3:
            pixel_samples = pixel_samples.movedim(1, 0).unsqueeze(0)

        memory_used = self.memory_used_encode(pixel_samples.shape, self.vae_dtype)  # TODO: calculate mem required for tile
        model_management.load_models_gpu([self.patcher], memory_required=memory_used, force_full_load=self.disable_offload)

        args = {}
        if tile_x is not None:
            args["tile_x"] = tile_x
        if tile_y is not None:
            args["tile_y"] = tile_y
        if overlap is not None:
            args["overlap"] = overlap

        if dims == 1:
            args.pop("tile_y")
            samples = self.encode_tiled_1d(pixel_samples, **args)
        elif dims == 2:
            samples = self.encode_tiled_(pixel_samples, **args)
        elif dims == 3:
            if tile_t is not None:
                tile_t_latent = max(2, self.downscale_ratio[0](tile_t))
            else:
                tile_t_latent = 9999
            args["tile_t"] = self.upscale_ratio[0](tile_t_latent)

            if overlap_t is None:
                args["overlap"] = (1, overlap, overlap)
            else:
                args["overlap"] = (self.upscale_ratio[0](max(1, min(tile_t_latent // 2, self.downscale_ratio[0](overlap_t)))), overlap, overlap)
            maximum = pixel_samples.shape[2]
            maximum = self.upscale_ratio[0](self.downscale_ratio[0](maximum))

            samples = self.encode_tiled_3d(pixel_samples[:,:,:maximum], **args)

        return samples

    def get_sd(self):
        return self.first_stage_model.state_dict()

    def spacial_compression_decode(self):
        try:
            return self.upscale_ratio[-1]
        except:
            return self.upscale_ratio

    def spacial_compression_encode(self):
        try:
            return self.downscale_ratio[-1]
        except:
            return self.downscale_ratio

    def temporal_compression_decode(self):
        try:
            return round(self.upscale_ratio[0](8192) / 8192)
        except:
            return None

class StyleModel:
    def __init__(self, model, device="cpu"):
        self.model = model

    def get_cond(self, input):
        return self.model(input.last_hidden_state)


def load_style_model(ckpt_path):
    model_data = comfy.utils.load_torch_file(ckpt_path, safe_load=True)
    keys = model_data.keys()
    if "style_embedding" in keys:
        model = comfy.t2i_adapter.adapter.StyleAdapter(width=1024, context_dim=768, num_head=8, n_layes=3, num_token=8)
    elif "redux_down.weight" in keys:
        model = comfy.ldm.flux.redux.ReduxImageEncoder()
    else:
        raise Exception("invalid style model {}".format(ckpt_path))
    model.load_state_dict(model_data)
    return StyleModel(model)

class CLIPType(Enum):
    STABLE_DIFFUSION = 1
    STABLE_CASCADE = 2
    SD3 = 3
    STABLE_AUDIO = 4
    HUNYUAN_DIT = 5
    FLUX = 6
    MOCHI = 7
    LTXV = 8
    HUNYUAN_VIDEO = 9
    PIXART = 10
    COSMOS = 11
    LUMINA2 = 12
    WAN = 13


def load_clip(ckpt_paths, embedding_directory=None, clip_type=CLIPType.STABLE_DIFFUSION, model_options={}):
    clip_data = []
    for p in ckpt_paths:
        clip_data.append(comfy.utils.load_torch_file(p, safe_load=True))
    return load_text_encoder_state_dicts(clip_data, embedding_directory=embedding_directory, clip_type=clip_type, model_options=model_options)


class TEModel(Enum):
    CLIP_L = 1
    CLIP_H = 2
    CLIP_G = 3
    T5_XXL = 4
    T5_XL = 5
    T5_BASE = 6
    LLAMA3_8 = 7
    T5_XXL_OLD = 8
    GEMMA_2_2B = 9

def detect_te_model(sd):
    if "text_model.encoder.layers.30.mlp.fc1.weight" in sd:
        return TEModel.CLIP_G
    if "text_model.encoder.layers.22.mlp.fc1.weight" in sd:
        return TEModel.CLIP_H
    if "text_model.encoder.layers.0.mlp.fc1.weight" in sd:
        return TEModel.CLIP_L
    if "encoder.block.23.layer.1.DenseReluDense.wi_1.weight" in sd:
        weight = sd["encoder.block.23.layer.1.DenseReluDense.wi_1.weight"]
        if weight.shape[-1] == 4096:
            return TEModel.T5_XXL
        elif weight.shape[-1] == 2048:
            return TEModel.T5_XL
    if 'encoder.block.23.layer.1.DenseReluDense.wi.weight' in sd:
        return TEModel.T5_XXL_OLD
    if "encoder.block.0.layer.0.SelfAttention.k.weight" in sd:
        return TEModel.T5_BASE
    if 'model.layers.0.post_feedforward_layernorm.weight' in sd:
        return TEModel.GEMMA_2_2B
    if "model.layers.0.post_attention_layernorm.weight" in sd:
        return TEModel.LLAMA3_8
    return None


def t5xxl_detect(clip_data):
    weight_name = "encoder.block.23.layer.1.DenseReluDense.wi_1.weight"
    weight_name_old = "encoder.block.23.layer.1.DenseReluDense.wi.weight"

    for sd in clip_data:
        if weight_name in sd or weight_name_old in sd:
            return comfy.text_encoders.sd3_clip.t5_xxl_detect(sd)

    return {}

def llama_detect(clip_data):
    weight_name = "model.layers.0.self_attn.k_proj.weight"

    for sd in clip_data:
        if weight_name in sd:
            return comfy.text_encoders.hunyuan_video.llama_detect(sd)

    return {}

def load_text_encoder_state_dicts(state_dicts=[], embedding_directory=None, clip_type=CLIPType.STABLE_DIFFUSION, model_options={}):
    clip_data = state_dicts

    class EmptyClass:
        pass

    for i in range(len(clip_data)):
        if "transformer.resblocks.0.ln_1.weight" in clip_data[i]:
            clip_data[i] = comfy.utils.clip_text_transformers_convert(clip_data[i], "", "")
        else:
            if "text_projection" in clip_data[i]:
                clip_data[i]["text_projection.weight"] = clip_data[i]["text_projection"].transpose(0, 1) #old models saved with the CLIPSave node

    tokenizer_data = {}
    clip_target = EmptyClass()
    clip_target.params = {}
    if len(clip_data) == 1:
        te_model = detect_te_model(clip_data[0])
        if te_model == TEModel.CLIP_G:
            if clip_type == CLIPType.STABLE_CASCADE:
                clip_target.clip = sdxl_clip.StableCascadeClipModel
                clip_target.tokenizer = sdxl_clip.StableCascadeTokenizer
            elif clip_type == CLIPType.SD3:
                clip_target.clip = comfy.text_encoders.sd3_clip.sd3_clip(clip_l=False, clip_g=True, t5=False)
                clip_target.tokenizer = comfy.text_encoders.sd3_clip.SD3Tokenizer
            else:
                clip_target.clip = sdxl_clip.SDXLRefinerClipModel
                clip_target.tokenizer = sdxl_clip.SDXLTokenizer
        elif te_model == TEModel.CLIP_H:
            clip_target.clip = comfy.text_encoders.sd2_clip.SD2ClipModel
            clip_target.tokenizer = comfy.text_encoders.sd2_clip.SD2Tokenizer
        elif te_model == TEModel.T5_XXL:
            if clip_type == CLIPType.SD3:
                clip_target.clip = comfy.text_encoders.sd3_clip.sd3_clip(clip_l=False, clip_g=False, t5=True, **t5xxl_detect(clip_data))
                clip_target.tokenizer = comfy.text_encoders.sd3_clip.SD3Tokenizer
            elif clip_type == CLIPType.LTXV:
                clip_target.clip = comfy.text_encoders.lt.ltxv_te(**t5xxl_detect(clip_data))
                clip_target.tokenizer = comfy.text_encoders.lt.LTXVT5Tokenizer
            elif clip_type == CLIPType.PIXART:
                clip_target.clip = comfy.text_encoders.pixart_t5.pixart_te(**t5xxl_detect(clip_data))
                clip_target.tokenizer = comfy.text_encoders.pixart_t5.PixArtTokenizer
            elif clip_type == CLIPType.WAN:
                clip_target.clip = comfy.text_encoders.wan.te(**t5xxl_detect(clip_data))
                clip_target.tokenizer = comfy.text_encoders.wan.WanT5Tokenizer
                tokenizer_data["spiece_model"] = clip_data[0].get("spiece_model", None)
            else: #CLIPType.MOCHI
                clip_target.clip = comfy.text_encoders.genmo.mochi_te(**t5xxl_detect(clip_data))
                clip_target.tokenizer = comfy.text_encoders.genmo.MochiT5Tokenizer
        elif te_model == TEModel.T5_XXL_OLD:
            clip_target.clip = comfy.text_encoders.cosmos.te(**t5xxl_detect(clip_data))
            clip_target.tokenizer = comfy.text_encoders.cosmos.CosmosT5Tokenizer
        elif te_model == TEModel.T5_XL:
            clip_target.clip = comfy.text_encoders.aura_t5.AuraT5Model
            clip_target.tokenizer = comfy.text_encoders.aura_t5.AuraT5Tokenizer
        elif te_model == TEModel.T5_BASE:
            clip_target.clip = comfy.text_encoders.sa_t5.SAT5Model
            clip_target.tokenizer = comfy.text_encoders.sa_t5.SAT5Tokenizer
        elif te_model == TEModel.GEMMA_2_2B:
            clip_target.clip = comfy.text_encoders.lumina2.te(**llama_detect(clip_data))
            clip_target.tokenizer = comfy.text_encoders.lumina2.LuminaTokenizer
            tokenizer_data["spiece_model"] = clip_data[0].get("spiece_model", None)
        else:
            if clip_type == CLIPType.SD3:
                clip_target.clip = comfy.text_encoders.sd3_clip.sd3_clip(clip_l=True, clip_g=False, t5=False)
                clip_target.tokenizer = comfy.text_encoders.sd3_clip.SD3Tokenizer
            else:
                clip_target.clip = sd1_clip.SD1ClipModel
                clip_target.tokenizer = sd1_clip.SD1Tokenizer
    elif len(clip_data) == 2:
        if clip_type == CLIPType.SD3:
            te_models = [detect_te_model(clip_data[0]), detect_te_model(clip_data[1])]
            clip_target.clip = comfy.text_encoders.sd3_clip.sd3_clip(clip_l=TEModel.CLIP_L in te_models, clip_g=TEModel.CLIP_G in te_models, t5=TEModel.T5_XXL in te_models, **t5xxl_detect(clip_data))
            clip_target.tokenizer = comfy.text_encoders.sd3_clip.SD3Tokenizer
        elif clip_type == CLIPType.HUNYUAN_DIT:
            clip_target.clip = comfy.text_encoders.hydit.HyditModel
            clip_target.tokenizer = comfy.text_encoders.hydit.HyditTokenizer
        elif clip_type == CLIPType.FLUX:
            clip_target.clip = comfy.text_encoders.flux.flux_clip(**t5xxl_detect(clip_data))
            clip_target.tokenizer = comfy.text_encoders.flux.FluxTokenizer
        elif clip_type == CLIPType.HUNYUAN_VIDEO:
            clip_target.clip = comfy.text_encoders.hunyuan_video.hunyuan_video_clip(**llama_detect(clip_data))
            clip_target.tokenizer = comfy.text_encoders.hunyuan_video.HunyuanVideoTokenizer
        else:
            clip_target.clip = sdxl_clip.SDXLClipModel
            clip_target.tokenizer = sdxl_clip.SDXLTokenizer
    elif len(clip_data) == 3:
        clip_target.clip = comfy.text_encoders.sd3_clip.sd3_clip(**t5xxl_detect(clip_data))
        clip_target.tokenizer = comfy.text_encoders.sd3_clip.SD3Tokenizer

    parameters = 0
    for c in clip_data:
        parameters += comfy.utils.calculate_parameters(c)
        tokenizer_data, model_options = comfy.text_encoders.long_clipl.model_options_long_clip(c, tokenizer_data, model_options)

    clip = CLIP(clip_target, embedding_directory=embedding_directory, parameters=parameters, tokenizer_data=tokenizer_data, model_options=model_options)
    for c in clip_data:
        m, u = clip.load_sd(c)
        if len(m) > 0:
            logging.warning("clip missing: {}".format(m))

        if len(u) > 0:
            logging.debug("clip unexpected: {}".format(u))
    return clip

def load_gligen(ckpt_path):
    data = comfy.utils.load_torch_file(ckpt_path, safe_load=True)
    model = gligen.load_gligen(data)
    if model_management.should_use_fp16():
        model = model.half()
    return comfy.model_patcher.ModelPatcher(model, load_device=model_management.get_torch_device(), offload_device=model_management.unet_offload_device())

def load_checkpoint(config_path=None, ckpt_path=None, output_vae=True, output_clip=True, embedding_directory=None, state_dict=None, config=None):
    logging.warning("Warning: The load checkpoint with config function is deprecated and will eventually be removed, please use the other one.")
    model, clip, vae, _ = load_checkpoint_guess_config(ckpt_path, output_vae=output_vae, output_clip=output_clip, output_clipvision=False, embedding_directory=embedding_directory, output_model=True)
    #TODO: this function is a mess and should be removed eventually
    if config is None:
        with open(config_path, 'r') as stream:
            config = yaml.safe_load(stream)
    model_config_params = config['model']['params']
    clip_config = model_config_params['cond_stage_config']

    if "parameterization" in model_config_params:
        if model_config_params["parameterization"] == "v":
            m = model.clone()
            class ModelSamplingAdvanced(comfy.model_sampling.ModelSamplingDiscrete, comfy.model_sampling.V_PREDICTION):
                pass
            m.add_object_patch("model_sampling", ModelSamplingAdvanced(model.model.model_config))
            model = m

    layer_idx = clip_config.get("params", {}).get("layer_idx", None)
    if layer_idx is not None:
        clip.clip_layer(layer_idx)

    return (model, clip, vae)

def load_checkpoint_guess_config(ckpt_path, output_vae=True, output_clip=True, output_clipvision=False, embedding_directory=None, output_model=True, model_options={}, te_model_options={}):
    sd, metadata = comfy.utils.load_torch_file(ckpt_path, return_metadata=True)
    out = load_state_dict_guess_config(sd, output_vae, output_clip, output_clipvision, embedding_directory, output_model, model_options, te_model_options=te_model_options, metadata=metadata)
    if out is None:
        raise RuntimeError("ERROR: Could not detect model type of: {}".format(ckpt_path))
    return out

def load_state_dict_guess_config(sd, output_vae=True, output_clip=True, output_clipvision=False, embedding_directory=None, output_model=True, model_options={}, te_model_options={}, metadata=None):
    clip = None
    clipvision = None
    vae = None
    model = None
    model_patcher = None

    diffusion_model_prefix = model_detection.unet_prefix_from_state_dict(sd)
    parameters = comfy.utils.calculate_parameters(sd, diffusion_model_prefix)
    weight_dtype = comfy.utils.weight_dtype(sd, diffusion_model_prefix)
    load_device = model_management.get_torch_device()

    model_config = model_detection.model_config_from_unet(sd, diffusion_model_prefix, metadata=metadata)
    if model_config is None:
        logging.warning("Warning, This is not a checkpoint file, trying to load it as a diffusion model only.")
        diffusion_model = load_diffusion_model_state_dict(sd, model_options={})
        if diffusion_model is None:
            return None
        return (diffusion_model, None, VAE(sd={}), None)  # The VAE object is there to throw an exception if it's actually used'


    unet_weight_dtype = list(model_config.supported_inference_dtypes)
    if model_config.scaled_fp8 is not None:
        weight_dtype = None

    model_config.custom_operations = model_options.get("custom_operations", None)
    unet_dtype = model_options.get("dtype", model_options.get("weight_dtype", None))

    if unet_dtype is None:
        unet_dtype = model_management.unet_dtype(model_params=parameters, supported_dtypes=unet_weight_dtype, weight_dtype=weight_dtype)

    manual_cast_dtype = model_management.unet_manual_cast(unet_dtype, load_device, model_config.supported_inference_dtypes)
    model_config.set_inference_dtype(unet_dtype, manual_cast_dtype)

    if model_config.clip_vision_prefix is not None:
        if output_clipvision:
            clipvision = clip_vision.load_clipvision_from_sd(sd, model_config.clip_vision_prefix, True)

    if output_model:
        inital_load_device = model_management.unet_inital_load_device(parameters, unet_dtype)
        model = model_config.get_model(sd, diffusion_model_prefix, device=inital_load_device)
        model.load_model_weights(sd, diffusion_model_prefix)

    if output_vae:
        vae_sd = comfy.utils.state_dict_prefix_replace(sd, {k: "" for k in model_config.vae_key_prefix}, filter_keys=True)
        vae_sd = model_config.process_vae_state_dict(vae_sd)
        vae = VAE(sd=vae_sd, metadata=metadata)

    if output_clip:
        clip_target = model_config.clip_target(state_dict=sd)
        if clip_target is not None:
            clip_sd = model_config.process_clip_state_dict(sd)
            if len(clip_sd) > 0:
                parameters = comfy.utils.calculate_parameters(clip_sd)
                clip = CLIP(clip_target, embedding_directory=embedding_directory, tokenizer_data=clip_sd, parameters=parameters, model_options=te_model_options)
                m, u = clip.load_sd(clip_sd, full_model=True)
                if len(m) > 0:
                    m_filter = list(filter(lambda a: ".logit_scale" not in a and ".transformer.text_projection.weight" not in a, m))
                    if len(m_filter) > 0:
                        logging.warning("clip missing: {}".format(m))
                    else:
                        logging.debug("clip missing: {}".format(m))

                if len(u) > 0:
                    logging.debug("clip unexpected {}:".format(u))
            else:
                logging.warning("no CLIP/text encoder weights in checkpoint, the text encoder model will not be loaded.")

    left_over = sd.keys()
    if len(left_over) > 0:
        logging.debug("left over keys: {}".format(left_over))

    if output_model:
        model_patcher = comfy.model_patcher.ModelPatcher(model, load_device=load_device, offload_device=model_management.unet_offload_device())
        if inital_load_device != torch.device("cpu"):
            logging.info("loaded diffusion model directly to GPU")
            model_management.load_models_gpu([model_patcher], force_full_load=True)

    return (model_patcher, clip, vae, clipvision)


def load_diffusion_model_state_dict(sd, model_options={}): #load unet in diffusers or regular format
    dtype = model_options.get("dtype", None)

    #Allow loading unets from checkpoint files
    diffusion_model_prefix = model_detection.unet_prefix_from_state_dict(sd)
    temp_sd = comfy.utils.state_dict_prefix_replace(sd, {diffusion_model_prefix: ""}, filter_keys=True)
    if len(temp_sd) > 0:
        sd = temp_sd

    parameters = comfy.utils.calculate_parameters(sd)
    weight_dtype = comfy.utils.weight_dtype(sd)

    load_device = model_management.get_torch_device()
    model_config = model_detection.model_config_from_unet(sd, "")

    if model_config is not None:
        new_sd = sd
    else:
        new_sd = model_detection.convert_diffusers_mmdit(sd, "")
        if new_sd is not None: #diffusers mmdit
            model_config = model_detection.model_config_from_unet(new_sd, "")
            if model_config is None:
                return None
        else: #diffusers unet
            model_config = model_detection.model_config_from_diffusers_unet(sd)
            if model_config is None:
                return None

            diffusers_keys = comfy.utils.unet_to_diffusers(model_config.unet_config)

            new_sd = {}
            for k in diffusers_keys:
                if k in sd:
                    new_sd[diffusers_keys[k]] = sd.pop(k)
                else:
                    logging.warning("{} {}".format(diffusers_keys[k], k))

    offload_device = model_management.unet_offload_device()
    unet_weight_dtype = list(model_config.supported_inference_dtypes)
    if model_config.scaled_fp8 is not None:
        weight_dtype = None

    if dtype is None:
        unet_dtype = model_management.unet_dtype(model_params=parameters, supported_dtypes=unet_weight_dtype, weight_dtype=weight_dtype)
    else:
        unet_dtype = dtype

    manual_cast_dtype = model_management.unet_manual_cast(unet_dtype, load_device, model_config.supported_inference_dtypes)
    model_config.set_inference_dtype(unet_dtype, manual_cast_dtype)
    model_config.custom_operations = model_options.get("custom_operations", model_config.custom_operations)
    if model_options.get("fp8_optimizations", False):
        model_config.optimizations["fp8"] = True

    model = model_config.get_model(new_sd, "")
    model = model.to(offload_device)
    model.load_model_weights(new_sd, "")
    left_over = sd.keys()
    if len(left_over) > 0:
        logging.info("left over keys in unet: {}".format(left_over))
    return comfy.model_patcher.ModelPatcher(model, load_device=load_device, offload_device=offload_device)


def load_diffusion_model(unet_path, model_options={}):
    sd = comfy.utils.load_torch_file(unet_path)
    model = load_diffusion_model_state_dict(sd, model_options=model_options)
    if model is None:
        logging.error("ERROR UNSUPPORTED UNET {}".format(unet_path))
        raise RuntimeError("ERROR: Could not detect model type of: {}".format(unet_path))
    return model

def load_unet(unet_path, dtype=None):
    logging.warning("The load_unet function has been deprecated and will be removed please switch to: load_diffusion_model")
    return load_diffusion_model(unet_path, model_options={"dtype": dtype})

def load_unet_state_dict(sd, dtype=None):
    logging.warning("The load_unet_state_dict function has been deprecated and will be removed please switch to: load_diffusion_model_state_dict")
    return load_diffusion_model_state_dict(sd, model_options={"dtype": dtype})

def save_checkpoint(output_path, model, clip=None, vae=None, clip_vision=None, metadata=None, extra_keys={}):
    clip_sd = None
    load_models = [model]
    if clip is not None:
        load_models.append(clip.load_model())
        clip_sd = clip.get_sd()
    vae_sd = None
    if vae is not None:
        vae_sd = vae.get_sd()

    model_management.load_models_gpu(load_models, force_patch_weights=True)
    clip_vision_sd = clip_vision.get_sd() if clip_vision is not None else None
    sd = model.model.state_dict_for_saving(clip_sd, vae_sd, clip_vision_sd)
    for k in extra_keys:
        sd[k] = extra_keys[k]

    for k in sd:
        t = sd[k]
        if not t.is_contiguous():
            sd[k] = t.contiguous()

    comfy.utils.save_torch_file(sd, output_path, metadata=metadata)<|MERGE_RESOLUTION|>--- conflicted
+++ resolved
@@ -251,11 +251,7 @@
         return self.patcher.get_key_patches()
 
 class VAE:
-<<<<<<< HEAD
-    def __init__(self, sd=None, device=None, config=None, dtype=None, meta=None):
-=======
     def __init__(self, sd=None, device=None, config=None, dtype=None, metadata=None):
->>>>>>> a14c2fc3
         if 'decoder.up_blocks.0.resnets.0.norm1.weight' in sd.keys(): #diffusers format
             sd = diffusers_convert.convert_vae_state_dict(sd)
 
@@ -457,8 +453,8 @@
 
         self.png_chunks = {}
 
-        if meta is not None:
-            meta_color_space = meta.get("modelspec.color_space")
+        if metadata is not None:
+            meta_color_space = metadata.get("modelspec.color_space")
             if str(meta_color_space).lower().startswith("cicp:"):
                 cicp_chunk = meta_color_space.split("cicp:")[-1].split(",")
                 cicp_chunk = bytes([1 if b.lower() == 'true' else 0 if b.lower() == 'false' else int(b) for b in cicp_chunk])
