--- conflicted
+++ resolved
@@ -6,16 +6,7 @@
 from enum import Enum
 from typing import Any, Optional
 
-<<<<<<< HEAD
 import torch
-=======
-from comfy import model_management
-from .ldm.models.autoencoder import AutoencoderKL, AutoencodingEngine
-from .ldm.cascade.stage_a import StageA
-from .ldm.cascade.stage_c_coder import StageC_coder
-from .ldm.audio.autoencoder import AudioOobleckVAE
-import comfy.ldm.genmo.vae.model
->>>>>>> 65a86591
 import yaml
 
 from . import clip_vision
@@ -28,11 +19,11 @@
 from . import model_sampling
 from . import sd1_clip
 from . import sdxl_clip
-<<<<<<< HEAD
 from . import utils
 from .ldm.audio.autoencoder import AudioOobleckVAE
 from .ldm.cascade.stage_a import StageA
 from .ldm.cascade.stage_c_coder import StageC_coder
+from .ldm.genmo.vae.model import VideoVAE
 from .ldm.models.autoencoder import AutoencoderKL, AutoencodingEngine
 from .model_management import load_models_gpu
 from .t2i_adapter import adapter
@@ -44,26 +35,10 @@
 from .text_encoders import sa_t5
 from .text_encoders import sd2_clip
 from .text_encoders import sd3_clip
+from .text_encoders import genmo
 
 
 def load_lora_for_models(model, clip, _lora, strength_model, strength_clip):
-=======
-import comfy.text_encoders.sd2_clip
-import comfy.text_encoders.sd3_clip
-import comfy.text_encoders.sa_t5
-import comfy.text_encoders.aura_t5
-import comfy.text_encoders.hydit
-import comfy.text_encoders.flux
-import comfy.text_encoders.long_clipl
-import comfy.text_encoders.genmo
-
-import comfy.model_patcher
-import comfy.lora
-import comfy.t2i_adapter.adapter
-import comfy.taesd.taesd
-
-def load_lora_for_models(model, clip, lora, strength_model, strength_clip):
->>>>>>> 65a86591
     key_map = {}
     if model is not None:
         key_map = lora.model_lora_keys_unet(model.model, key_map)
@@ -282,8 +257,8 @@
                 self.working_dtypes = [torch.float16, torch.bfloat16, torch.float32]
             elif "blocks.2.blocks.3.stack.5.weight" in sd or "decoder.blocks.2.blocks.3.stack.5.weight" in sd: #genmo mochi vae
                 if "blocks.2.blocks.3.stack.5.weight" in sd:
-                    sd = comfy.utils.state_dict_prefix_replace(sd, {"": "decoder."})
-                self.first_stage_model = comfy.ldm.genmo.vae.model.VideoVAE()
+                    sd = utils.state_dict_prefix_replace(sd, {"": "decoder."})
+                self.first_stage_model = VideoVAE()
                 self.latent_channels = 12
                 self.memory_used_decode = lambda shape, dtype: (1000 * shape[2] * shape[3] * shape[4] * (6 * 8 * 8)) * model_management.dtype_size(dtype)
                 self.upscale_ratio = (lambda a: max(0, a * 6 - 5), 8, 8)
@@ -342,23 +317,15 @@
         decode_fn = lambda a: self.first_stage_model.decode(a.to(self.vae_dtype).to(self.device)).float()
         return utils.tiled_scale_multidim(samples, decode_fn, tile=(tile_x,), overlap=overlap, upscale_amount=self.upscale_ratio, out_channels=self.output_channels, output_device=self.output_device)
 
-<<<<<<< HEAD
+    def decode_tiled_3d(self, samples, tile_t=999, tile_x=32, tile_y=32, overlap=(1, 8, 8)):
+        decode_fn = lambda a: self.first_stage_model.decode(a.to(self.vae_dtype).to(self.device)).float()
+        return self.process_output(utils.tiled_scale_multidim(samples, decode_fn, tile=(tile_t, tile_x, tile_y), overlap=overlap, upscale_amount=self.upscale_ratio, out_channels=self.output_channels, output_device=self.output_device))
+
     def encode_tiled_(self, pixel_samples, tile_x=512, tile_y=512, overlap=64):
         steps = pixel_samples.shape[0] * utils.get_tiled_scale_steps(pixel_samples.shape[3], pixel_samples.shape[2], tile_x, tile_y, overlap)
         steps += pixel_samples.shape[0] * utils.get_tiled_scale_steps(pixel_samples.shape[3], pixel_samples.shape[2], tile_x // 2, tile_y * 2, overlap)
         steps += pixel_samples.shape[0] * utils.get_tiled_scale_steps(pixel_samples.shape[3], pixel_samples.shape[2], tile_x * 2, tile_y // 2, overlap)
         pbar = utils.ProgressBar(steps)
-=======
-    def decode_tiled_3d(self, samples, tile_t=999, tile_x=32, tile_y=32, overlap=(1, 8, 8)):
-        decode_fn = lambda a: self.first_stage_model.decode(a.to(self.vae_dtype).to(self.device)).float()
-        return self.process_output(comfy.utils.tiled_scale_multidim(samples, decode_fn, tile=(tile_t, tile_x, tile_y), overlap=overlap, upscale_amount=self.upscale_ratio, out_channels=self.output_channels, output_device=self.output_device))
-
-    def encode_tiled_(self, pixel_samples, tile_x=512, tile_y=512, overlap = 64):
-        steps = pixel_samples.shape[0] * comfy.utils.get_tiled_scale_steps(pixel_samples.shape[3], pixel_samples.shape[2], tile_x, tile_y, overlap)
-        steps += pixel_samples.shape[0] * comfy.utils.get_tiled_scale_steps(pixel_samples.shape[3], pixel_samples.shape[2], tile_x // 2, tile_y * 2, overlap)
-        steps += pixel_samples.shape[0] * comfy.utils.get_tiled_scale_steps(pixel_samples.shape[3], pixel_samples.shape[2], tile_x * 2, tile_y // 2, overlap)
-        pbar = comfy.utils.ProgressBar(steps)
->>>>>>> 65a86591
 
         encode_fn = lambda a: self.first_stage_model.encode((self.process_input(a)).to(self.vae_dtype).to(self.device)).float()
         samples = utils.tiled_scale(pixel_samples, encode_fn, tile_x, tile_y, overlap, upscale_amount=(1 / self.downscale_ratio), out_channels=self.latent_channels, output_device=self.output_device, pbar=pbar)
@@ -381,16 +348,11 @@
             batch_number = max(1, batch_number)
 
             for x in range(0, samples_in.shape[0], batch_number):
-<<<<<<< HEAD
                 samples = samples_in[x:x + batch_number].to(self.vae_dtype).to(self.device)
-                pixel_samples[x:x + batch_number] = self.process_output(self.first_stage_model.decode(samples).to(self.output_device).float())
-=======
-                samples = samples_in[x:x+batch_number].to(self.vae_dtype).to(self.device)
                 out = self.process_output(self.first_stage_model.decode(samples).to(self.output_device).float())
                 if pixel_samples is None:
                     pixel_samples = torch.empty((samples_in.shape[0],) + tuple(out.shape[1:]), device=self.output_device)
                 pixel_samples[x:x+batch_number] = out
->>>>>>> 65a86591
         except model_management.OOM_EXCEPTION as e:
             logging.warning("Warning: Ran out of memory when regular VAE decoding, retrying with tiled VAE decoding.")
             dims = samples_in.ndim - 2
@@ -521,7 +483,7 @@
 
     for sd in clip_data:
         if weight_name in sd:
-            return comfy.text_encoders.sd3_clip.t5_xxl_detect(sd)
+            return sd3_clip.t5_xxl_detect(sd)
 
     return {}
 
@@ -557,17 +519,12 @@
             clip_target.clip = sd2_clip.SD2ClipModel
             clip_target.tokenizer = sd2_clip.SD2Tokenizer
         elif te_model == TEModel.T5_XXL:
-<<<<<<< HEAD
-            clip_target.clip = sd3_clip.sd3_clip(clip_l=False, clip_g=False, t5=True, dtype_t5=t5xxl_weight_dtype(clip_data))
-            clip_target.tokenizer = sd3_clip.SD3Tokenizer
-=======
             if clip_type == CLIPType.SD3:
-                clip_target.clip = comfy.text_encoders.sd3_clip.sd3_clip(clip_l=False, clip_g=False, t5=True, **t5xxl_detect(clip_data))
-                clip_target.tokenizer = comfy.text_encoders.sd3_clip.SD3Tokenizer
+                clip_target.clip = sd3_clip.sd3_clip(clip_l=False, clip_g=False, t5=True, **t5xxl_detect(clip_data))
+                clip_target.tokenizer = sd3_clip.SD3Tokenizer
             else: #CLIPType.MOCHI
-                clip_target.clip = comfy.text_encoders.genmo.mochi_te(**t5xxl_detect(clip_data))
-                clip_target.tokenizer = comfy.text_encoders.genmo.MochiT5Tokenizer
->>>>>>> 65a86591
+                clip_target.clip = genmo.mochi_te(**t5xxl_detect(clip_data))
+                clip_target.tokenizer = genmo.MochiT5Tokenizer
         elif te_model == TEModel.T5_XL:
             clip_target.clip = aura_t5.AuraT5Model
             clip_target.tokenizer = aura_t5.AuraT5Tokenizer
@@ -584,35 +541,20 @@
     elif len(clip_data) == 2:
         if clip_type == CLIPType.SD3:
             te_models = [detect_te_model(clip_data[0]), detect_te_model(clip_data[1])]
-<<<<<<< HEAD
-            clip_target.clip = sd3_clip.sd3_clip(clip_l=TEModel.CLIP_L in te_models, clip_g=TEModel.CLIP_G in te_models, t5=TEModel.T5_XXL in te_models, dtype_t5=t5xxl_weight_dtype(clip_data))
+            clip_target.clip = sd3_clip.sd3_clip(clip_l=TEModel.CLIP_L in te_models, clip_g=TEModel.CLIP_G in te_models, t5=TEModel.T5_XXL in te_models, **t5xxl_detect(clip_data))
             clip_target.tokenizer = sd3_clip.SD3Tokenizer
-=======
-            clip_target.clip = comfy.text_encoders.sd3_clip.sd3_clip(clip_l=TEModel.CLIP_L in te_models, clip_g=TEModel.CLIP_G in te_models, t5=TEModel.T5_XXL in te_models, **t5xxl_detect(clip_data))
-            clip_target.tokenizer = comfy.text_encoders.sd3_clip.SD3Tokenizer
->>>>>>> 65a86591
         elif clip_type == CLIPType.HUNYUAN_DIT:
             clip_target.clip = hydit.HyditModel
             clip_target.tokenizer = hydit.HyditTokenizer
         elif clip_type == CLIPType.FLUX:
-<<<<<<< HEAD
-            clip_target.clip = flux.flux_clip(dtype_t5=t5xxl_weight_dtype(clip_data))
+            clip_target.clip = flux.flux_clip(**t5xxl_detect(clip_data))
             clip_target.tokenizer = flux.FluxTokenizer
-=======
-            clip_target.clip = comfy.text_encoders.flux.flux_clip(**t5xxl_detect(clip_data))
-            clip_target.tokenizer = comfy.text_encoders.flux.FluxTokenizer
->>>>>>> 65a86591
         else:
             clip_target.clip = sdxl_clip.SDXLClipModel
             clip_target.tokenizer = sdxl_clip.SDXLTokenizer
     elif len(clip_data) == 3:
-<<<<<<< HEAD
-        clip_target.clip = sd3_clip.sd3_clip(dtype_t5=t5xxl_weight_dtype(clip_data))
+        clip_target.clip = sd3_clip.sd3_clip(**t5xxl_detect(clip_data))
         clip_target.tokenizer = sd3_clip.SD3Tokenizer
-=======
-        clip_target.clip = comfy.text_encoders.sd3_clip.sd3_clip(**t5xxl_detect(clip_data))
-        clip_target.tokenizer = comfy.text_encoders.sd3_clip.SD3Tokenizer
->>>>>>> 65a86591
 
     parameters = 0
     tokenizer_data = {}
@@ -770,13 +712,8 @@
     if len(temp_sd) > 0:
         sd = temp_sd
 
-<<<<<<< HEAD
     parameters = utils.calculate_parameters(sd)
-=======
-    parameters = comfy.utils.calculate_parameters(sd)
-    weight_dtype = comfy.utils.weight_dtype(sd)
-
->>>>>>> 65a86591
+    weight_dtype = utils.weight_dtype(sd)
     load_device = model_management.get_torch_device()
     model_config = model_detection.model_config_from_unet(sd, "")
 
