import torch
from enum import Enum
import logging

from comfy import model_management
from .ldm.models.autoencoder import AutoencoderKL, AutoencodingEngine
from .ldm.cascade.stage_a import StageA
from .ldm.cascade.stage_c_coder import StageC_coder
from .ldm.audio.autoencoder import AudioOobleckVAE
import yaml

import comfy.utils

from . import clip_vision
from . import gligen
from . import diffusers_convert
from . import model_detection

from . import sd1_clip
from . import sdxl_clip
<<<<<<< HEAD

from .cache import model_cache
=======
import comfy.text_encoders.sd2_clip
>>>>>>> 4ba7fa02
import comfy.text_encoders.sd3_clip
import comfy.text_encoders.sa_t5
import comfy.text_encoders.aura_t5
import comfy.text_encoders.hydit


import comfy.model_patcher
import comfy.lora
import comfy.t2i_adapter.adapter
import comfy.supported_models_base
import comfy.taesd.taesd

def load_lora_for_models(model, clip, lora, strength_model, strength_clip):
    key_map = {}
    if model is not None:
        key_map = comfy.lora.model_lora_keys_unet(model.model, key_map)
    if clip is not None:
        key_map = comfy.lora.model_lora_keys_clip(clip.cond_stage_model, key_map)

    loaded = comfy.lora.load_lora(lora, key_map)
    if model is not None:
        new_modelpatcher = model.clone()
        k = new_modelpatcher.add_patches(loaded, strength_model)
    else:
        k = ()
        new_modelpatcher = None

    if clip is not None:
        new_clip = clip.clone()
        k1 = new_clip.add_patches(loaded, strength_clip)
    else:
        k1 = ()
        new_clip = None
    k = set(k)
    k1 = set(k1)
    for x in loaded:
        if (x not in k) and (x not in k1):
            logging.warning("NOT LOADED {}".format(x))

    return (new_modelpatcher, new_clip)


class CLIP:
    def __init__(self, target=None, embedding_directory=None, no_init=False, tokenizer_data={}):
        if no_init:
            return
        params = target.params.copy()
        clip = target.clip
        tokenizer = target.tokenizer

        load_device = model_management.text_encoder_device()
        offload_device = model_management.text_encoder_offload_device()
        params['device'] = offload_device
        dtype = model_management.text_encoder_dtype(load_device)
        params['dtype'] = dtype

        self.cond_stage_model = clip(**(params))

        for dt in self.cond_stage_model.dtypes:
            if not model_management.supports_cast(load_device, dt):
                load_device = offload_device

        self.tokenizer = tokenizer(embedding_directory=embedding_directory, tokenizer_data=tokenizer_data)
        self.patcher = comfy.model_patcher.ModelPatcher(self.cond_stage_model, load_device=load_device, offload_device=offload_device)
        self.layer_idx = None
        logging.debug("CLIP model load device: {}, offload device: {}".format(load_device, offload_device))

    def clone(self):
        n = CLIP(no_init=True)
        n.patcher = self.patcher.clone()
        n.cond_stage_model = self.cond_stage_model
        n.tokenizer = self.tokenizer
        n.layer_idx = self.layer_idx
        return n

    def add_patches(self, patches, strength_patch=1.0, strength_model=1.0):
        return self.patcher.add_patches(patches, strength_patch, strength_model)

    def clip_layer(self, layer_idx):
        self.layer_idx = layer_idx

    def tokenize(self, text, return_word_ids=False):
        return self.tokenizer.tokenize_with_weights(text, return_word_ids)

    def encode_from_tokens(self, tokens, return_pooled=False, return_dict=False):
        self.cond_stage_model.reset_clip_options()

        if self.layer_idx is not None:
            self.cond_stage_model.set_clip_options({"layer": self.layer_idx})

        if return_pooled == "unprojected":
            self.cond_stage_model.set_clip_options({"projected_pooled": False})

        self.load_model()
        o = self.cond_stage_model.encode_token_weights(tokens)
        cond, pooled = o[:2]
        if return_dict:
            out = {"cond": cond, "pooled_output": pooled}
            if len(o) > 2:
                for k in o[2]:
                    out[k] = o[2][k]
            return out

        if return_pooled:
            return cond, pooled
        return cond

    def encode(self, text):
        tokens = self.tokenize(text)
        return self.encode_from_tokens(tokens)

    def load_sd(self, sd, full_model=False):
        if full_model:
            return self.cond_stage_model.load_state_dict(sd, strict=False)
        else:
            return self.cond_stage_model.load_sd(sd)

    def get_sd(self):
        sd_clip = self.cond_stage_model.state_dict()
        sd_tokenizer = self.tokenizer.state_dict()
        for k in sd_tokenizer:
            sd_clip[k] = sd_tokenizer[k]
        return sd_clip

    def load_model(self):
        model_management.load_model_gpu(self.patcher)
        return self.patcher

    def get_key_patches(self):
        return self.patcher.get_key_patches()

class VAE:
    def __init__(self, sd=None, device=None, config=None, dtype=None):
        if 'decoder.up_blocks.0.resnets.0.norm1.weight' in sd.keys(): #diffusers format
            sd = diffusers_convert.convert_vae_state_dict(sd)

        self.memory_used_encode = lambda shape, dtype: (1767 * shape[2] * shape[3]) * model_management.dtype_size(dtype) #These are for AutoencoderKL and need tweaking (should be lower)
        self.memory_used_decode = lambda shape, dtype: (2178 * shape[2] * shape[3] * 64) * model_management.dtype_size(dtype)
        self.downscale_ratio = 8
        self.upscale_ratio = 8
        self.latent_channels = 4
        self.output_channels = 3
        self.process_input = lambda image: image * 2.0 - 1.0
        self.process_output = lambda image: torch.clamp((image + 1.0) / 2.0, min=0.0, max=1.0)
        self.working_dtypes = [torch.bfloat16, torch.float32]

        if config is None:
            if "decoder.mid.block_1.mix_factor" in sd:
                encoder_config = {'double_z': True, 'z_channels': 4, 'resolution': 256, 'in_channels': 3, 'out_ch': 3, 'ch': 128, 'ch_mult': [1, 2, 4, 4], 'num_res_blocks': 2, 'attn_resolutions': [], 'dropout': 0.0}
                decoder_config = encoder_config.copy()
                decoder_config["video_kernel_size"] = [3, 1, 1]
                decoder_config["alpha"] = 0.0
                self.first_stage_model = AutoencodingEngine(regularizer_config={'target': "comfy.ldm.models.autoencoder.DiagonalGaussianRegularizer"},
                                                            encoder_config={'target': "comfy.ldm.modules.diffusionmodules.model.Encoder", 'params': encoder_config},
                                                            decoder_config={'target': "comfy.ldm.modules.temporal_ae.VideoDecoder", 'params': decoder_config})
            elif "taesd_decoder.1.weight" in sd:
                self.latent_channels = sd["taesd_decoder.1.weight"].shape[1]
                self.first_stage_model = comfy.taesd.taesd.TAESD(latent_channels=self.latent_channels)
            elif "vquantizer.codebook.weight" in sd: #VQGan: stage a of stable cascade
                self.first_stage_model = StageA()
                self.downscale_ratio = 4
                self.upscale_ratio = 4
                #TODO
                #self.memory_used_encode
                #self.memory_used_decode
                self.process_input = lambda image: image
                self.process_output = lambda image: image
            elif "backbone.1.0.block.0.1.num_batches_tracked" in sd: #effnet: encoder for stage c latent of stable cascade
                self.first_stage_model = StageC_coder()
                self.downscale_ratio = 32
                self.latent_channels = 16
                new_sd = {}
                for k in sd:
                    new_sd["encoder.{}".format(k)] = sd[k]
                sd = new_sd
            elif "blocks.11.num_batches_tracked" in sd: #previewer: decoder for stage c latent of stable cascade
                self.first_stage_model = StageC_coder()
                self.latent_channels = 16
                new_sd = {}
                for k in sd:
                    new_sd["previewer.{}".format(k)] = sd[k]
                sd = new_sd
            elif "encoder.backbone.1.0.block.0.1.num_batches_tracked" in sd: #combined effnet and previewer for stable cascade
                self.first_stage_model = StageC_coder()
                self.downscale_ratio = 32
                self.latent_channels = 16
            elif "decoder.conv_in.weight" in sd:
                #default SD1.x/SD2.x VAE parameters
                ddconfig = {'double_z': True, 'z_channels': 4, 'resolution': 256, 'in_channels': 3, 'out_ch': 3, 'ch': 128, 'ch_mult': [1, 2, 4, 4], 'num_res_blocks': 2, 'attn_resolutions': [], 'dropout': 0.0}

                if 'encoder.down.2.downsample.conv.weight' not in sd and 'decoder.up.3.upsample.conv.weight' not in sd: #Stable diffusion x4 upscaler VAE
                    ddconfig['ch_mult'] = [1, 2, 4]
                    self.downscale_ratio = 4
                    self.upscale_ratio = 4

                self.latent_channels = ddconfig['z_channels'] = sd["decoder.conv_in.weight"].shape[1]
                if 'quant_conv.weight' in sd:
                    self.first_stage_model = AutoencoderKL(ddconfig=ddconfig, embed_dim=4)
                else:
                    self.first_stage_model = AutoencodingEngine(regularizer_config={'target': "comfy.ldm.models.autoencoder.DiagonalGaussianRegularizer"},
                                                                encoder_config={'target': "comfy.ldm.modules.diffusionmodules.model.Encoder", 'params': ddconfig},
                                                                decoder_config={'target': "comfy.ldm.modules.diffusionmodules.model.Decoder", 'params': ddconfig})
            elif "decoder.layers.1.layers.0.beta" in sd:
                self.first_stage_model = AudioOobleckVAE()
                self.memory_used_encode = lambda shape, dtype: (1000 * shape[2]) * model_management.dtype_size(dtype)
                self.memory_used_decode = lambda shape, dtype: (1000 * shape[2] * 2048) * model_management.dtype_size(dtype)
                self.latent_channels = 64
                self.output_channels = 2
                self.upscale_ratio = 2048
                self.downscale_ratio =  2048
                self.process_output = lambda audio: audio
                self.process_input = lambda audio: audio
                self.working_dtypes = [torch.float16, torch.bfloat16, torch.float32]
            else:
                logging.warning("WARNING: No VAE weights detected, VAE not initalized.")
                self.first_stage_model = None
                return
        else:
            self.first_stage_model = AutoencoderKL(**(config['params']))
        self.first_stage_model = self.first_stage_model.eval()

        m, u = self.first_stage_model.load_state_dict(sd, strict=False)
        if len(m) > 0:
            logging.warning("Missing VAE keys {}".format(m))

        if len(u) > 0:
            logging.debug("Leftover VAE keys {}".format(u))

        if device is None:
            device = model_management.vae_device()
        self.device = device
        offload_device = model_management.vae_offload_device()
        if dtype is None:
            dtype = model_management.vae_dtype(self.device, self.working_dtypes)
        self.vae_dtype = dtype
        self.first_stage_model.to(self.vae_dtype)
        self.output_device = model_management.intermediate_device()

        self.patcher = comfy.model_patcher.ModelPatcher(self.first_stage_model, load_device=self.device, offload_device=offload_device)
        logging.debug("VAE load device: {}, offload device: {}, dtype: {}".format(self.device, offload_device, self.vae_dtype))

    def vae_encode_crop_pixels(self, pixels):
        dims = pixels.shape[1:-1]
        for d in range(len(dims)):
            x = (dims[d] // self.downscale_ratio) * self.downscale_ratio
            x_offset = (dims[d] % self.downscale_ratio) // 2
            if x != dims[d]:
                pixels = pixels.narrow(d + 1, x_offset, x)
        return pixels

    def decode_tiled_(self, samples, tile_x=64, tile_y=64, overlap = 16):
        steps = samples.shape[0] * comfy.utils.get_tiled_scale_steps(samples.shape[3], samples.shape[2], tile_x, tile_y, overlap)
        steps += samples.shape[0] * comfy.utils.get_tiled_scale_steps(samples.shape[3], samples.shape[2], tile_x // 2, tile_y * 2, overlap)
        steps += samples.shape[0] * comfy.utils.get_tiled_scale_steps(samples.shape[3], samples.shape[2], tile_x * 2, tile_y // 2, overlap)
        pbar = comfy.utils.ProgressBar(steps)

        decode_fn = lambda a: self.first_stage_model.decode(a.to(self.vae_dtype).to(self.device)).float()
        output = self.process_output(
            (comfy.utils.tiled_scale(samples, decode_fn, tile_x // 2, tile_y * 2, overlap, upscale_amount = self.upscale_ratio, output_device=self.output_device, pbar = pbar) +
            comfy.utils.tiled_scale(samples, decode_fn, tile_x * 2, tile_y // 2, overlap, upscale_amount = self.upscale_ratio, output_device=self.output_device, pbar = pbar) +
             comfy.utils.tiled_scale(samples, decode_fn, tile_x, tile_y, overlap, upscale_amount = self.upscale_ratio, output_device=self.output_device, pbar = pbar))
            / 3.0)
        return output

    def decode_tiled_1d(self, samples, tile_x=128, overlap=32):
        decode_fn = lambda a: self.first_stage_model.decode(a.to(self.vae_dtype).to(self.device)).float()
        return comfy.utils.tiled_scale_multidim(samples, decode_fn, tile=(tile_x,), overlap=overlap, upscale_amount=self.upscale_ratio, out_channels=self.output_channels, output_device=self.output_device)

    def encode_tiled_(self, pixel_samples, tile_x=512, tile_y=512, overlap = 64):
        steps = pixel_samples.shape[0] * comfy.utils.get_tiled_scale_steps(pixel_samples.shape[3], pixel_samples.shape[2], tile_x, tile_y, overlap)
        steps += pixel_samples.shape[0] * comfy.utils.get_tiled_scale_steps(pixel_samples.shape[3], pixel_samples.shape[2], tile_x // 2, tile_y * 2, overlap)
        steps += pixel_samples.shape[0] * comfy.utils.get_tiled_scale_steps(pixel_samples.shape[3], pixel_samples.shape[2], tile_x * 2, tile_y // 2, overlap)
        pbar = comfy.utils.ProgressBar(steps)

        encode_fn = lambda a: self.first_stage_model.encode((self.process_input(a)).to(self.vae_dtype).to(self.device)).float()
        samples = comfy.utils.tiled_scale(pixel_samples, encode_fn, tile_x, tile_y, overlap, upscale_amount = (1/self.downscale_ratio), out_channels=self.latent_channels, output_device=self.output_device, pbar=pbar)
        samples += comfy.utils.tiled_scale(pixel_samples, encode_fn, tile_x * 2, tile_y // 2, overlap, upscale_amount = (1/self.downscale_ratio), out_channels=self.latent_channels, output_device=self.output_device, pbar=pbar)
        samples += comfy.utils.tiled_scale(pixel_samples, encode_fn, tile_x // 2, tile_y * 2, overlap, upscale_amount = (1/self.downscale_ratio), out_channels=self.latent_channels, output_device=self.output_device, pbar=pbar)
        samples /= 3.0
        return samples

    def encode_tiled_1d(self, samples, tile_x=128 * 2048, overlap=32 * 2048):
        encode_fn = lambda a: self.first_stage_model.encode((self.process_input(a)).to(self.vae_dtype).to(self.device)).float()
        return comfy.utils.tiled_scale_multidim(samples, encode_fn, tile=(tile_x,), overlap=overlap, upscale_amount=(1/self.downscale_ratio), out_channels=self.latent_channels, output_device=self.output_device)

    def decode(self, samples_in):
        try:
            memory_used = self.memory_used_decode(samples_in.shape, self.vae_dtype)
            model_management.load_models_gpu([self.patcher], memory_required=memory_used)
            free_memory = model_management.get_free_memory(self.device)
            batch_number = int(free_memory / memory_used)
            batch_number = max(1, batch_number)

            pixel_samples = torch.empty((samples_in.shape[0], self.output_channels) + tuple(map(lambda a: a * self.upscale_ratio, samples_in.shape[2:])), device=self.output_device)
            for x in range(0, samples_in.shape[0], batch_number):
                samples = samples_in[x:x+batch_number].to(self.vae_dtype).to(self.device)
                pixel_samples[x:x+batch_number] = self.process_output(self.first_stage_model.decode(samples).to(self.output_device).float())
        except model_management.OOM_EXCEPTION as e:
            logging.warning("Warning: Ran out of memory when regular VAE decoding, retrying with tiled VAE decoding.")
            if len(samples_in.shape) == 3:
                pixel_samples = self.decode_tiled_1d(samples_in)
            else:
                pixel_samples = self.decode_tiled_(samples_in)

        pixel_samples = pixel_samples.to(self.output_device).movedim(1,-1)
        return pixel_samples

    def decode_tiled(self, samples, tile_x=64, tile_y=64, overlap = 16):
        model_management.load_model_gpu(self.patcher)
        output = self.decode_tiled_(samples, tile_x, tile_y, overlap)
        return output.movedim(1,-1)

    def encode(self, pixel_samples):
        pixel_samples = self.vae_encode_crop_pixels(pixel_samples)
        pixel_samples = pixel_samples.movedim(-1,1)
        try:
            memory_used = self.memory_used_encode(pixel_samples.shape, self.vae_dtype)
            model_management.load_models_gpu([self.patcher], memory_required=memory_used)
            free_memory = model_management.get_free_memory(self.device)
            batch_number = int(free_memory / memory_used)
            batch_number = max(1, batch_number)
            samples = torch.empty((pixel_samples.shape[0], self.latent_channels) + tuple(map(lambda a: a // self.downscale_ratio, pixel_samples.shape[2:])), device=self.output_device)
            for x in range(0, pixel_samples.shape[0], batch_number):
                pixels_in = self.process_input(pixel_samples[x:x+batch_number]).to(self.vae_dtype).to(self.device)
                samples[x:x+batch_number] = self.first_stage_model.encode(pixels_in).to(self.output_device).float()

        except model_management.OOM_EXCEPTION as e:
            logging.warning("Warning: Ran out of memory when regular VAE encoding, retrying with tiled VAE encoding.")
            if len(pixel_samples.shape) == 3:
                samples = self.encode_tiled_1d(pixel_samples)
            else:
                samples = self.encode_tiled_(pixel_samples)

        return samples

    def encode_tiled(self, pixel_samples, tile_x=512, tile_y=512, overlap = 64):
        pixel_samples = self.vae_encode_crop_pixels(pixel_samples)
        model_management.load_model_gpu(self.patcher)
        pixel_samples = pixel_samples.movedim(-1,1)
        samples = self.encode_tiled_(pixel_samples, tile_x=tile_x, tile_y=tile_y, overlap=overlap)
        return samples

    def get_sd(self):
        return self.first_stage_model.state_dict()

class StyleModel:
    def __init__(self, model, device="cpu"):
        self.model = model

    def get_cond(self, input):
        return self.model(input.last_hidden_state)


def load_style_model(ckpt_path):
    model_data = comfy.utils.load_torch_file(ckpt_path, safe_load=True)
    keys = model_data.keys()
    if "style_embedding" in keys:
        model = comfy.t2i_adapter.adapter.StyleAdapter(width=1024, context_dim=768, num_head=8, n_layes=3, num_token=8)
    else:
        raise Exception("invalid style model {}".format(ckpt_path))
    model.load_state_dict(model_data)
    return StyleModel(model)

class CLIPType(Enum):
    STABLE_DIFFUSION = 1
    STABLE_CASCADE = 2
    SD3 = 3
    STABLE_AUDIO = 4
    HUNYUAN_DIT = 5

def load_clip(ckpt_paths, embedding_directory=None, clip_type=CLIPType.STABLE_DIFFUSION):
    clip_data = []
    for p in ckpt_paths:
        clip_data.append(comfy.utils.load_torch_file(p, safe_load=True))

    class EmptyClass:
        pass

    for i in range(len(clip_data)):
        if "transformer.resblocks.0.ln_1.weight" in clip_data[i]:
            clip_data[i] = comfy.utils.clip_text_transformers_convert(clip_data[i], "", "")
        else:
            if "text_projection" in clip_data[i]:
                clip_data[i]["text_projection.weight"] = clip_data[i]["text_projection"].transpose(0, 1) #old models saved with the CLIPSave node

    clip_target = EmptyClass()
    clip_target.params = {}
    if len(clip_data) == 1:
        if "text_model.encoder.layers.30.mlp.fc1.weight" in clip_data[0]:
            if clip_type == CLIPType.STABLE_CASCADE:
                clip_target.clip = sdxl_clip.StableCascadeClipModel
                clip_target.tokenizer = sdxl_clip.StableCascadeTokenizer
            else:
                clip_target.clip = sdxl_clip.SDXLRefinerClipModel
                clip_target.tokenizer = sdxl_clip.SDXLTokenizer
        elif "text_model.encoder.layers.22.mlp.fc1.weight" in clip_data[0]:
            clip_target.clip = comfy.text_encoders.sd2_clip.SD2ClipModel
            clip_target.tokenizer = comfy.text_encoders.sd2_clip.SD2Tokenizer
        elif "encoder.block.23.layer.1.DenseReluDense.wi_1.weight" in clip_data[0]:
            weight = clip_data[0]["encoder.block.23.layer.1.DenseReluDense.wi_1.weight"]
            dtype_t5 = weight.dtype
            if weight.shape[-1] == 4096:
                clip_target.clip = comfy.text_encoders.sd3_clip.sd3_clip(clip_l=False, clip_g=False, t5=True, dtype_t5=dtype_t5)
                clip_target.tokenizer = comfy.text_encoders.sd3_clip.SD3Tokenizer
            elif weight.shape[-1] == 2048:
                clip_target.clip = comfy.text_encoders.aura_t5.AuraT5Model
                clip_target.tokenizer = comfy.text_encoders.aura_t5.AuraT5Tokenizer
        elif "encoder.block.0.layer.0.SelfAttention.k.weight" in clip_data[0]:
            clip_target.clip = comfy.text_encoders.sa_t5.SAT5Model
            clip_target.tokenizer = comfy.text_encoders.sa_t5.SAT5Tokenizer
        else:
            clip_target.clip = sd1_clip.SD1ClipModel
            clip_target.tokenizer = sd1_clip.SD1Tokenizer
    elif len(clip_data) == 2:
        if clip_type == CLIPType.SD3:
            clip_target.clip = comfy.text_encoders.sd3_clip.sd3_clip(clip_l=True, clip_g=True, t5=False)
            clip_target.tokenizer = comfy.text_encoders.sd3_clip.SD3Tokenizer
        elif clip_type == CLIPType.HUNYUAN_DIT:
            clip_target.clip = comfy.text_encoders.hydit.HyditModel
            clip_target.tokenizer = comfy.text_encoders.hydit.HyditTokenizer
        else:
            clip_target.clip = sdxl_clip.SDXLClipModel
            clip_target.tokenizer = sdxl_clip.SDXLTokenizer
    elif len(clip_data) == 3:
        clip_target.clip = comfy.text_encoders.sd3_clip.SD3ClipModel
        clip_target.tokenizer = comfy.text_encoders.sd3_clip.SD3Tokenizer

    clip = CLIP(clip_target, embedding_directory=embedding_directory)
    for c in clip_data:
        m, u = clip.load_sd(c)
        if len(m) > 0:
            logging.warning("clip missing: {}".format(m))

        if len(u) > 0:
            logging.debug("clip unexpected: {}".format(u))
    return clip

def load_gligen(ckpt_path):
    data = comfy.utils.load_torch_file(ckpt_path, safe_load=True)
    model = gligen.load_gligen(data)
    if model_management.should_use_fp16():
        model = model.half()
    return comfy.model_patcher.ModelPatcher(model, load_device=model_management.get_torch_device(), offload_device=model_management.unet_offload_device())

def load_checkpoint(config_path=None, ckpt_path=None, output_vae=True, output_clip=True, embedding_directory=None, state_dict=None, config=None):
    logging.warning("Warning: The load checkpoint with config function is deprecated and will eventually be removed, please use the other one.")
    model, clip, vae, _ = load_checkpoint_guess_config(ckpt_path, output_vae=output_vae, output_clip=output_clip, output_clipvision=False, embedding_directory=embedding_directory, output_model=True)
    #TODO: this function is a mess and should be removed eventually
    if config is None:
        with open(config_path, 'r') as stream:
            config = yaml.safe_load(stream)
    model_config_params = config['model']['params']
    clip_config = model_config_params['cond_stage_config']
    scale_factor = model_config_params['scale_factor']

    if "parameterization" in model_config_params:
        if model_config_params["parameterization"] == "v":
            m = model.clone()
            class ModelSamplingAdvanced(comfy.model_sampling.ModelSamplingDiscrete, comfy.model_sampling.V_PREDICTION):
                pass
            m.add_object_patch("model_sampling", ModelSamplingAdvanced(model.model.model_config))
            model = m

    layer_idx = clip_config.get("params", {}).get("layer_idx", None)
    if layer_idx is not None:
        clip.clip_layer(layer_idx)

    return (model, clip, vae)

def load_checkpoint_guess_config(ckpt_path, output_vae=True, output_clip=True, output_clipvision=False, embedding_directory=None, output_model=True):
    sd = comfy.utils.load_torch_file(ckpt_path)
    sd_keys = sd.keys()
    clip = None
    clipvision = None
    vae = None
    model = None
    model_patcher = None
    clip_target = None

    diffusion_model_prefix = model_detection.unet_prefix_from_state_dict(sd)
    parameters = comfy.utils.calculate_parameters(sd, diffusion_model_prefix)
    load_device = model_management.get_torch_device()

    model_config = model_detection.model_config_from_unet(sd, diffusion_model_prefix)
    if model_config is None:
        raise RuntimeError("ERROR: Could not detect model type of: {}".format(ckpt_path))

    unet_dtype = model_management.unet_dtype(model_params=parameters, supported_dtypes=model_config.supported_inference_dtypes)
    manual_cast_dtype = model_management.unet_manual_cast(unet_dtype, load_device, model_config.supported_inference_dtypes)
    model_config.set_inference_dtype(unet_dtype, manual_cast_dtype)

    if model_config.clip_vision_prefix is not None:
        if output_clipvision:
            if output_clipvision:
                clipvision = model_cache.get_item(ckpt_path, 'clipvision')
                if clipvision is None:
                    clipvision = clip_vision.load_clipvision_from_sd(sd, model_config.clip_vision_prefix, True)

    if output_model:
        model_patcher = model_cache.get_item(ckpt_path, 'model')
        inital_load_device = model_management.unet_inital_load_device(parameters, unet_dtype)

        if model_patcher is None:
            offload_device = model_management.unet_offload_device()
            model = model_config.get_model(sd, "model.diffusion_model.", device=inital_load_device)
            model.load_model_weights(sd, "model.diffusion_model.")
            model_patcher = comfy.model_patcher.ModelPatcher(model, load_device=load_device, offload_device=offload_device, current_device=inital_load_device)

        if inital_load_device != torch.device("cpu"):
            logging.info("loaded straight to GPU")
            model_management.load_model_gpu(model_patcher)

        offload_device = model_management.unet_offload_device()
        model = model_config.get_model(sd, diffusion_model_prefix, device=inital_load_device)
        model.load_model_weights(sd, diffusion_model_prefix)


    if output_vae:
        vae = model_cache.get_item(ckpt_path, 'vae')
        if vae is None:
            vae_sd = comfy.utils.state_dict_prefix_replace(sd, {k: "" for k in model_config.vae_key_prefix}, filter_keys=True)
            vae_sd = model_config.process_vae_state_dict(vae_sd)
            vae = VAE(sd=vae_sd)

    clip_key = f"clip_{embedding_directory}"
    if output_clip:
        clip = model_cache.get_item(ckpt_path, clip_key)
        if clip is None:
            clip_target = model_config.clip_target()
            if clip_target is not None:
                clip_sd = model_config.process_clip_state_dict(sd)
                if len(clip_sd) > 0:
                    clip = CLIP(clip_target, embedding_directory=embedding_directory)
                    m, u = clip.load_sd(clip_sd, full_model=True)
                    if len(m) > 0:
                        m_filter = list(filter(lambda a: ".logit_scale" not in a and ".transformer.text_projection.weight" not in a, m))
                        if len(m_filter) > 0:
                            logging.warning("clip missing: {}".format(m))
                        else:
                            logging.debug("clip missing: {}".format(m))

                    if len(u) > 0:
                        logging.debug("clip unexpected {}:".format(u))
                else:
                    logging.warning("no CLIP/text encoder weights in checkpoint, the text encoder model will not be loaded.")

        clip_target = model_config.clip_target(state_dict=sd)
        if clip_target is not None:
            clip_sd = model_config.process_clip_state_dict(sd)
            if len(clip_sd) > 0:
                clip = CLIP(clip_target, embedding_directory=embedding_directory, tokenizer_data=clip_sd)
                m, u = clip.load_sd(clip_sd, full_model=True)
                if len(m) > 0:
                    m_filter = list(filter(lambda a: ".logit_scale" not in a and ".transformer.text_projection.weight" not in a, m))
                    if len(m_filter) > 0:
                        logging.warning("clip missing: {}".format(m))
                    else:
                        logging.debug("clip missing: {}".format(m))

                if len(u) > 0:
                    logging.debug("clip unexpected {}:".format(u))
            else:
                logging.warning("no CLIP/text encoder weights in checkpoint, the text encoder model will not be loaded.")

    left_over = sd.keys()
    if len(left_over) > 0:
        logging.debug("left over keys: {}".format(left_over))
    if model:
        logging.debug(f"cache model of : {ckpt_path}")
        model_cache.cache_model(ckpt_path, model_patcher)
    if clip:
        logging.debug(f"cache clip of : {ckpt_path}")
        model_cache.cache_clip(ckpt_path, clip_key, clip)
    if vae:
        logging.debug(f"cache vae of : {ckpt_path}")
        model_cache.cache_vae(ckpt_path, vae)
    if clipvision:
        logging.debug(f"cache clipvision of : {ckpt_path}")
        model_cache.cache_clip_vision(ckpt_path, clipvision)

    model_cache.refresh_cache(clipvision)
    return (model_patcher, clip, vae, clipvision)


def load_unet_state_dict(sd): #load unet in diffusers or regular format

    #Allow loading unets from checkpoint files
    diffusion_model_prefix = model_detection.unet_prefix_from_state_dict(sd)
    temp_sd = comfy.utils.state_dict_prefix_replace(sd, {diffusion_model_prefix: ""}, filter_keys=True)
    if len(temp_sd) > 0:
        sd = temp_sd

    parameters = comfy.utils.calculate_parameters(sd)
    unet_dtype = model_management.unet_dtype(model_params=parameters)
    load_device = model_management.get_torch_device()
    model_config = model_detection.model_config_from_unet(sd, "")

    if model_config is not None:
        new_sd = sd
    else:
        new_sd = model_detection.convert_diffusers_mmdit(sd, "")
        if new_sd is not None: #diffusers mmdit
            model_config = model_detection.model_config_from_unet(new_sd, "")
            if model_config is None:
                return None
        else: #diffusers unet
            model_config = model_detection.model_config_from_diffusers_unet(sd)
            if model_config is None:
                return None

            diffusers_keys = comfy.utils.unet_to_diffusers(model_config.unet_config)

            new_sd = {}
            for k in diffusers_keys:
                if k in sd:
                    new_sd[diffusers_keys[k]] = sd.pop(k)
                else:
                    logging.warning("{} {}".format(diffusers_keys[k], k))

    offload_device = model_management.unet_offload_device()
    unet_dtype = model_management.unet_dtype(model_params=parameters, supported_dtypes=model_config.supported_inference_dtypes)
    manual_cast_dtype = model_management.unet_manual_cast(unet_dtype, load_device, model_config.supported_inference_dtypes)
    model_config.set_inference_dtype(unet_dtype, manual_cast_dtype)
    model = model_config.get_model(new_sd, "")
    model = model.to(offload_device)
    model.load_model_weights(new_sd, "")
    left_over = sd.keys()
    if len(left_over) > 0:
        logging.info("left over keys in unet: {}".format(left_over))
    return comfy.model_patcher.ModelPatcher(model, load_device=load_device, offload_device=offload_device)

def load_unet(unet_path):
    sd = comfy.utils.load_torch_file(unet_path)
    model = load_unet_state_dict(sd)
    if model is None:
        logging.error("ERROR UNSUPPORTED UNET {}".format(unet_path))
        raise RuntimeError("ERROR: Could not detect model type of: {}".format(unet_path))
    return model

def save_checkpoint(output_path, model, clip=None, vae=None, clip_vision=None, metadata=None, extra_keys={}):
    clip_sd = None
    load_models = [model]
    if clip is not None:
        load_models.append(clip.load_model())
        clip_sd = clip.get_sd()

    model_management.load_models_gpu(load_models, force_patch_weights=True)
    clip_vision_sd = clip_vision.get_sd() if clip_vision is not None else None
    sd = model.model.state_dict_for_saving(clip_sd, vae.get_sd(), clip_vision_sd)
    for k in extra_keys:
        sd[k] = extra_keys[k]

    for k in sd:
        t = sd[k]
        if not t.is_contiguous():
            sd[k] = t.contiguous()

    comfy.utils.save_torch_file(sd, output_path, metadata=metadata)<|MERGE_RESOLUTION|>--- conflicted
+++ resolved
@@ -18,12 +18,8 @@
 
 from . import sd1_clip
 from . import sdxl_clip
-<<<<<<< HEAD
-
 from .cache import model_cache
-=======
 import comfy.text_encoders.sd2_clip
->>>>>>> 4ba7fa02
 import comfy.text_encoders.sd3_clip
 import comfy.text_encoders.sa_t5
 import comfy.text_encoders.aura_t5
