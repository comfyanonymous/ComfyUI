from __future__ import annotations
import json
import torch
from enum import Enum
import logging

from comfy import model_management
from comfy.utils import ProgressBar
from .ldm.models.autoencoder import AutoencoderKL, AutoencodingEngine
from .ldm.cascade.stage_a import StageA
from .ldm.cascade.stage_c_coder import StageC_coder
from .ldm.audio.autoencoder import AudioOobleckVAE
import comfy.ldm.genmo.vae.model
import comfy.ldm.lightricks.vae.causal_video_autoencoder
import comfy.ldm.cosmos.vae
import comfy.ldm.wan.vae
import comfy.ldm.hunyuan3d.vae
import yaml
import math

import comfy.utils

from . import clip_vision
from . import gligen
from . import diffusers_convert
from . import model_detection

from . import sd1_clip
from . import sdxl_clip
import comfy.text_encoders.sd2_clip
import comfy.text_encoders.sd3_clip
import comfy.text_encoders.sa_t5
import comfy.text_encoders.aura_t5
import comfy.text_encoders.pixart_t5
import comfy.text_encoders.hydit
import comfy.text_encoders.flux
import comfy.text_encoders.long_clipl
import comfy.text_encoders.genmo
import comfy.text_encoders.lt
import comfy.text_encoders.hunyuan_video
import comfy.text_encoders.cosmos
import comfy.text_encoders.lumina2
import comfy.text_encoders.wan
import comfy.text_encoders.hidream
import comfy.text_encoders.chroma

import comfy.model_patcher
import comfy.lora
import comfy.lora_convert
import comfy.hooks
import comfy.t2i_adapter.adapter
import comfy.taesd.taesd

import comfy.ldm.flux.redux

def load_lora_for_models(model, clip, lora, strength_model, strength_clip):
    key_map = {}
    if model is not None:
        key_map = comfy.lora.model_lora_keys_unet(model.model, key_map)
    if clip is not None:
        key_map = comfy.lora.model_lora_keys_clip(clip.cond_stage_model, key_map)

    lora = comfy.lora_convert.convert_lora(lora)
    loaded = comfy.lora.load_lora(lora, key_map)
    if model is not None:
        new_modelpatcher = model.clone()
        k = new_modelpatcher.add_patches(loaded, strength_model)
    else:
        k = ()
        new_modelpatcher = None

    if clip is not None:
        new_clip = clip.clone()
        k1 = new_clip.add_patches(loaded, strength_clip)
    else:
        k1 = ()
        new_clip = None
    k = set(k)
    k1 = set(k1)
    for x in loaded:
        if (x not in k) and (x not in k1):
            logging.warning("NOT LOADED {}".format(x))

    return (new_modelpatcher, new_clip)


class CLIP:
    def __init__(self, target=None, embedding_directory=None, no_init=False, tokenizer_data={}, parameters=0, model_options={}):
        if no_init:
            return
        params = target.params.copy()
        clip = target.clip
        tokenizer = target.tokenizer

        load_device = model_options.get("load_device", model_management.text_encoder_device())
        offload_device = model_options.get("offload_device", model_management.text_encoder_offload_device())
        dtype = model_options.get("dtype", None)
        if dtype is None:
            dtype = model_management.text_encoder_dtype(load_device)

        params['dtype'] = dtype
        params['device'] = model_options.get("initial_device", model_management.text_encoder_initial_device(load_device, offload_device, parameters * model_management.dtype_size(dtype)))
        params['model_options'] = model_options

        self.cond_stage_model = clip(**(params))

        for dt in self.cond_stage_model.dtypes:
            if not model_management.supports_cast(load_device, dt):
                load_device = offload_device
                if params['device'] != offload_device:
                    self.cond_stage_model.to(offload_device)
                    logging.warning("Had to shift TE back.")

        self.tokenizer = tokenizer(embedding_directory=embedding_directory, tokenizer_data=tokenizer_data)
        self.patcher = comfy.model_patcher.ModelPatcher(self.cond_stage_model, load_device=load_device, offload_device=offload_device)
        self.patcher.hook_mode = comfy.hooks.EnumHookMode.MinVram
        self.patcher.is_clip = True
        self.apply_hooks_to_conds = None
        if params['device'] == load_device:
            model_management.load_models_gpu([self.patcher], force_full_load=True)
        self.layer_idx = None
        self.use_clip_schedule = False
        logging.info("CLIP/text encoder model load device: {}, offload device: {}, current: {}, dtype: {}".format(load_device, offload_device, params['device'], dtype))

    def clone(self):
        n = CLIP(no_init=True)
        n.patcher = self.patcher.clone()
        n.cond_stage_model = self.cond_stage_model
        n.tokenizer = self.tokenizer
        n.layer_idx = self.layer_idx
        n.use_clip_schedule = self.use_clip_schedule
        n.apply_hooks_to_conds = self.apply_hooks_to_conds
        return n

    def add_patches(self, patches, strength_patch=1.0, strength_model=1.0):
        return self.patcher.add_patches(patches, strength_patch, strength_model)

    def clip_layer(self, layer_idx):
        self.layer_idx = layer_idx

    def tokenize(self, text, return_word_ids=False, **kwargs):
        return self.tokenizer.tokenize_with_weights(text, return_word_ids, **kwargs)

    def add_hooks_to_dict(self, pooled_dict: dict[str]):
        if self.apply_hooks_to_conds:
            pooled_dict["hooks"] = self.apply_hooks_to_conds
        return pooled_dict

    def encode_from_tokens_scheduled(self, tokens, unprojected=False, add_dict: dict[str]={}, show_pbar=True):
        all_cond_pooled: list[tuple[torch.Tensor, dict[str]]] = []
        all_hooks = self.patcher.forced_hooks
        if all_hooks is None or not self.use_clip_schedule:
            # if no hooks or shouldn't use clip schedule, do unscheduled encode_from_tokens and perform add_dict
            return_pooled = "unprojected" if unprojected else True
            pooled_dict = self.encode_from_tokens(tokens, return_pooled=return_pooled, return_dict=True)
            cond = pooled_dict.pop("cond")
            # add/update any keys with the provided add_dict
            pooled_dict.update(add_dict)
            all_cond_pooled.append([cond, pooled_dict])
        else:
            scheduled_keyframes = all_hooks.get_hooks_for_clip_schedule()

            self.cond_stage_model.reset_clip_options()
            if self.layer_idx is not None:
                self.cond_stage_model.set_clip_options({"layer": self.layer_idx})
            if unprojected:
                self.cond_stage_model.set_clip_options({"projected_pooled": False})

            self.load_model()
            all_hooks.reset()
            self.patcher.patch_hooks(None)
            if show_pbar:
                pbar = ProgressBar(len(scheduled_keyframes))

            for scheduled_opts in scheduled_keyframes:
                t_range = scheduled_opts[0]
                # don't bother encoding any conds outside of start_percent and end_percent bounds
                if "start_percent" in add_dict:
                    if t_range[1] < add_dict["start_percent"]:
                        continue
                if "end_percent" in add_dict:
                    if t_range[0] > add_dict["end_percent"]:
                        continue
                hooks_keyframes = scheduled_opts[1]
                for hook, keyframe in hooks_keyframes:
                    hook.hook_keyframe._current_keyframe = keyframe
                # apply appropriate hooks with values that match new hook_keyframe
                self.patcher.patch_hooks(all_hooks)
                # perform encoding as normal
                o = self.cond_stage_model.encode_token_weights(tokens)
                cond, pooled = o[:2]
                pooled_dict = {"pooled_output": pooled}
                # add clip_start_percent and clip_end_percent in pooled
                pooled_dict["clip_start_percent"] = t_range[0]
                pooled_dict["clip_end_percent"] = t_range[1]
                # add/update any keys with the provided add_dict
                pooled_dict.update(add_dict)
                # add hooks stored on clip
                self.add_hooks_to_dict(pooled_dict)
                all_cond_pooled.append([cond, pooled_dict])
                if show_pbar:
                    pbar.update(1)
                model_management.throw_exception_if_processing_interrupted()
            all_hooks.reset()
        return all_cond_pooled

    def encode_from_tokens(self, tokens, return_pooled=False, return_dict=False):
        self.cond_stage_model.reset_clip_options()

        if self.layer_idx is not None:
            self.cond_stage_model.set_clip_options({"layer": self.layer_idx})

        if return_pooled == "unprojected":
            self.cond_stage_model.set_clip_options({"projected_pooled": False})

        self.load_model()
        o = self.cond_stage_model.encode_token_weights(tokens)
        cond, pooled = o[:2]
        if return_dict:
            out = {"cond": cond, "pooled_output": pooled}
            if len(o) > 2:
                for k in o[2]:
                    out[k] = o[2][k]
            self.add_hooks_to_dict(out)
            return out

        if return_pooled:
            return cond, pooled
        return cond

    def encode(self, text):
        tokens = self.tokenize(text)
        return self.encode_from_tokens(tokens)

    def load_sd(self, sd, full_model=False):
        if full_model:
            return self.cond_stage_model.load_state_dict(sd, strict=False)
        else:
            return self.cond_stage_model.load_sd(sd)

    def get_sd(self):
        sd_clip = self.cond_stage_model.state_dict()
        sd_tokenizer = self.tokenizer.state_dict()
        for k in sd_tokenizer:
            sd_clip[k] = sd_tokenizer[k]
        return sd_clip

    def load_model(self):
        model_management.load_model_gpu(self.patcher)
        return self.patcher

    def get_key_patches(self):
        return self.patcher.get_key_patches()

class VAE:
    def __init__(self, sd=None, device=None, config=None, dtype=None, metadata=None):
        if 'decoder.up_blocks.0.resnets.0.norm1.weight' in sd.keys(): #diffusers format
            sd = diffusers_convert.convert_vae_state_dict(sd)

        self.memory_used_encode = lambda shape, dtype: (1767 * shape[2] * shape[3]) * model_management.dtype_size(dtype) #These are for AutoencoderKL and need tweaking (should be lower)
        self.memory_used_decode = lambda shape, dtype: (2178 * shape[2] * shape[3] * 64) * model_management.dtype_size(dtype)
        self.downscale_ratio = 8
        self.upscale_ratio = 8
        self.latent_channels = 4
        self.latent_dim = 2
        self.output_channels = 3
        self.process_input = lambda image: image * 2.0 - 1.0
        self.process_output = lambda image: torch.clamp((image + 1.0) / 2.0, min=0.0, max=1.0)
        self.working_dtypes = [torch.bfloat16, torch.float32]
        self.disable_offload = False

        self.downscale_index_formula = None
        self.upscale_index_formula = None

        if config is None:
            if "decoder.mid.block_1.mix_factor" in sd:
                encoder_config = {'double_z': True, 'z_channels': 4, 'resolution': 256, 'in_channels': 3, 'out_ch': 3, 'ch': 128, 'ch_mult': [1, 2, 4, 4], 'num_res_blocks': 2, 'attn_resolutions': [], 'dropout': 0.0}
                decoder_config = encoder_config.copy()
                decoder_config["video_kernel_size"] = [3, 1, 1]
                decoder_config["alpha"] = 0.0
                self.first_stage_model = AutoencodingEngine(regularizer_config={'target': "comfy.ldm.models.autoencoder.DiagonalGaussianRegularizer"},
                                                            encoder_config={'target': "comfy.ldm.modules.diffusionmodules.model.Encoder", 'params': encoder_config},
                                                            decoder_config={'target': "comfy.ldm.modules.temporal_ae.VideoDecoder", 'params': decoder_config})
            elif "taesd_decoder.1.weight" in sd:
                self.latent_channels = sd["taesd_decoder.1.weight"].shape[1]
                self.first_stage_model = comfy.taesd.taesd.TAESD(latent_channels=self.latent_channels)
            elif "vquantizer.codebook.weight" in sd: #VQGan: stage a of stable cascade
                self.first_stage_model = StageA()
                self.downscale_ratio = 4
                self.upscale_ratio = 4
                #TODO
                #self.memory_used_encode
                #self.memory_used_decode
                self.process_input = lambda image: image
                self.process_output = lambda image: image
            elif "backbone.1.0.block.0.1.num_batches_tracked" in sd: #effnet: encoder for stage c latent of stable cascade
                self.first_stage_model = StageC_coder()
                self.downscale_ratio = 32
                self.latent_channels = 16
                new_sd = {}
                for k in sd:
                    new_sd["encoder.{}".format(k)] = sd[k]
                sd = new_sd
            elif "blocks.11.num_batches_tracked" in sd: #previewer: decoder for stage c latent of stable cascade
                self.first_stage_model = StageC_coder()
                self.latent_channels = 16
                new_sd = {}
                for k in sd:
                    new_sd["previewer.{}".format(k)] = sd[k]
                sd = new_sd
            elif "encoder.backbone.1.0.block.0.1.num_batches_tracked" in sd: #combined effnet and previewer for stable cascade
                self.first_stage_model = StageC_coder()
                self.downscale_ratio = 32
                self.latent_channels = 16
            elif "decoder.conv_in.weight" in sd:
                #default SD1.x/SD2.x VAE parameters
                ddconfig = {'double_z': True, 'z_channels': 4, 'resolution': 256, 'in_channels': 3, 'out_ch': 3, 'ch': 128, 'ch_mult': [1, 2, 4, 4], 'num_res_blocks': 2, 'attn_resolutions': [], 'dropout': 0.0}

                if 'encoder.down.2.downsample.conv.weight' not in sd and 'decoder.up.3.upsample.conv.weight' not in sd: #Stable diffusion x4 upscaler VAE
                    ddconfig['ch_mult'] = [1, 2, 4]
                    self.downscale_ratio = 4
                    self.upscale_ratio = 4

                self.latent_channels = ddconfig['z_channels'] = sd["decoder.conv_in.weight"].shape[1]
                if 'post_quant_conv.weight' in sd:
                    self.first_stage_model = AutoencoderKL(ddconfig=ddconfig, embed_dim=sd['post_quant_conv.weight'].shape[1])
                else:
                    self.first_stage_model = AutoencodingEngine(regularizer_config={'target': "comfy.ldm.models.autoencoder.DiagonalGaussianRegularizer"},
                                                                encoder_config={'target': "comfy.ldm.modules.diffusionmodules.model.Encoder", 'params': ddconfig},
                                                                decoder_config={'target': "comfy.ldm.modules.diffusionmodules.model.Decoder", 'params': ddconfig})
            elif "decoder.layers.1.layers.0.beta" in sd:
                self.first_stage_model = AudioOobleckVAE()
                self.memory_used_encode = lambda shape, dtype: (1000 * shape[2]) * model_management.dtype_size(dtype)
                self.memory_used_decode = lambda shape, dtype: (1000 * shape[2] * 2048) * model_management.dtype_size(dtype)
                self.latent_channels = 64
                self.output_channels = 2
                self.upscale_ratio = 2048
                self.downscale_ratio =  2048
                self.latent_dim = 1
                self.process_output = lambda audio: audio
                self.process_input = lambda audio: audio
                self.working_dtypes = [torch.float16, torch.bfloat16, torch.float32]
                self.disable_offload = True
            elif "blocks.2.blocks.3.stack.5.weight" in sd or "decoder.blocks.2.blocks.3.stack.5.weight" in sd or "layers.4.layers.1.attn_block.attn.qkv.weight" in sd or "encoder.layers.4.layers.1.attn_block.attn.qkv.weight" in sd: #genmo mochi vae
                if "blocks.2.blocks.3.stack.5.weight" in sd:
                    sd = comfy.utils.state_dict_prefix_replace(sd, {"": "decoder."})
                if "layers.4.layers.1.attn_block.attn.qkv.weight" in sd:
                    sd = comfy.utils.state_dict_prefix_replace(sd, {"": "encoder."})
                self.first_stage_model = comfy.ldm.genmo.vae.model.VideoVAE()
                self.latent_channels = 12
                self.latent_dim = 3
                self.memory_used_decode = lambda shape, dtype: (1000 * shape[2] * shape[3] * shape[4] * (6 * 8 * 8)) * model_management.dtype_size(dtype)
                self.memory_used_encode = lambda shape, dtype: (1.5 * max(shape[2], 7) * shape[3] * shape[4] * (6 * 8 * 8)) * model_management.dtype_size(dtype)
                self.upscale_ratio = (lambda a: max(0, a * 6 - 5), 8, 8)
                self.upscale_index_formula = (6, 8, 8)
                self.downscale_ratio = (lambda a: max(0, math.floor((a + 5) / 6)), 8, 8)
                self.downscale_index_formula = (6, 8, 8)
                self.working_dtypes = [torch.float16, torch.float32]
            elif "decoder.up_blocks.0.res_blocks.0.conv1.conv.weight" in sd: #lightricks ltxv
                tensor_conv1 = sd["decoder.up_blocks.0.res_blocks.0.conv1.conv.weight"]
                version = 0
                if tensor_conv1.shape[0] == 512:
                    version = 0
                elif tensor_conv1.shape[0] == 1024:
                    version = 1
                    if "encoder.down_blocks.1.conv.conv.bias" in sd:
                        version = 2
                vae_config = None
                if metadata is not None and "config" in metadata:
                    vae_config = json.loads(metadata["config"]).get("vae", None)
                self.first_stage_model = comfy.ldm.lightricks.vae.causal_video_autoencoder.VideoVAE(version=version, config=vae_config)
                self.latent_channels = 128
                self.latent_dim = 3
                self.memory_used_decode = lambda shape, dtype: (900 * shape[2] * shape[3] * shape[4] * (8 * 8 * 8)) * model_management.dtype_size(dtype)
                self.memory_used_encode = lambda shape, dtype: (70 * max(shape[2], 7) * shape[3] * shape[4]) * model_management.dtype_size(dtype)
                self.upscale_ratio = (lambda a: max(0, a * 8 - 7), 32, 32)
                self.upscale_index_formula = (8, 32, 32)
                self.downscale_ratio = (lambda a: max(0, math.floor((a + 7) / 8)), 32, 32)
                self.downscale_index_formula = (8, 32, 32)
                self.working_dtypes = [torch.bfloat16, torch.float32]
            elif "decoder.conv_in.conv.weight" in sd:
                ddconfig = {'double_z': True, 'z_channels': 4, 'resolution': 256, 'in_channels': 3, 'out_ch': 3, 'ch': 128, 'ch_mult': [1, 2, 4, 4], 'num_res_blocks': 2, 'attn_resolutions': [], 'dropout': 0.0}
                ddconfig["conv3d"] = True
                ddconfig["time_compress"] = 4
                self.upscale_ratio = (lambda a: max(0, a * 4 - 3), 8, 8)
                self.upscale_index_formula = (4, 8, 8)
                self.downscale_ratio = (lambda a: max(0, math.floor((a + 3) / 4)), 8, 8)
                self.downscale_index_formula = (4, 8, 8)
                self.latent_dim = 3
                self.latent_channels = ddconfig['z_channels'] = sd["decoder.conv_in.conv.weight"].shape[1]
                self.first_stage_model = AutoencoderKL(ddconfig=ddconfig, embed_dim=sd['post_quant_conv.weight'].shape[1])
                self.memory_used_decode = lambda shape, dtype: (1500 * shape[2] * shape[3] * shape[4] * (4 * 8 * 8)) * model_management.dtype_size(dtype)
                self.memory_used_encode = lambda shape, dtype: (900 * max(shape[2], 2) * shape[3] * shape[4]) * model_management.dtype_size(dtype)
                self.working_dtypes = [torch.bfloat16, torch.float16, torch.float32]
            elif "decoder.unpatcher3d.wavelets" in sd:
                self.upscale_ratio = (lambda a: max(0, a * 8 - 7), 8, 8)
                self.upscale_index_formula = (8, 8, 8)
                self.downscale_ratio = (lambda a: max(0, math.floor((a + 7) / 8)), 8, 8)
                self.downscale_index_formula = (8, 8, 8)
                self.latent_dim = 3
                self.latent_channels = 16
                ddconfig = {'z_channels': 16, 'latent_channels': self.latent_channels, 'z_factor': 1, 'resolution': 1024, 'in_channels': 3, 'out_channels': 3, 'channels': 128, 'channels_mult': [2, 4, 4], 'num_res_blocks': 2, 'attn_resolutions': [32], 'dropout': 0.0, 'patch_size': 4, 'num_groups': 1, 'temporal_compression': 8, 'spacial_compression': 8}
                self.first_stage_model = comfy.ldm.cosmos.vae.CausalContinuousVideoTokenizer(**ddconfig)
                #TODO: these values are a bit off because this is not a standard VAE
                self.memory_used_decode = lambda shape, dtype: (50 * shape[2] * shape[3] * shape[4] * (8 * 8 * 8)) * model_management.dtype_size(dtype)
                self.memory_used_encode = lambda shape, dtype: (50 * (round((shape[2] + 7) / 8) * 8) * shape[3] * shape[4]) * model_management.dtype_size(dtype)
                self.working_dtypes = [torch.bfloat16, torch.float32]
            elif "decoder.middle.0.residual.0.gamma" in sd:
                self.upscale_ratio = (lambda a: max(0, a * 4 - 3), 8, 8)
                self.upscale_index_formula = (4, 8, 8)
                self.downscale_ratio = (lambda a: max(0, math.floor((a + 3) / 4)), 8, 8)
                self.downscale_index_formula = (4, 8, 8)
                self.latent_dim = 3
                self.latent_channels = 16
                ddconfig = {"dim": 96, "z_dim": self.latent_channels, "dim_mult": [1, 2, 4, 4], "num_res_blocks": 2, "attn_scales": [], "temperal_downsample": [False, True, True], "dropout": 0.0}
                self.first_stage_model = comfy.ldm.wan.vae.WanVAE(**ddconfig)
                self.working_dtypes = [torch.bfloat16, torch.float16, torch.float32]
                self.memory_used_encode = lambda shape, dtype: 6000 * shape[3] * shape[4] * model_management.dtype_size(dtype)
                self.memory_used_decode = lambda shape, dtype: 7000 * shape[3] * shape[4] * (8 * 8) * model_management.dtype_size(dtype)
            elif "geo_decoder.cross_attn_decoder.ln_1.bias" in sd:
                self.latent_dim = 1
                ln_post = "geo_decoder.ln_post.weight" in sd
                inner_size = sd["geo_decoder.output_proj.weight"].shape[1]
                downsample_ratio = sd["post_kl.weight"].shape[0] // inner_size
                mlp_expand = sd["geo_decoder.cross_attn_decoder.mlp.c_fc.weight"].shape[0] // inner_size
                self.memory_used_encode = lambda shape, dtype: (1000 * shape[2]) * model_management.dtype_size(dtype)  # TODO
                self.memory_used_decode = lambda shape, dtype: (1024 * 1024 * 1024 * 2.0) * model_management.dtype_size(dtype)  # TODO
                ddconfig = {"embed_dim": 64, "num_freqs": 8, "include_pi": False, "heads": 16, "width": 1024, "num_decoder_layers": 16, "qkv_bias": False, "qk_norm": True, "geo_decoder_mlp_expand_ratio": mlp_expand, "geo_decoder_downsample_ratio": downsample_ratio, "geo_decoder_ln_post": ln_post}
                self.first_stage_model = comfy.ldm.hunyuan3d.vae.ShapeVAE(**ddconfig)
                self.working_dtypes = [torch.float16, torch.bfloat16, torch.float32]
            else:
                logging.warning("WARNING: No VAE weights detected, VAE not initalized.")
                self.first_stage_model = None
                return
        else:
            self.first_stage_model = AutoencoderKL(**(config['params']))
        self.first_stage_model = self.first_stage_model.eval()

        m, u = self.first_stage_model.load_state_dict(sd, strict=False)
        if len(m) > 0:
            logging.warning("Missing VAE keys {}".format(m))

        if len(u) > 0:
            logging.debug("Leftover VAE keys {}".format(u))

        if device is None:
            device = model_management.vae_device()
        self.device = device
        offload_device = model_management.vae_offload_device()
        if dtype is None:
            dtype = model_management.vae_dtype(self.device, self.working_dtypes)
        self.vae_dtype = dtype
        self.first_stage_model.to(self.vae_dtype)
        self.output_device = model_management.intermediate_device()

        self.patcher = comfy.model_patcher.ModelPatcher(self.first_stage_model, load_device=self.device, offload_device=offload_device)
        logging.info("VAE load device: {}, offload device: {}, dtype: {}".format(self.device, offload_device, self.vae_dtype))

    def throw_exception_if_invalid(self):
        if self.first_stage_model is None:
            raise RuntimeError("ERROR: VAE is invalid: None\n\nIf the VAE is from a checkpoint loader node your checkpoint does not contain a valid VAE.")

    def vae_encode_crop_pixels(self, pixels):
        downscale_ratio = self.spacial_compression_encode()

        dims = pixels.shape[1:-1]
        for d in range(len(dims)):
            x = (dims[d] // downscale_ratio) * downscale_ratio
            x_offset = (dims[d] % downscale_ratio) // 2
            if x != dims[d]:
                pixels = pixels.narrow(d + 1, x_offset, x)
        return pixels

    def decode_tiled_(self, samples, tile_x=64, tile_y=64, overlap = 16):
        steps = samples.shape[0] * comfy.utils.get_tiled_scale_steps(samples.shape[3], samples.shape[2], tile_x, tile_y, overlap)
        steps += samples.shape[0] * comfy.utils.get_tiled_scale_steps(samples.shape[3], samples.shape[2], tile_x // 2, tile_y * 2, overlap)
        steps += samples.shape[0] * comfy.utils.get_tiled_scale_steps(samples.shape[3], samples.shape[2], tile_x * 2, tile_y // 2, overlap)
        pbar = comfy.utils.ProgressBar(steps)

        decode_fn = lambda a: self.first_stage_model.decode(a.to(self.vae_dtype).to(self.device)).float()
        output = self.process_output(
            (comfy.utils.tiled_scale(samples, decode_fn, tile_x // 2, tile_y * 2, overlap, upscale_amount = self.upscale_ratio, output_device=self.output_device, pbar = pbar) +
            comfy.utils.tiled_scale(samples, decode_fn, tile_x * 2, tile_y // 2, overlap, upscale_amount = self.upscale_ratio, output_device=self.output_device, pbar = pbar) +
             comfy.utils.tiled_scale(samples, decode_fn, tile_x, tile_y, overlap, upscale_amount = self.upscale_ratio, output_device=self.output_device, pbar = pbar))
            / 3.0)
        return output

    def decode_tiled_1d(self, samples, tile_x=128, overlap=32):
        decode_fn = lambda a: self.first_stage_model.decode(a.to(self.vae_dtype).to(self.device)).float()
        return self.process_output(comfy.utils.tiled_scale_multidim(samples, decode_fn, tile=(tile_x,), overlap=overlap, upscale_amount=self.upscale_ratio, out_channels=self.output_channels, output_device=self.output_device))

    def decode_tiled_3d(self, samples, tile_t=999, tile_x=32, tile_y=32, overlap=(1, 8, 8)):
        decode_fn = lambda a: self.first_stage_model.decode(a.to(self.vae_dtype).to(self.device)).float()
        return self.process_output(comfy.utils.tiled_scale_multidim(samples, decode_fn, tile=(tile_t, tile_x, tile_y), overlap=overlap, upscale_amount=self.upscale_ratio, out_channels=self.output_channels, index_formulas=self.upscale_index_formula, output_device=self.output_device))

    def encode_tiled_(self, pixel_samples, tile_x=512, tile_y=512, overlap = 64):
        steps = pixel_samples.shape[0] * comfy.utils.get_tiled_scale_steps(pixel_samples.shape[3], pixel_samples.shape[2], tile_x, tile_y, overlap)
        steps += pixel_samples.shape[0] * comfy.utils.get_tiled_scale_steps(pixel_samples.shape[3], pixel_samples.shape[2], tile_x // 2, tile_y * 2, overlap)
        steps += pixel_samples.shape[0] * comfy.utils.get_tiled_scale_steps(pixel_samples.shape[3], pixel_samples.shape[2], tile_x * 2, tile_y // 2, overlap)
        pbar = comfy.utils.ProgressBar(steps)

        encode_fn = lambda a: self.first_stage_model.encode((self.process_input(a)).to(self.vae_dtype).to(self.device)).float()
        samples = comfy.utils.tiled_scale(pixel_samples, encode_fn, tile_x, tile_y, overlap, upscale_amount = (1/self.downscale_ratio), out_channels=self.latent_channels, output_device=self.output_device, pbar=pbar)
        samples += comfy.utils.tiled_scale(pixel_samples, encode_fn, tile_x * 2, tile_y // 2, overlap, upscale_amount = (1/self.downscale_ratio), out_channels=self.latent_channels, output_device=self.output_device, pbar=pbar)
        samples += comfy.utils.tiled_scale(pixel_samples, encode_fn, tile_x // 2, tile_y * 2, overlap, upscale_amount = (1/self.downscale_ratio), out_channels=self.latent_channels, output_device=self.output_device, pbar=pbar)
        samples /= 3.0
        return samples

    def encode_tiled_1d(self, samples, tile_x=128 * 2048, overlap=32 * 2048):
        encode_fn = lambda a: self.first_stage_model.encode((self.process_input(a)).to(self.vae_dtype).to(self.device)).float()
        return comfy.utils.tiled_scale_multidim(samples, encode_fn, tile=(tile_x,), overlap=overlap, upscale_amount=(1/self.downscale_ratio), out_channels=self.latent_channels, output_device=self.output_device)

    def encode_tiled_3d(self, samples, tile_t=9999, tile_x=512, tile_y=512, overlap=(1, 64, 64)):
        encode_fn = lambda a: self.first_stage_model.encode((self.process_input(a)).to(self.vae_dtype).to(self.device)).float()
        return comfy.utils.tiled_scale_multidim(samples, encode_fn, tile=(tile_t, tile_x, tile_y), overlap=overlap, upscale_amount=self.downscale_ratio, out_channels=self.latent_channels, downscale=True, index_formulas=self.downscale_index_formula, output_device=self.output_device)

    def decode(self, samples_in, vae_options={}):
        self.throw_exception_if_invalid()
        pixel_samples = None
        try:
            memory_used = self.memory_used_decode(samples_in.shape, self.vae_dtype)
            model_management.load_models_gpu([self.patcher], memory_required=memory_used, force_full_load=self.disable_offload)
            free_memory = model_management.get_free_memory(self.device)
            batch_number = int(free_memory / memory_used)
            batch_number = max(1, batch_number)

            for x in range(0, samples_in.shape[0], batch_number):
                samples = samples_in[x:x+batch_number].to(self.vae_dtype).to(self.device)
                out = self.process_output(self.first_stage_model.decode(samples, **vae_options).to(self.output_device).float())
                if pixel_samples is None:
                    pixel_samples = torch.empty((samples_in.shape[0],) + tuple(out.shape[1:]), device=self.output_device)
                pixel_samples[x:x+batch_number] = out
        except model_management.OOM_EXCEPTION:
            logging.warning("Warning: Ran out of memory when regular VAE decoding, retrying with tiled VAE decoding.")
            dims = samples_in.ndim - 2
            if dims == 1:
                pixel_samples = self.decode_tiled_1d(samples_in)
            elif dims == 2:
                pixel_samples = self.decode_tiled_(samples_in)
            elif dims == 3:
                tile = 256 // self.spacial_compression_decode()
                overlap = tile // 4
                pixel_samples = self.decode_tiled_3d(samples_in, tile_x=tile, tile_y=tile, overlap=(1, overlap, overlap))

        pixel_samples = pixel_samples.to(self.output_device).movedim(1,-1)
        return pixel_samples

    def decode_tiled(self, samples, tile_x=None, tile_y=None, overlap=None, tile_t=None, overlap_t=None):
        self.throw_exception_if_invalid()
        memory_used = self.memory_used_decode(samples.shape, self.vae_dtype) #TODO: calculate mem required for tile
        model_management.load_models_gpu([self.patcher], memory_required=memory_used, force_full_load=self.disable_offload)
        dims = samples.ndim - 2
        args = {}
        if tile_x is not None:
            args["tile_x"] = tile_x
        if tile_y is not None:
            args["tile_y"] = tile_y
        if overlap is not None:
            args["overlap"] = overlap

        if dims == 1:
            args.pop("tile_y")
            output = self.decode_tiled_1d(samples, **args)
        elif dims == 2:
            output = self.decode_tiled_(samples, **args)
        elif dims == 3:
            if overlap_t is None:
                args["overlap"] = (1, overlap, overlap)
            else:
                args["overlap"] = (max(1, overlap_t), overlap, overlap)
            if tile_t is not None:
                args["tile_t"] = max(2, tile_t)

            output = self.decode_tiled_3d(samples, **args)
        return output.movedim(1, -1)

    def encode(self, pixel_samples):
        self.throw_exception_if_invalid()
        pixel_samples = self.vae_encode_crop_pixels(pixel_samples)
        pixel_samples = pixel_samples.movedim(-1, 1)
        if self.latent_dim == 3 and pixel_samples.ndim < 5:
            pixel_samples = pixel_samples.movedim(1, 0).unsqueeze(0)
        try:
            memory_used = self.memory_used_encode(pixel_samples.shape, self.vae_dtype)
            model_management.load_models_gpu([self.patcher], memory_required=memory_used, force_full_load=self.disable_offload)
            free_memory = model_management.get_free_memory(self.device)
            batch_number = int(free_memory / max(1, memory_used))
            batch_number = max(1, batch_number)
            samples = None
            for x in range(0, pixel_samples.shape[0], batch_number):
                pixels_in = self.process_input(pixel_samples[x:x + batch_number]).to(self.vae_dtype).to(self.device)
                out = self.first_stage_model.encode(pixels_in).to(self.output_device).float()
                if samples is None:
                    samples = torch.empty((pixel_samples.shape[0],) + tuple(out.shape[1:]), device=self.output_device)
                samples[x:x + batch_number] = out

        except model_management.OOM_EXCEPTION:
            logging.warning("Warning: Ran out of memory when regular VAE encoding, retrying with tiled VAE encoding.")
            if self.latent_dim == 3:
                tile = 256
                overlap = tile // 4
                samples = self.encode_tiled_3d(pixel_samples, tile_x=tile, tile_y=tile, overlap=(1, overlap, overlap))
            elif self.latent_dim == 1:
                samples = self.encode_tiled_1d(pixel_samples)
            else:
                samples = self.encode_tiled_(pixel_samples)

        return samples

    def encode_tiled(self, pixel_samples, tile_x=None, tile_y=None, overlap=None, tile_t=None, overlap_t=None):
        self.throw_exception_if_invalid()
        pixel_samples = self.vae_encode_crop_pixels(pixel_samples)
        dims = self.latent_dim
        pixel_samples = pixel_samples.movedim(-1, 1)
        if dims == 3:
            pixel_samples = pixel_samples.movedim(1, 0).unsqueeze(0)

        memory_used = self.memory_used_encode(pixel_samples.shape, self.vae_dtype)  # TODO: calculate mem required for tile
        model_management.load_models_gpu([self.patcher], memory_required=memory_used, force_full_load=self.disable_offload)

        args = {}
        if tile_x is not None:
            args["tile_x"] = tile_x
        if tile_y is not None:
            args["tile_y"] = tile_y
        if overlap is not None:
            args["overlap"] = overlap

        if dims == 1:
            args.pop("tile_y")
            samples = self.encode_tiled_1d(pixel_samples, **args)
        elif dims == 2:
            samples = self.encode_tiled_(pixel_samples, **args)
        elif dims == 3:
            if tile_t is not None:
                tile_t_latent = max(2, self.downscale_ratio[0](tile_t))
            else:
                tile_t_latent = 9999
            args["tile_t"] = self.upscale_ratio[0](tile_t_latent)

            if overlap_t is None:
                args["overlap"] = (1, overlap, overlap)
            else:
                args["overlap"] = (self.upscale_ratio[0](max(1, min(tile_t_latent // 2, self.downscale_ratio[0](overlap_t)))), overlap, overlap)
            maximum = pixel_samples.shape[2]
            maximum = self.upscale_ratio[0](self.downscale_ratio[0](maximum))

            samples = self.encode_tiled_3d(pixel_samples[:,:,:maximum], **args)

        return samples

    def get_sd(self):
        return self.first_stage_model.state_dict()

    def spacial_compression_decode(self):
        try:
            return self.upscale_ratio[-1]
        except:
            return self.upscale_ratio

    def spacial_compression_encode(self):
        try:
            return self.downscale_ratio[-1]
        except:
            return self.downscale_ratio

    def temporal_compression_decode(self):
        try:
            return round(self.upscale_ratio[0](8192) / 8192)
        except:
            return None

class StyleModel:
    def __init__(self, model, device="cpu"):
        self.model = model

    def get_cond(self, input):
        return self.model(input.last_hidden_state)


def load_style_model(ckpt_path):
    model_data = comfy.utils.load_torch_file(ckpt_path, safe_load=True)
    keys = model_data.keys()
    if "style_embedding" in keys:
        model = comfy.t2i_adapter.adapter.StyleAdapter(width=1024, context_dim=768, num_head=8, n_layes=3, num_token=8)
    elif "redux_down.weight" in keys:
        model = comfy.ldm.flux.redux.ReduxImageEncoder()
    else:
        raise Exception("invalid style model {}".format(ckpt_path))
    model.load_state_dict(model_data)
    return StyleModel(model)

class CLIPType(Enum):
    STABLE_DIFFUSION = 1
    STABLE_CASCADE = 2
    SD3 = 3
    STABLE_AUDIO = 4
    HUNYUAN_DIT = 5
    FLUX = 6
    MOCHI = 7
    LTXV = 8
    HUNYUAN_VIDEO = 9
    PIXART = 10
    COSMOS = 11
    LUMINA2 = 12
    WAN = 13
<<<<<<< HEAD
    CHROMA = 14
=======
    HIDREAM = 14
>>>>>>> 2c735c13


def load_clip(ckpt_paths, embedding_directory=None, clip_type=CLIPType.STABLE_DIFFUSION, model_options={}):
    clip_data = []
    for p in ckpt_paths:
        clip_data.append(comfy.utils.load_torch_file(p, safe_load=True))
    return load_text_encoder_state_dicts(clip_data, embedding_directory=embedding_directory, clip_type=clip_type, model_options=model_options)


class TEModel(Enum):
    CLIP_L = 1
    CLIP_H = 2
    CLIP_G = 3
    T5_XXL = 4
    T5_XL = 5
    T5_BASE = 6
    LLAMA3_8 = 7
    T5_XXL_OLD = 8
    GEMMA_2_2B = 9

def detect_te_model(sd):
    if "text_model.encoder.layers.30.mlp.fc1.weight" in sd:
        return TEModel.CLIP_G
    if "text_model.encoder.layers.22.mlp.fc1.weight" in sd:
        return TEModel.CLIP_H
    if "text_model.encoder.layers.0.mlp.fc1.weight" in sd:
        return TEModel.CLIP_L
    if "encoder.block.23.layer.1.DenseReluDense.wi_1.weight" in sd:
        weight = sd["encoder.block.23.layer.1.DenseReluDense.wi_1.weight"]
        if weight.shape[-1] == 4096:
            return TEModel.T5_XXL
        elif weight.shape[-1] == 2048:
            return TEModel.T5_XL
    if 'encoder.block.23.layer.1.DenseReluDense.wi.weight' in sd:
        return TEModel.T5_XXL_OLD
    if "encoder.block.0.layer.0.SelfAttention.k.weight" in sd:
        return TEModel.T5_BASE
    if 'model.layers.0.post_feedforward_layernorm.weight' in sd:
        return TEModel.GEMMA_2_2B
    if "model.layers.0.post_attention_layernorm.weight" in sd:
        return TEModel.LLAMA3_8
    return None


def t5xxl_detect(clip_data):
    weight_name = "encoder.block.23.layer.1.DenseReluDense.wi_1.weight"
    weight_name_old = "encoder.block.23.layer.1.DenseReluDense.wi.weight"

    for sd in clip_data:
        if weight_name in sd or weight_name_old in sd:
            return comfy.text_encoders.sd3_clip.t5_xxl_detect(sd)

    return {}

def llama_detect(clip_data):
    weight_name = "model.layers.0.self_attn.k_proj.weight"

    for sd in clip_data:
        if weight_name in sd:
            return comfy.text_encoders.hunyuan_video.llama_detect(sd)

    return {}

def load_text_encoder_state_dicts(state_dicts=[], embedding_directory=None, clip_type=CLIPType.STABLE_DIFFUSION, model_options={}):
    clip_data = state_dicts

    class EmptyClass:
        pass

    for i in range(len(clip_data)):
        if "transformer.resblocks.0.ln_1.weight" in clip_data[i]:
            clip_data[i] = comfy.utils.clip_text_transformers_convert(clip_data[i], "", "")
        else:
            if "text_projection" in clip_data[i]:
                clip_data[i]["text_projection.weight"] = clip_data[i]["text_projection"].transpose(0, 1) #old models saved with the CLIPSave node

    tokenizer_data = {}
    clip_target = EmptyClass()
    clip_target.params = {}
    if len(clip_data) == 1:
        te_model = detect_te_model(clip_data[0])
        if te_model == TEModel.CLIP_G:
            if clip_type == CLIPType.STABLE_CASCADE:
                clip_target.clip = sdxl_clip.StableCascadeClipModel
                clip_target.tokenizer = sdxl_clip.StableCascadeTokenizer
            elif clip_type == CLIPType.SD3:
                clip_target.clip = comfy.text_encoders.sd3_clip.sd3_clip(clip_l=False, clip_g=True, t5=False)
                clip_target.tokenizer = comfy.text_encoders.sd3_clip.SD3Tokenizer
            elif clip_type == CLIPType.HIDREAM:
                clip_target.clip = comfy.text_encoders.hidream.hidream_clip(clip_l=False, clip_g=True, t5=False, llama=False, dtype_t5=None, dtype_llama=None, t5xxl_scaled_fp8=None, llama_scaled_fp8=None)
                clip_target.tokenizer = comfy.text_encoders.hidream.HiDreamTokenizer
            else:
                clip_target.clip = sdxl_clip.SDXLRefinerClipModel
                clip_target.tokenizer = sdxl_clip.SDXLTokenizer
        elif te_model == TEModel.CLIP_H:
            clip_target.clip = comfy.text_encoders.sd2_clip.SD2ClipModel
            clip_target.tokenizer = comfy.text_encoders.sd2_clip.SD2Tokenizer
        elif te_model == TEModel.T5_XXL:
            if clip_type == CLIPType.SD3:
                clip_target.clip = comfy.text_encoders.sd3_clip.sd3_clip(clip_l=False, clip_g=False, t5=True, **t5xxl_detect(clip_data))
                clip_target.tokenizer = comfy.text_encoders.sd3_clip.SD3Tokenizer
            elif clip_type == CLIPType.LTXV:
                clip_target.clip = comfy.text_encoders.lt.ltxv_te(**t5xxl_detect(clip_data))
                clip_target.tokenizer = comfy.text_encoders.lt.LTXVT5Tokenizer
            elif clip_type == CLIPType.PIXART:
                clip_target.clip = comfy.text_encoders.pixart_t5.pixart_te(**t5xxl_detect(clip_data))
                clip_target.tokenizer = comfy.text_encoders.pixart_t5.PixArtTokenizer
            elif clip_type == CLIPType.WAN:
                clip_target.clip = comfy.text_encoders.wan.te(**t5xxl_detect(clip_data))
                clip_target.tokenizer = comfy.text_encoders.wan.WanT5Tokenizer
                tokenizer_data["spiece_model"] = clip_data[0].get("spiece_model", None)
<<<<<<< HEAD
            elif clip_type == CLIPType.CHROMA:
                clip_target.clip = comfy.text_encoders.chroma.chroma_te(**t5xxl_detect(clip_data))
                clip_target.tokenizer = comfy.text_encoders.chroma.ChromaT5Tokenizer
=======
            elif clip_type == CLIPType.HIDREAM:
                clip_target.clip = comfy.text_encoders.hidream.hidream_clip(**t5xxl_detect(clip_data),
                                                                        clip_l=False, clip_g=False, t5=True, llama=False, dtype_llama=None, llama_scaled_fp8=None)
                clip_target.tokenizer = comfy.text_encoders.hidream.HiDreamTokenizer
>>>>>>> 2c735c13
            else: #CLIPType.MOCHI
                clip_target.clip = comfy.text_encoders.genmo.mochi_te(**t5xxl_detect(clip_data))
                clip_target.tokenizer = comfy.text_encoders.genmo.MochiT5Tokenizer
        elif te_model == TEModel.T5_XXL_OLD:
            clip_target.clip = comfy.text_encoders.cosmos.te(**t5xxl_detect(clip_data))
            clip_target.tokenizer = comfy.text_encoders.cosmos.CosmosT5Tokenizer
        elif te_model == TEModel.T5_XL:
            clip_target.clip = comfy.text_encoders.aura_t5.AuraT5Model
            clip_target.tokenizer = comfy.text_encoders.aura_t5.AuraT5Tokenizer
        elif te_model == TEModel.T5_BASE:
            clip_target.clip = comfy.text_encoders.sa_t5.SAT5Model
            clip_target.tokenizer = comfy.text_encoders.sa_t5.SAT5Tokenizer
        elif te_model == TEModel.GEMMA_2_2B:
            clip_target.clip = comfy.text_encoders.lumina2.te(**llama_detect(clip_data))
            clip_target.tokenizer = comfy.text_encoders.lumina2.LuminaTokenizer
            tokenizer_data["spiece_model"] = clip_data[0].get("spiece_model", None)
        elif te_model == TEModel.LLAMA3_8:
            clip_target.clip = comfy.text_encoders.hidream.hidream_clip(**llama_detect(clip_data),
                                                                        clip_l=False, clip_g=False, t5=False, llama=True, dtype_t5=None, t5xxl_scaled_fp8=None)
            clip_target.tokenizer = comfy.text_encoders.hidream.HiDreamTokenizer
        else:
            # clip_l
            if clip_type == CLIPType.SD3:
                clip_target.clip = comfy.text_encoders.sd3_clip.sd3_clip(clip_l=True, clip_g=False, t5=False)
                clip_target.tokenizer = comfy.text_encoders.sd3_clip.SD3Tokenizer
            elif clip_type == CLIPType.HIDREAM:
                clip_target.clip = comfy.text_encoders.hidream.hidream_clip(clip_l=True, clip_g=False, t5=False, llama=False, dtype_t5=None, dtype_llama=None, t5xxl_scaled_fp8=None, llama_scaled_fp8=None)
                clip_target.tokenizer = comfy.text_encoders.hidream.HiDreamTokenizer
            else:
                clip_target.clip = sd1_clip.SD1ClipModel
                clip_target.tokenizer = sd1_clip.SD1Tokenizer
    elif len(clip_data) == 2:
        if clip_type == CLIPType.SD3:
            te_models = [detect_te_model(clip_data[0]), detect_te_model(clip_data[1])]
            clip_target.clip = comfy.text_encoders.sd3_clip.sd3_clip(clip_l=TEModel.CLIP_L in te_models, clip_g=TEModel.CLIP_G in te_models, t5=TEModel.T5_XXL in te_models, **t5xxl_detect(clip_data))
            clip_target.tokenizer = comfy.text_encoders.sd3_clip.SD3Tokenizer
        elif clip_type == CLIPType.HUNYUAN_DIT:
            clip_target.clip = comfy.text_encoders.hydit.HyditModel
            clip_target.tokenizer = comfy.text_encoders.hydit.HyditTokenizer
        elif clip_type == CLIPType.FLUX:
            clip_target.clip = comfy.text_encoders.flux.flux_clip(**t5xxl_detect(clip_data))
            clip_target.tokenizer = comfy.text_encoders.flux.FluxTokenizer
        elif clip_type == CLIPType.HUNYUAN_VIDEO:
            clip_target.clip = comfy.text_encoders.hunyuan_video.hunyuan_video_clip(**llama_detect(clip_data))
            clip_target.tokenizer = comfy.text_encoders.hunyuan_video.HunyuanVideoTokenizer
        elif clip_type == CLIPType.HIDREAM:
            # Detect
            hidream_dualclip_classes = []
            for hidream_te in clip_data:
                te_model = detect_te_model(hidream_te)
                hidream_dualclip_classes.append(te_model)

            clip_l = TEModel.CLIP_L in hidream_dualclip_classes
            clip_g = TEModel.CLIP_G in hidream_dualclip_classes
            t5 = TEModel.T5_XXL in hidream_dualclip_classes
            llama = TEModel.LLAMA3_8 in hidream_dualclip_classes

            # Initialize t5xxl_detect and llama_detect kwargs if needed
            t5_kwargs = t5xxl_detect(clip_data) if t5 else {}
            llama_kwargs = llama_detect(clip_data) if llama else {}

            clip_target.clip = comfy.text_encoders.hidream.hidream_clip(clip_l=clip_l, clip_g=clip_g, t5=t5, llama=llama, **t5_kwargs, **llama_kwargs)
            clip_target.tokenizer = comfy.text_encoders.hidream.HiDreamTokenizer
        else:
            clip_target.clip = sdxl_clip.SDXLClipModel
            clip_target.tokenizer = sdxl_clip.SDXLTokenizer
    elif len(clip_data) == 3:
        clip_target.clip = comfy.text_encoders.sd3_clip.sd3_clip(**t5xxl_detect(clip_data))
        clip_target.tokenizer = comfy.text_encoders.sd3_clip.SD3Tokenizer
    elif len(clip_data) == 4:
        clip_target.clip = comfy.text_encoders.hidream.hidream_clip(**t5xxl_detect(clip_data), **llama_detect(clip_data))
        clip_target.tokenizer = comfy.text_encoders.hidream.HiDreamTokenizer

    parameters = 0
    for c in clip_data:
        parameters += comfy.utils.calculate_parameters(c)
        tokenizer_data, model_options = comfy.text_encoders.long_clipl.model_options_long_clip(c, tokenizer_data, model_options)

    clip = CLIP(clip_target, embedding_directory=embedding_directory, parameters=parameters, tokenizer_data=tokenizer_data, model_options=model_options)
    for c in clip_data:
        m, u = clip.load_sd(c)
        if len(m) > 0:
            logging.warning("clip missing: {}".format(m))

        if len(u) > 0:
            logging.debug("clip unexpected: {}".format(u))
    return clip

def load_gligen(ckpt_path):
    data = comfy.utils.load_torch_file(ckpt_path, safe_load=True)
    model = gligen.load_gligen(data)
    if model_management.should_use_fp16():
        model = model.half()
    return comfy.model_patcher.ModelPatcher(model, load_device=model_management.get_torch_device(), offload_device=model_management.unet_offload_device())

def load_checkpoint(config_path=None, ckpt_path=None, output_vae=True, output_clip=True, embedding_directory=None, state_dict=None, config=None):
    logging.warning("Warning: The load checkpoint with config function is deprecated and will eventually be removed, please use the other one.")
    model, clip, vae, _ = load_checkpoint_guess_config(ckpt_path, output_vae=output_vae, output_clip=output_clip, output_clipvision=False, embedding_directory=embedding_directory, output_model=True)
    #TODO: this function is a mess and should be removed eventually
    if config is None:
        with open(config_path, 'r') as stream:
            config = yaml.safe_load(stream)
    model_config_params = config['model']['params']
    clip_config = model_config_params['cond_stage_config']

    if "parameterization" in model_config_params:
        if model_config_params["parameterization"] == "v":
            m = model.clone()
            class ModelSamplingAdvanced(comfy.model_sampling.ModelSamplingDiscrete, comfy.model_sampling.V_PREDICTION):
                pass
            m.add_object_patch("model_sampling", ModelSamplingAdvanced(model.model.model_config))
            model = m

    layer_idx = clip_config.get("params", {}).get("layer_idx", None)
    if layer_idx is not None:
        clip.clip_layer(layer_idx)

    return (model, clip, vae)

def load_checkpoint_guess_config(ckpt_path, output_vae=True, output_clip=True, output_clipvision=False, embedding_directory=None, output_model=True, model_options={}, te_model_options={}):
    sd, metadata = comfy.utils.load_torch_file(ckpt_path, return_metadata=True)
    out = load_state_dict_guess_config(sd, output_vae, output_clip, output_clipvision, embedding_directory, output_model, model_options, te_model_options=te_model_options, metadata=metadata)
    if out is None:
        raise RuntimeError("ERROR: Could not detect model type of: {}".format(ckpt_path))
    return out

def load_state_dict_guess_config(sd, output_vae=True, output_clip=True, output_clipvision=False, embedding_directory=None, output_model=True, model_options={}, te_model_options={}, metadata=None):
    clip = None
    clipvision = None
    vae = None
    model = None
    model_patcher = None

    diffusion_model_prefix = model_detection.unet_prefix_from_state_dict(sd)
    parameters = comfy.utils.calculate_parameters(sd, diffusion_model_prefix)
    weight_dtype = comfy.utils.weight_dtype(sd, diffusion_model_prefix)
    load_device = model_management.get_torch_device()

    model_config = model_detection.model_config_from_unet(sd, diffusion_model_prefix, metadata=metadata)
    if model_config is None:
        logging.warning("Warning, This is not a checkpoint file, trying to load it as a diffusion model only.")
        diffusion_model = load_diffusion_model_state_dict(sd, model_options={})
        if diffusion_model is None:
            return None
        return (diffusion_model, None, VAE(sd={}), None)  # The VAE object is there to throw an exception if it's actually used'


    unet_weight_dtype = list(model_config.supported_inference_dtypes)
    if model_config.scaled_fp8 is not None:
        weight_dtype = None

    model_config.custom_operations = model_options.get("custom_operations", None)
    unet_dtype = model_options.get("dtype", model_options.get("weight_dtype", None))

    if unet_dtype is None:
        unet_dtype = model_management.unet_dtype(model_params=parameters, supported_dtypes=unet_weight_dtype, weight_dtype=weight_dtype)

    manual_cast_dtype = model_management.unet_manual_cast(unet_dtype, load_device, model_config.supported_inference_dtypes)
    model_config.set_inference_dtype(unet_dtype, manual_cast_dtype)

    if model_config.clip_vision_prefix is not None:
        if output_clipvision:
            clipvision = clip_vision.load_clipvision_from_sd(sd, model_config.clip_vision_prefix, True)

    if output_model:
        inital_load_device = model_management.unet_inital_load_device(parameters, unet_dtype)
        model = model_config.get_model(sd, diffusion_model_prefix, device=inital_load_device)
        model.load_model_weights(sd, diffusion_model_prefix)

    if output_vae:
        vae_sd = comfy.utils.state_dict_prefix_replace(sd, {k: "" for k in model_config.vae_key_prefix}, filter_keys=True)
        vae_sd = model_config.process_vae_state_dict(vae_sd)
        vae = VAE(sd=vae_sd, metadata=metadata)

    if output_clip:
        clip_target = model_config.clip_target(state_dict=sd)
        if clip_target is not None:
            clip_sd = model_config.process_clip_state_dict(sd)
            if len(clip_sd) > 0:
                parameters = comfy.utils.calculate_parameters(clip_sd)
                clip = CLIP(clip_target, embedding_directory=embedding_directory, tokenizer_data=clip_sd, parameters=parameters, model_options=te_model_options)
                m, u = clip.load_sd(clip_sd, full_model=True)
                if len(m) > 0:
                    m_filter = list(filter(lambda a: ".logit_scale" not in a and ".transformer.text_projection.weight" not in a, m))
                    if len(m_filter) > 0:
                        logging.warning("clip missing: {}".format(m))
                    else:
                        logging.debug("clip missing: {}".format(m))

                if len(u) > 0:
                    logging.debug("clip unexpected {}:".format(u))
            else:
                logging.warning("no CLIP/text encoder weights in checkpoint, the text encoder model will not be loaded.")

    left_over = sd.keys()
    if len(left_over) > 0:
        logging.debug("left over keys: {}".format(left_over))

    if output_model:
        model_patcher = comfy.model_patcher.ModelPatcher(model, load_device=load_device, offload_device=model_management.unet_offload_device())
        if inital_load_device != torch.device("cpu"):
            logging.info("loaded diffusion model directly to GPU")
            model_management.load_models_gpu([model_patcher], force_full_load=True)

    return (model_patcher, clip, vae, clipvision)


def load_diffusion_model_state_dict(sd, model_options={}): #load unet in diffusers or regular format
    dtype = model_options.get("dtype", None)

    #Allow loading unets from checkpoint files
    diffusion_model_prefix = model_detection.unet_prefix_from_state_dict(sd)
    temp_sd = comfy.utils.state_dict_prefix_replace(sd, {diffusion_model_prefix: ""}, filter_keys=True)
    if len(temp_sd) > 0:
        sd = temp_sd

    parameters = comfy.utils.calculate_parameters(sd)
    weight_dtype = comfy.utils.weight_dtype(sd)

    load_device = model_management.get_torch_device()
    model_config = model_detection.model_config_from_unet(sd, "")

    if model_config is not None:
        new_sd = sd
    else:
        new_sd = model_detection.convert_diffusers_mmdit(sd, "")
        if new_sd is not None: #diffusers mmdit
            model_config = model_detection.model_config_from_unet(new_sd, "")
            if model_config is None:
                return None
        else: #diffusers unet
            model_config = model_detection.model_config_from_diffusers_unet(sd)
            if model_config is None:
                return None

            diffusers_keys = comfy.utils.unet_to_diffusers(model_config.unet_config)

            new_sd = {}
            for k in diffusers_keys:
                if k in sd:
                    new_sd[diffusers_keys[k]] = sd.pop(k)
                else:
                    logging.warning("{} {}".format(diffusers_keys[k], k))

    offload_device = model_management.unet_offload_device()
    unet_weight_dtype = list(model_config.supported_inference_dtypes)
    if model_config.scaled_fp8 is not None:
        weight_dtype = None

    if dtype is None:
        unet_dtype = model_management.unet_dtype(model_params=parameters, supported_dtypes=unet_weight_dtype, weight_dtype=weight_dtype)
    else:
        unet_dtype = dtype

    manual_cast_dtype = model_management.unet_manual_cast(unet_dtype, load_device, model_config.supported_inference_dtypes)
    model_config.set_inference_dtype(unet_dtype, manual_cast_dtype)
    model_config.custom_operations = model_options.get("custom_operations", model_config.custom_operations)
    if model_options.get("fp8_optimizations", False):
        model_config.optimizations["fp8"] = True

    model = model_config.get_model(new_sd, "")
    model = model.to(offload_device)
    model.load_model_weights(new_sd, "")
    left_over = sd.keys()
    if len(left_over) > 0:
        logging.info("left over keys in unet: {}".format(left_over))
    return comfy.model_patcher.ModelPatcher(model, load_device=load_device, offload_device=offload_device)


def load_diffusion_model(unet_path, model_options={}):
    sd = comfy.utils.load_torch_file(unet_path)
    model = load_diffusion_model_state_dict(sd, model_options=model_options)
    if model is None:
        logging.error("ERROR UNSUPPORTED UNET {}".format(unet_path))
        raise RuntimeError("ERROR: Could not detect model type of: {}".format(unet_path))
    return model

def load_unet(unet_path, dtype=None):
    logging.warning("The load_unet function has been deprecated and will be removed please switch to: load_diffusion_model")
    return load_diffusion_model(unet_path, model_options={"dtype": dtype})

def load_unet_state_dict(sd, dtype=None):
    logging.warning("The load_unet_state_dict function has been deprecated and will be removed please switch to: load_diffusion_model_state_dict")
    return load_diffusion_model_state_dict(sd, model_options={"dtype": dtype})

def save_checkpoint(output_path, model, clip=None, vae=None, clip_vision=None, metadata=None, extra_keys={}):
    clip_sd = None
    load_models = [model]
    if clip is not None:
        load_models.append(clip.load_model())
        clip_sd = clip.get_sd()
    vae_sd = None
    if vae is not None:
        vae_sd = vae.get_sd()

    model_management.load_models_gpu(load_models, force_patch_weights=True)
    clip_vision_sd = clip_vision.get_sd() if clip_vision is not None else None
    sd = model.model.state_dict_for_saving(clip_sd, vae_sd, clip_vision_sd)
    for k in extra_keys:
        sd[k] = extra_keys[k]

    for k in sd:
        t = sd[k]
        if not t.is_contiguous():
            sd[k] = t.contiguous()

    comfy.utils.save_torch_file(sd, output_path, metadata=metadata)<|MERGE_RESOLUTION|>--- conflicted
+++ resolved
@@ -704,11 +704,8 @@
     COSMOS = 11
     LUMINA2 = 12
     WAN = 13
-<<<<<<< HEAD
-    CHROMA = 14
-=======
     HIDREAM = 14
->>>>>>> 2c735c13
+    CHROMA = 15
 
 
 def load_clip(ckpt_paths, embedding_directory=None, clip_type=CLIPType.STABLE_DIFFUSION, model_options={}):
@@ -820,17 +817,14 @@
                 clip_target.clip = comfy.text_encoders.wan.te(**t5xxl_detect(clip_data))
                 clip_target.tokenizer = comfy.text_encoders.wan.WanT5Tokenizer
                 tokenizer_data["spiece_model"] = clip_data[0].get("spiece_model", None)
-<<<<<<< HEAD
-            elif clip_type == CLIPType.CHROMA:
-                clip_target.clip = comfy.text_encoders.chroma.chroma_te(**t5xxl_detect(clip_data))
-                clip_target.tokenizer = comfy.text_encoders.chroma.ChromaT5Tokenizer
-=======
             elif clip_type == CLIPType.HIDREAM:
                 clip_target.clip = comfy.text_encoders.hidream.hidream_clip(**t5xxl_detect(clip_data),
                                                                         clip_l=False, clip_g=False, t5=True, llama=False, dtype_llama=None, llama_scaled_fp8=None)
                 clip_target.tokenizer = comfy.text_encoders.hidream.HiDreamTokenizer
->>>>>>> 2c735c13
-            else: #CLIPType.MOCHI
+            elif clip_type == CLIPType.CHROMA:
+                clip_target.clip = comfy.text_encoders.chroma.chroma_te(**t5xxl_detect(clip_data))
+                clip_target.tokenizer = comfy.text_encoders.chroma.ChromaT5Tokenizer
+              else: #CLIPType.MOCHI
                 clip_target.clip = comfy.text_encoders.genmo.mochi_te(**t5xxl_detect(clip_data))
                 clip_target.tokenizer = comfy.text_encoders.genmo.MochiT5Tokenizer
         elif te_model == TEModel.T5_XXL_OLD:
