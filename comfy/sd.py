from __future__ import annotations

import dataclasses
import json
import logging
import math
import os
import os.path
import torch
import yaml
from enum import Enum
from typing import Any, Optional

from humanize import naturalsize

from . import clip_vision
from . import diffusers_convert
from . import gligen
from . import model_detection
from . import model_management
from . import model_patcher
from . import model_sampling
from . import sd1_clip
from . import sdxl_clip
<<<<<<< HEAD
from . import utils
from .component_model.deprecation import _deprecate_method
from .hooks import EnumHookMode
from .ldm.ace.vae.music_dcae_pipeline import MusicDCAE
from .ldm.audio.autoencoder import AudioOobleckVAE
from .ldm.cascade.stage_a import StageA
from .ldm.cascade.stage_c_coder import StageC_coder
from .ldm.cosmos.vae import CausalContinuousVideoTokenizer
from .ldm.flux.redux import ReduxImageEncoder
from .ldm.genmo.vae import model as genmo_model
from .ldm.hunyuan3d.vae import ShapeVAE
from .ldm.lightricks.vae import causal_video_autoencoder as lightricks
from .ldm.models.autoencoder import AutoencoderKL, AutoencodingEngine
from .ldm.mmaudio.vae.autoencoder import AudioAutoencoder
from .ldm.wan import vae as wan_vae
from .ldm.wan import vae2_2 as wan_vae2_2
from .lora import load_lora, model_lora_keys_unet, model_lora_keys_clip
from .lora_convert import convert_lora
from .model_management import load_models_gpu
from .model_patcher import ModelPatcher
from .t2i_adapter import adapter
from .taesd import taesd
from .text_encoders import ace
from .text_encoders import aura_t5
from .text_encoders import cosmos
from .text_encoders import flux
from .text_encoders import genmo
from .text_encoders import hidream
from .text_encoders import hunyuan_video
from .text_encoders import hunyuan_image
from .text_encoders import hydit
from .text_encoders import long_clipl
from .text_encoders import lt
from .text_encoders import lumina2
from .text_encoders import omnigen2
from .text_encoders import pixart_t5
from .text_encoders import qwen_image
from .text_encoders import sa_t5
from .text_encoders import sd2_clip
from .text_encoders import sd3_clip
from .text_encoders import wan
from .utils import ProgressBar, FileMetadata
from .pixel_space_convert import PixelspaceConversionVAE

logger = logging.getLogger(__name__)


def load_lora_for_models(model, clip, lora, strength_model, strength_clip, lora_name=None):
=======
import comfy.text_encoders.sd2_clip
import comfy.text_encoders.sd3_clip
import comfy.text_encoders.sa_t5
import comfy.text_encoders.aura_t5
import comfy.text_encoders.pixart_t5
import comfy.text_encoders.hydit
import comfy.text_encoders.flux
import comfy.text_encoders.long_clipl
import comfy.text_encoders.genmo
import comfy.text_encoders.lt
import comfy.text_encoders.hunyuan_video
import comfy.text_encoders.cosmos
import comfy.text_encoders.lumina2
import comfy.text_encoders.wan
import comfy.text_encoders.hidream
import comfy.text_encoders.ace
import comfy.text_encoders.omnigen2
import comfy.text_encoders.qwen_image
import comfy.text_encoders.hunyuan_image
import comfy.text_encoders.z_image
import comfy.text_encoders.ovis
import comfy.text_encoders.kandinsky5

import comfy.model_patcher
import comfy.lora
import comfy.lora_convert
import comfy.hooks
import comfy.t2i_adapter.adapter
import comfy.taesd.taesd
import comfy.taesd.taehv
import comfy.latent_formats

import comfy.ldm.flux.redux

def load_lora_for_models(model, clip, lora, strength_model, strength_clip):
>>>>>>> fd271ded
    key_map = {}
    if model is not None:
        key_map = model_lora_keys_unet(model.model, key_map)
    if clip is not None:
        key_map = model_lora_keys_clip(clip.cond_stage_model, key_map)

    lora = convert_lora(lora)
    loaded = load_lora(lora, key_map, lora_name=lora_name)
    if model is not None:
        new_modelpatcher: ModelPatcher = model.clone()
        k = new_modelpatcher.add_patches(loaded, strength_model)
    else:
        k = ()
        new_modelpatcher = None

    if clip is not None:
        new_clip = clip.clone()
        k1 = new_clip.add_patches(loaded, strength_clip)
    else:
        k1 = ()
        new_clip = None
    k = set(k)
    k1 = set(k1)
    for x in loaded:
        if (x not in k) and (x not in k1):
            logger.warning(f"[{lora_name}] clip keys not loaded {x}".format(x))

    return (new_modelpatcher, new_clip)


class CLIP:
<<<<<<< HEAD
    def __init__(self, target: CLIPTarget = None, embedding_directory=None, no_init=False, textmodel_json_config=None, tokenizer_data: dict | None = None, parameters=0, model_options={}):
        if tokenizer_data is None:
            tokenizer_data = dict()
=======
    def __init__(self, target=None, embedding_directory=None, no_init=False, tokenizer_data={}, parameters=0, state_dict=[], model_options={}):
>>>>>>> fd271ded
        if no_init:
            return
        params = target.params.copy()
        clip = target.clip
        tokenizer = target.tokenizer

        load_device = model_options.get("load_device", model_management.text_encoder_device())
        offload_device = model_options.get("offload_device", model_management.text_encoder_offload_device())
        dtype = model_options.get("dtype", None)
        if dtype is None:
            dtype = model_management.text_encoder_dtype(load_device)

        params['dtype'] = dtype
        params['device'] = model_options.get("initial_device", model_management.text_encoder_initial_device(load_device, offload_device, parameters * model_management.dtype_size(dtype)))
        if "textmodel_json_config" not in params and textmodel_json_config is not None:
            params['textmodel_json_config'] = textmodel_json_config

        params['model_options'] = model_options

        self.cond_stage_model = clip(**(params))

        for dt in self.cond_stage_model.dtypes:
            if not model_management.supports_cast(load_device, dt):
                load_device = offload_device
                if params['device'] != offload_device:
                    self.cond_stage_model.to(offload_device)
                    logger.warning("Had to shift TE back.")

        self.tokenizer: "sd1_clip.SD1Tokenizer" = tokenizer(embedding_directory=embedding_directory, tokenizer_data=tokenizer_data)
        self.patcher = model_patcher.ModelPatcher(self.cond_stage_model, load_device=load_device, offload_device=offload_device)
        self.patcher.hook_mode = EnumHookMode.MinVram
        self.patcher.is_clip = True
        self.apply_hooks_to_conds = None
        if len(state_dict) > 0:
            if isinstance(state_dict, list):
                for c in state_dict:
                    m, u = self.load_sd(c)
                    if len(m) > 0:
                        logging.warning("clip missing: {}".format(m))

                    if len(u) > 0:
                        logging.debug("clip unexpected: {}".format(u))
            else:
                m, u = self.load_sd(state_dict, full_model=True)
                if len(m) > 0:
                    m_filter = list(filter(lambda a: ".logit_scale" not in a and ".transformer.text_projection.weight" not in a, m))
                    if len(m_filter) > 0:
                        logging.warning("clip missing: {}".format(m))
                    else:
                        logging.debug("clip missing: {}".format(m))

                if len(u) > 0:
                    logging.debug("clip unexpected {}:".format(u))

        if params['device'] == load_device:
            model_management.load_models_gpu([self.patcher], force_full_load=True)
        self.layer_idx = None
        self.use_clip_schedule = False
        logger.debug("CLIP/text encoder model load device: {}, offload device: {}, current: {}, dtype: {}".format(load_device, offload_device, params['device'], dtype))
        self.tokenizer_options = {}

    def clone(self):
        n = CLIP(no_init=True)
        n.patcher = self.patcher.clone()
        n.cond_stage_model = self.cond_stage_model
        # cloning the tokenizer allows the vocab updates to work more idiomatically
        n.tokenizer = self.tokenizer.clone()
        n.layer_idx = self.layer_idx
        n.tokenizer_options = self.tokenizer_options.copy()
        n.use_clip_schedule = self.use_clip_schedule
        n.apply_hooks_to_conds = self.apply_hooks_to_conds
        return n

    def get_ram_usage(self):
        return self.patcher.get_ram_usage()

    def add_patches(self, patches, strength_patch=1.0, strength_model=1.0):
        return self.patcher.add_patches(patches, strength_patch, strength_model)

    def set_tokenizer_option(self, option_name, value):
        self.tokenizer_options[option_name] = value

    def clip_layer(self, layer_idx):
        self.layer_idx = layer_idx

    def tokenize(self, text, return_word_ids=False, **kwargs):
        tokenizer_options = kwargs.get("tokenizer_options", {})
        if len(self.tokenizer_options) > 0:
            tokenizer_options = {**self.tokenizer_options, **tokenizer_options}
        if len(tokenizer_options) > 0:
            kwargs["tokenizer_options"] = tokenizer_options
        return self.tokenizer.tokenize_with_weights(text, return_word_ids, **kwargs)

    def add_hooks_to_dict(self, pooled_dict: dict[str]):
        if self.apply_hooks_to_conds:
            pooled_dict["hooks"] = self.apply_hooks_to_conds
        return pooled_dict

    def encode_from_tokens_scheduled(self, tokens, unprojected=False, add_dict: dict[str] = {}, show_pbar=True):
        all_cond_pooled: list[tuple[torch.Tensor, dict[str]]] = []
        all_hooks = self.patcher.forced_hooks
        if all_hooks is None or not self.use_clip_schedule:
            # if no hooks or shouldn't use clip schedule, do unscheduled encode_from_tokens and perform add_dict
            return_pooled = "unprojected" if unprojected else True
            pooled_dict = self.encode_from_tokens(tokens, return_pooled=return_pooled, return_dict=True)
            cond = pooled_dict.pop("cond")
            # add/update any keys with the provided add_dict
            pooled_dict.update(add_dict)
            all_cond_pooled.append([cond, pooled_dict])
        else:
            scheduled_keyframes = all_hooks.get_hooks_for_clip_schedule()

            self.cond_stage_model.reset_clip_options()
            if self.layer_idx is not None:
                self.cond_stage_model.set_clip_options({"layer": self.layer_idx})
            if unprojected:
                self.cond_stage_model.set_clip_options({"projected_pooled": False})

            self.load_model()
            self.cond_stage_model.set_clip_options({"execution_device": self.patcher.load_device})
            all_hooks.reset()
            self.patcher.patch_hooks(None)
            if show_pbar:
                pbar = ProgressBar(len(scheduled_keyframes))

            for scheduled_opts in scheduled_keyframes:
                t_range = scheduled_opts[0]
                # don't bother encoding any conds outside of start_percent and end_percent bounds
                if "start_percent" in add_dict:
                    if t_range[1] < add_dict["start_percent"]:
                        continue
                if "end_percent" in add_dict:
                    if t_range[0] > add_dict["end_percent"]:
                        continue
                hooks_keyframes = scheduled_opts[1]
                for hook, keyframe in hooks_keyframes:
                    hook.hook_keyframe._current_keyframe = keyframe
                # apply appropriate hooks with values that match new hook_keyframe
                self.patcher.patch_hooks(all_hooks)
                # perform encoding as normal
                o = self.cond_stage_model.encode_token_weights(tokens)
                cond, pooled = o[:2]
                pooled_dict = {"pooled_output": pooled}
                # add clip_start_percent and clip_end_percent in pooled
                pooled_dict["clip_start_percent"] = t_range[0]
                pooled_dict["clip_end_percent"] = t_range[1]
                # add/update any keys with the provided add_dict
                pooled_dict.update(add_dict)
                # add hooks stored on clip
                self.add_hooks_to_dict(pooled_dict)
                all_cond_pooled.append([cond, pooled_dict])
                if show_pbar:
                    pbar.update(1)
                model_management.throw_exception_if_processing_interrupted()
            all_hooks.reset()
        return all_cond_pooled

    def encode_from_tokens(self, tokens, return_pooled=False, return_dict=False):
        self.cond_stage_model.reset_clip_options()

        if self.layer_idx is not None:
            self.cond_stage_model.set_clip_options({"layer": self.layer_idx})

        if return_pooled == "unprojected":
            self.cond_stage_model.set_clip_options({"projected_pooled": False})

        self.load_model()
        self.cond_stage_model.set_clip_options({"execution_device": self.patcher.load_device})
        o = self.cond_stage_model.encode_token_weights(tokens)
        cond, pooled = o[:2]
        if return_dict:
            out = {"cond": cond, "pooled_output": pooled}
            if len(o) > 2:
                for k in o[2]:
                    out[k] = o[2][k]
            self.add_hooks_to_dict(out)
            return out

        if return_pooled:
            return cond, pooled
        return cond

    def encode(self, text):
        tokens = self.tokenize(text)
        return self.encode_from_tokens(tokens)

    def load_sd(self, sd, full_model=False):
        if full_model:
            return self.cond_stage_model.load_state_dict(sd, strict=False)
        else:
            return self.cond_stage_model.load_sd(sd)

    def get_sd(self):
        sd_clip = self.cond_stage_model.state_dict()
        sd_tokenizer = self.tokenizer.state_dict()
        for k in sd_tokenizer:
            sd_clip[k] = sd_tokenizer[k]
        return sd_clip

    def load_model(self):
        load_models_gpu([self.patcher])
        return self.patcher

    def get_key_patches(self):
        return self.patcher.get_key_patches()


class VAE:
    def __init__(self, sd=None, device=None, config=None, dtype=None, metadata=None, no_init=False, ckpt_name: Optional[str] = ""):
        self.ckpt_name = ckpt_name
        if no_init:
            return
        if 'decoder.up_blocks.0.resnets.0.norm1.weight' in sd.keys():  # diffusers format
            sd = diffusers_convert.convert_vae_state_dict(sd)

        if model_management.is_amd():
            VAE_KL_MEM_RATIO = 2.73
        else:
            VAE_KL_MEM_RATIO = 1.0

        self.memory_used_encode = lambda shape, dtype: (1767 * shape[2] * shape[3]) * model_management.dtype_size(dtype) * VAE_KL_MEM_RATIO  # These are for AutoencoderKL and need tweaking (should be lower)
        self.memory_used_decode = lambda shape, dtype: (2178 * shape[2] * shape[3] * 64) * model_management.dtype_size(dtype) * VAE_KL_MEM_RATIO
        self.downscale_ratio = 8
        self.upscale_ratio = 8
        self.latent_channels = 4
        self.latent_dim = 2
        self.output_channels = 3
        self.process_input = lambda image: image * 2.0 - 1.0
        self.process_output = lambda image: torch.clamp((image + 1.0) / 2.0, min=0.0, max=1.0)
        self.working_dtypes = [torch.bfloat16, torch.float32]
        self.disable_offload = False
        self.not_video = False
        self.size = None

        self.downscale_index_formula = None
        self.upscale_index_formula = None
        self.extra_1d_channel = None
        self.crop_input = True

        if config is None:
            if "decoder.mid.block_1.mix_factor" in sd:
                encoder_config = {'double_z': True, 'z_channels': 4, 'resolution': 256, 'in_channels': 3, 'out_ch': 3, 'ch': 128, 'ch_mult': [1, 2, 4, 4], 'num_res_blocks': 2, 'attn_resolutions': [], 'dropout': 0.0}
                decoder_config = encoder_config.copy()
                decoder_config["video_kernel_size"] = [3, 1, 1]
                decoder_config["alpha"] = 0.0
                self.first_stage_model = AutoencodingEngine(regularizer_config={'target': "comfy.ldm.models.autoencoder.DiagonalGaussianRegularizer"},
                                                            encoder_config={'target': "comfy.ldm.modules.diffusionmodules.model.Encoder", 'params': encoder_config},
                                                            decoder_config={'target': "comfy.ldm.modules.temporal_ae.VideoDecoder", 'params': decoder_config})
            elif "taesd_decoder.1.weight" in sd:
                self.latent_channels = sd["taesd_decoder.1.weight"].shape[1]
                self.first_stage_model = taesd.TAESD(latent_channels=self.latent_channels)
            elif "vquantizer.codebook.weight" in sd:  # VQGan: stage a of stable cascade
                self.first_stage_model = StageA()
                self.downscale_ratio = 4
                self.upscale_ratio = 4
                # TODO
                # self.memory_used_encode
                # self.memory_used_decode
                self.process_input = lambda image: image
                self.process_output = lambda image: image
            elif "backbone.1.0.block.0.1.num_batches_tracked" in sd:  # effnet: encoder for stage c latent of stable cascade
                self.first_stage_model = StageC_coder()
                self.downscale_ratio = 32
                self.latent_channels = 16
                new_sd = {}
                for k in sd:
                    new_sd["encoder.{}".format(k)] = sd[k]
                sd = new_sd
            elif "blocks.11.num_batches_tracked" in sd:  # previewer: decoder for stage c latent of stable cascade
                self.first_stage_model = StageC_coder()
                self.latent_channels = 16
                new_sd = {}
                for k in sd:
                    new_sd["previewer.{}".format(k)] = sd[k]
                sd = new_sd
            elif "encoder.backbone.1.0.block.0.1.num_batches_tracked" in sd:  # combined effnet and previewer for stable cascade
                self.first_stage_model = StageC_coder()
                self.downscale_ratio = 32
                self.latent_channels = 16
            elif "decoder.conv_in.weight" in sd:
                if sd['decoder.conv_in.weight'].shape[1] == 64:
                    ddconfig = {"block_out_channels": [128, 256, 512, 512, 1024, 1024], "in_channels": 3, "out_channels": 3, "num_res_blocks": 2, "ffactor_spatial": 32, "downsample_match_channel": True, "upsample_match_channel": True}
                    self.latent_channels = ddconfig['z_channels'] = sd["decoder.conv_in.weight"].shape[1]
                    self.downscale_ratio = 32
                    self.upscale_ratio = 32
                    self.working_dtypes = [torch.float16, torch.bfloat16, torch.float32]
                    self.first_stage_model = AutoencodingEngine(regularizer_config={'target': "comfy.ldm.models.autoencoder.DiagonalGaussianRegularizer"},
                                                                encoder_config={'target': "comfy.ldm.hunyuan_video.vae.Encoder", 'params': ddconfig},
                                                                decoder_config={'target': "comfy.ldm.hunyuan_video.vae.Decoder", 'params': ddconfig})

                    self.memory_used_encode = lambda shape, dtype: (700 * shape[2] * shape[3]) * model_management.dtype_size(dtype)
                    self.memory_used_decode = lambda shape, dtype: (700 * shape[2] * shape[3] * 32 * 32) * model_management.dtype_size(dtype)
                elif sd['decoder.conv_in.weight'].shape[1] == 32 and sd['decoder.conv_in.weight'].ndim == 5:
                    ddconfig = {"block_out_channels": [128, 256, 512, 1024, 1024], "in_channels": 3, "out_channels": 3, "num_res_blocks": 2, "ffactor_spatial": 16, "ffactor_temporal": 4, "downsample_match_channel": True, "upsample_match_channel": True, "refiner_vae": False}
                    self.latent_channels = ddconfig['z_channels'] = sd["decoder.conv_in.weight"].shape[1]
                    self.working_dtypes = [torch.float16, torch.bfloat16, torch.float32]
                    self.upscale_ratio = (lambda a: max(0, a * 4 - 3), 16, 16)
                    self.upscale_index_formula = (4, 16, 16)
                    self.downscale_ratio = (lambda a: max(0, math.floor((a + 3) / 4)), 16, 16)
                    self.downscale_index_formula = (4, 16, 16)
                    self.latent_dim = 3
                    self.not_video = True
                    self.first_stage_model = AutoencodingEngine(regularizer_config={'target': "comfy.ldm.models.autoencoder.DiagonalGaussianRegularizer"},
                                                                encoder_config={'target': "comfy.ldm.hunyuan_video.vae_refiner.Encoder", 'params': ddconfig},
                                                                decoder_config={'target': "comfy.ldm.hunyuan_video.vae_refiner.Decoder", 'params': ddconfig})

                    self.memory_used_encode = lambda shape, dtype: (2800 * shape[-2] * shape[-1]) * model_management.dtype_size(dtype)
                    self.memory_used_decode = lambda shape, dtype: (2800 * shape[-3] * shape[-2] * shape[-1] * 16 * 16) * model_management.dtype_size(dtype)
                else:
                    # default SD1.x/SD2.x VAE parameters
                    ddconfig = {'double_z': True, 'z_channels': 4, 'resolution': 256, 'in_channels': 3, 'out_ch': 3, 'ch': 128, 'ch_mult': [1, 2, 4, 4], 'num_res_blocks': 2, 'attn_resolutions': [], 'dropout': 0.0}

                    if 'encoder.down.2.downsample.conv.weight' not in sd and 'decoder.up.3.upsample.conv.weight' not in sd:  # Stable diffusion x4 upscaler VAE
                        ddconfig['ch_mult'] = [1, 2, 4]
                        self.downscale_ratio = 4
                        self.upscale_ratio = 4

                    self.latent_channels = ddconfig['z_channels'] = sd["decoder.conv_in.weight"].shape[1]
                    if 'decoder.post_quant_conv.weight' in sd:
                        sd = comfy.utils.state_dict_prefix_replace(sd, {"decoder.post_quant_conv.": "post_quant_conv.", "encoder.quant_conv.": "quant_conv."})

                    if 'bn.running_mean' in sd:
                        ddconfig["batch_norm_latent"] = True
                        self.downscale_ratio *= 2
                        self.upscale_ratio *= 2
                        self.latent_channels *= 4
                        old_memory_used_decode = self.memory_used_decode
                        self.memory_used_decode = lambda shape, dtype: old_memory_used_decode(shape, dtype) *  4.0

                    if 'post_quant_conv.weight' in sd:
                        self.first_stage_model = AutoencoderKL(ddconfig=ddconfig, embed_dim=sd['post_quant_conv.weight'].shape[1])
                    else:
                        self.first_stage_model = AutoencodingEngine(regularizer_config={'target': "comfy.ldm.models.autoencoder.DiagonalGaussianRegularizer"},
                                                                    encoder_config={'target': "comfy.ldm.modules.diffusionmodules.model.Encoder", 'params': ddconfig},
                                                                    decoder_config={'target': "comfy.ldm.modules.diffusionmodules.model.Decoder", 'params': ddconfig})
            elif "decoder.layers.1.layers.0.beta" in sd:
                self.first_stage_model = AudioOobleckVAE()
                self.memory_used_encode = lambda shape, dtype: (1000 * shape[2]) * model_management.dtype_size(dtype)
                self.memory_used_decode = lambda shape, dtype: (1000 * shape[2] * 2048) * model_management.dtype_size(dtype)
                self.latent_channels = 64
                self.output_channels = 2
                self.upscale_ratio = 2048
                self.downscale_ratio = 2048
                self.latent_dim = 1
                self.process_output = lambda audio: audio
                self.process_input = lambda audio: audio
                self.working_dtypes = [torch.float16, torch.bfloat16, torch.float32]
                self.disable_offload = True
            elif "blocks.2.blocks.3.stack.5.weight" in sd or "decoder.blocks.2.blocks.3.stack.5.weight" in sd or "layers.4.layers.1.attn_block.attn.qkv.weight" in sd or "encoder.layers.4.layers.1.attn_block.attn.qkv.weight" in sd:  # genmo mochi vae
                if "blocks.2.blocks.3.stack.5.weight" in sd:
                    sd = utils.state_dict_prefix_replace(sd, {"": "decoder."})
                if "layers.4.layers.1.attn_block.attn.qkv.weight" in sd:
                    sd = utils.state_dict_prefix_replace(sd, {"": "encoder."})
                self.first_stage_model = genmo_model.VideoVAE()
                self.latent_channels = 12
                self.latent_dim = 3
                self.memory_used_decode = lambda shape, dtype: (1000 * shape[2] * shape[3] * shape[4] * (6 * 8 * 8)) * model_management.dtype_size(dtype)
                self.memory_used_encode = lambda shape, dtype: (1.5 * max(shape[2], 7) * shape[3] * shape[4] * (6 * 8 * 8)) * model_management.dtype_size(dtype)
                self.upscale_ratio = (lambda a: max(0, a * 6 - 5), 8, 8)
                self.upscale_index_formula = (6, 8, 8)
                self.downscale_ratio = (lambda a: max(0, math.floor((a + 5) / 6)), 8, 8)
                self.downscale_index_formula = (6, 8, 8)
                self.working_dtypes = [torch.float16, torch.float32]
            elif "decoder.up_blocks.0.res_blocks.0.conv1.conv.weight" in sd:  # lightricks ltxv
                tensor_conv1 = sd["decoder.up_blocks.0.res_blocks.0.conv1.conv.weight"]
                version = 0
                if tensor_conv1.shape[0] == 512:
                    version = 0
                elif tensor_conv1.shape[0] == 1024:
                    version = 1
                    if "encoder.down_blocks.1.conv.conv.bias" in sd:
                        version = 2
                vae_config = None
                if metadata is not None and "config" in metadata:
                    vae_config = json.loads(metadata["config"]).get("vae", None)
                self.first_stage_model = lightricks.VideoVAE(version=version, config=vae_config)
                self.latent_channels = 128
                self.latent_dim = 3
                self.memory_used_decode = lambda shape, dtype: (900 * shape[2] * shape[3] * shape[4] * (8 * 8 * 8)) * model_management.dtype_size(dtype)
                self.memory_used_encode = lambda shape, dtype: (70 * max(shape[2], 7) * shape[3] * shape[4]) * model_management.dtype_size(dtype)
                self.upscale_ratio = (lambda a: max(0, a * 8 - 7), 32, 32)
                self.upscale_index_formula = (8, 32, 32)
                self.downscale_ratio = (lambda a: max(0, math.floor((a + 7) / 8)), 32, 32)
                self.downscale_index_formula = (8, 32, 32)
                self.working_dtypes = [torch.bfloat16, torch.float32]
            elif "decoder.conv_in.conv.weight" in sd and sd['decoder.conv_in.conv.weight'].shape[1] == 32:
                ddconfig = {"block_out_channels": [128, 256, 512, 1024, 1024], "in_channels": 3, "out_channels": 3, "num_res_blocks": 2, "ffactor_spatial": 16, "ffactor_temporal": 4, "downsample_match_channel": True, "upsample_match_channel": True}
                ddconfig['z_channels'] = sd["decoder.conv_in.conv.weight"].shape[1]
                self.latent_channels = 32
                self.upscale_ratio = (lambda a: max(0, a * 4 - 3), 16, 16)
                self.upscale_index_formula = (4, 16, 16)
                self.downscale_ratio = (lambda a: max(0, math.floor((a + 3) / 4)), 16, 16)
                self.downscale_index_formula = (4, 16, 16)
                self.latent_dim = 3
                self.not_video = False
                self.working_dtypes = [torch.float16, torch.bfloat16, torch.float32]
                self.first_stage_model = AutoencodingEngine(regularizer_config={'target': "comfy.ldm.models.autoencoder.EmptyRegularizer"},
                                                            encoder_config={'target': "comfy.ldm.hunyuan_video.vae_refiner.Encoder", 'params': ddconfig},
                                                            decoder_config={'target': "comfy.ldm.hunyuan_video.vae_refiner.Decoder", 'params': ddconfig})

                self.memory_used_encode = lambda shape, dtype: (1400 * 9 * shape[-2] * shape[-1]) * model_management.dtype_size(dtype)
                self.memory_used_decode = lambda shape, dtype: (3600 * 4 * shape[-2] * shape[-1] * 16 * 16) * model_management.dtype_size(dtype)
            elif "decoder.conv_in.conv.weight" in sd:
                ddconfig = {'double_z': True, 'z_channels': 4, 'resolution': 256, 'in_channels': 3, 'out_ch': 3, 'ch': 128, 'ch_mult': [1, 2, 4, 4], 'num_res_blocks': 2, 'attn_resolutions': [], 'dropout': 0.0}
                ddconfig["conv3d"] = True
                ddconfig["time_compress"] = 4
                self.upscale_ratio = (lambda a: max(0, a * 4 - 3), 8, 8)
                self.upscale_index_formula = (4, 8, 8)
                self.downscale_ratio = (lambda a: max(0, math.floor((a + 3) / 4)), 8, 8)
                self.downscale_index_formula = (4, 8, 8)
                self.latent_dim = 3
                self.latent_channels = ddconfig['z_channels'] = sd["decoder.conv_in.conv.weight"].shape[1]
                self.first_stage_model = AutoencoderKL(ddconfig=ddconfig, embed_dim=sd['post_quant_conv.weight'].shape[1])
                #This is likely to significantly over-estimate with single image or low frame counts as the
                #implementation is able to completely skip caching. Rework if used as an image only VAE
                self.memory_used_decode = lambda shape, dtype: (2800 * min(8, ((shape[2] - 1) * 4) + 1) * shape[3] * shape[4] * (8 * 8)) * model_management.dtype_size(dtype)
                self.memory_used_encode = lambda shape, dtype: (1400 * min(9, shape[2]) * shape[3] * shape[4]) * model_management.dtype_size(dtype)
                self.working_dtypes = [torch.bfloat16, torch.float16, torch.float32]
            elif "decoder.unpatcher3d.wavelets" in sd:
                self.upscale_ratio = (lambda a: max(0, a * 8 - 7), 8, 8)
                self.upscale_index_formula = (8, 8, 8)
                self.downscale_ratio = (lambda a: max(0, math.floor((a + 7) / 8)), 8, 8)
                self.downscale_index_formula = (8, 8, 8)
                self.latent_dim = 3
                self.latent_channels = 16
                ddconfig = {'z_channels': 16, 'latent_channels': self.latent_channels, 'z_factor': 1, 'resolution': 1024, 'in_channels': 3, 'out_channels': 3, 'channels': 128, 'channels_mult': [2, 4, 4], 'num_res_blocks': 2, 'attn_resolutions': [32], 'dropout': 0.0, 'patch_size': 4, 'num_groups': 1, 'temporal_compression': 8, 'spacial_compression': 8}
                self.first_stage_model = CausalContinuousVideoTokenizer(**ddconfig)
                # TODO: these values are a bit off because this is not a standard VAE
                self.memory_used_decode = lambda shape, dtype: (50 * shape[2] * shape[3] * shape[4] * (8 * 8 * 8)) * model_management.dtype_size(dtype)
                self.memory_used_encode = lambda shape, dtype: (50 * (round((shape[2] + 7) / 8) * 8) * shape[3] * shape[4]) * model_management.dtype_size(dtype)
                self.working_dtypes = [torch.bfloat16, torch.float32]
            elif "decoder.middle.0.residual.0.gamma" in sd:
                if "decoder.upsamples.0.upsamples.0.residual.2.weight" in sd:  # Wan 2.2 VAE
                    self.upscale_ratio = (lambda a: max(0, a * 4 - 3), 16, 16)
                    self.upscale_index_formula = (4, 16, 16)
                    self.downscale_ratio = (lambda a: max(0, math.floor((a + 3) / 4)), 16, 16)
                    self.downscale_index_formula = (4, 16, 16)
                    self.latent_dim = 3
                    self.latent_channels = 48
                    ddconfig = {"dim": 160, "z_dim": self.latent_channels, "dim_mult": [1, 2, 4, 4], "num_res_blocks": 2, "attn_scales": [], "temperal_downsample": [False, True, True], "dropout": 0.0}
                    self.first_stage_model = wan_vae2_2.WanVAE(**ddconfig)
                    self.working_dtypes = [torch.bfloat16, torch.float16, torch.float32]
                    self.memory_used_encode = lambda shape, dtype: 3300 * shape[3] * shape[4] * model_management.dtype_size(dtype)
                    self.memory_used_decode = lambda shape, dtype: 8000 * shape[3] * shape[4] * (16 * 16) * model_management.dtype_size(dtype)
                else:  # Wan 2.1 VAE
                    dim = sd["decoder.head.0.gamma"].shape[0]
                    self.upscale_ratio = (lambda a: max(0, a * 4 - 3), 8, 8)
                    self.upscale_index_formula = (4, 8, 8)
                    self.downscale_ratio = (lambda a: max(0, math.floor((a + 3) / 4)), 8, 8)
                    self.downscale_index_formula = (4, 8, 8)
                    self.latent_dim = 3
                    self.latent_channels = 16
<<<<<<< HEAD
                    ddconfig = {"dim": 96, "z_dim": self.latent_channels, "dim_mult": [1, 2, 4, 4], "num_res_blocks": 2, "attn_scales": [], "temperal_downsample": [False, True, True], "dropout": 0.0}
                    self.first_stage_model = wan_vae.WanVAE(**ddconfig)
=======
                    ddconfig = {"dim": dim, "z_dim": self.latent_channels, "dim_mult": [1, 2, 4, 4], "num_res_blocks": 2, "attn_scales": [], "temperal_downsample": [False, True, True], "dropout": 0.0}
                    self.first_stage_model = comfy.ldm.wan.vae.WanVAE(**ddconfig)
>>>>>>> fd271ded
                    self.working_dtypes = [torch.bfloat16, torch.float16, torch.float32]

                    # todo: not sure how to detect qwen here
                    wan_21_decode = 7000
                    wan_21_encode = wan_21_decode - 1000
                    qwen_vae_decode = int(wan_21_decode / 3)
                    qwen_vae_encode = int(wan_21_encode / 3)
                    encode_const = qwen_vae_encode if "qwen" in self.ckpt_name.lower() else wan_21_encode
                    decode_const = qwen_vae_decode if "qwen" in self.ckpt_name.lower() else wan_21_decode
                    self.memory_used_encode = lambda shape, dtype: encode_const * shape[3] * shape[4] * model_management.dtype_size(dtype)
                    self.memory_used_decode = lambda shape, dtype: decode_const * shape[3] * shape[4] * (8 * 8) * model_management.dtype_size(dtype)
            # Hunyuan 3d v2 2.0 & 2.1
            elif "geo_decoder.cross_attn_decoder.ln_1.bias" in sd:

                self.latent_dim = 1

                def estimate_memory(shape, dtype, num_layers=16, kv_cache_multiplier=2):
                    batch, num_tokens, hidden_dim = shape
                    dtype_size = model_management.dtype_size(dtype)

                    total_mem = batch * num_tokens * hidden_dim * dtype_size * (1 + kv_cache_multiplier * num_layers)
                    return total_mem

                # better memory estimations
                self.memory_used_encode = lambda shape, dtype, num_layers=8, kv_cache_multiplier=0: \
                    estimate_memory(shape, dtype, num_layers, kv_cache_multiplier)

                self.memory_used_decode = lambda shape, dtype, num_layers=16, kv_cache_multiplier=2: \
                    estimate_memory(shape, dtype, num_layers, kv_cache_multiplier)

                self.first_stage_model = ShapeVAE()
                self.working_dtypes = [torch.float16, torch.bfloat16, torch.float32]


            elif "vocoder.backbone.channel_layers.0.0.bias" in sd:  # Ace Step Audio
                self.first_stage_model = MusicDCAE(source_sample_rate=44100)
                self.memory_used_encode = lambda shape, dtype: (shape[2] * 330) * model_management.dtype_size(dtype)
                self.memory_used_decode = lambda shape, dtype: (shape[2] * shape[3] * 87000) * model_management.dtype_size(dtype)
                self.latent_channels = 8
                self.output_channels = 2
                self.upscale_ratio = 4096
                self.downscale_ratio = 4096
                self.latent_dim = 2
                self.process_output = lambda audio: audio
                self.process_input = lambda audio: audio
                self.working_dtypes = [torch.bfloat16, torch.float16, torch.float32]
                self.disable_offload = True
                self.extra_1d_channel = 16
            elif "pixel_space_vae" in sd:
                self.first_stage_model = PixelspaceConversionVAE()
                self.memory_used_encode = lambda shape, dtype: (1 * shape[2] * shape[3]) * model_management.dtype_size(dtype)
                self.memory_used_decode = lambda shape, dtype: (1 * shape[2] * shape[3]) * model_management.dtype_size(dtype)
                self.downscale_ratio = 1
                self.upscale_ratio = 1
                self.latent_channels = 3
                self.latent_dim = 2
                self.output_channels = 3
            elif "vocoder.activation_post.downsample.lowpass.filter" in sd:  # MMAudio VAE
                sample_rate = 16000
                if sample_rate == 16000:
                    mode = '16k'
                else:
                    mode = '44k'

                self.first_stage_model = AudioAutoencoder(mode=mode)
                self.memory_used_encode = lambda shape, dtype: (30 * shape[2]) * model_management.dtype_size(dtype)
                self.memory_used_decode = lambda shape, dtype: (90 * shape[2] * 1411.2) * model_management.dtype_size(dtype)
                self.latent_channels = 20
                self.output_channels = 2
                self.upscale_ratio = 512 * (44100 / sample_rate)
                self.downscale_ratio = 512 * (44100 / sample_rate)
                self.latent_dim = 1
                self.process_output = lambda audio: audio
                self.process_input = lambda audio: audio
                self.working_dtypes = [torch.float32]
                self.crop_input = False
            elif "decoder.22.bias" in sd: # taehv, taew and lighttae
                self.latent_channels = sd["decoder.1.weight"].shape[1]
                self.latent_dim = 3
                self.upscale_ratio = (lambda a: max(0, a * 4 - 3), 16, 16)
                self.upscale_index_formula = (4, 16, 16)
                self.downscale_ratio = (lambda a: max(0, math.floor((a + 3) / 4)), 16, 16)
                self.downscale_index_formula = (4, 16, 16)
                if self.latent_channels == 48: # Wan 2.2
                    self.first_stage_model = comfy.taesd.taehv.TAEHV(latent_channels=self.latent_channels, latent_format=None) # taehv doesn't need scaling
                    self.process_input = lambda image: (_ for _ in ()).throw(NotImplementedError("This light tae doesn't support encoding currently"))
                    self.process_output = lambda image: image
                    self.memory_used_decode = lambda shape, dtype: (1800 * (max(1, (shape[-3] ** 0.7 * 0.1)) * shape[-2] * shape[-1] * 16 * 16) * model_management.dtype_size(dtype))
                elif self.latent_channels == 32 and sd["decoder.22.bias"].shape[0] == 12: # lighttae_hv15
                    self.first_stage_model = comfy.taesd.taehv.TAEHV(latent_channels=self.latent_channels, latent_format=comfy.latent_formats.HunyuanVideo15)
                    self.process_input = lambda image: (_ for _ in ()).throw(NotImplementedError("This light tae doesn't support encoding currently"))
                    self.memory_used_decode = lambda shape, dtype: (1200 * (max(1, (shape[-3] ** 0.7 * 0.05)) * shape[-2] * shape[-1] * 32 * 32) * model_management.dtype_size(dtype))
                else:
                    if sd["decoder.1.weight"].dtype == torch.float16: # taehv currently only available in float16, so assume it's not lighttaew2_1 as otherwise state dicts are identical
                        latent_format=comfy.latent_formats.HunyuanVideo
                    else:
                        latent_format=None # lighttaew2_1 doesn't need scaling
                    self.first_stage_model = comfy.taesd.taehv.TAEHV(latent_channels=self.latent_channels, latent_format=latent_format)
                    self.process_input = self.process_output = lambda image: image
                    self.upscale_ratio = (lambda a: max(0, a * 4 - 3), 8, 8)
                    self.upscale_index_formula = (4, 8, 8)
                    self.downscale_ratio = (lambda a: max(0, math.floor((a + 3) / 4)), 8, 8)
                    self.downscale_index_formula = (4, 8, 8)
                    self.memory_used_encode = lambda shape, dtype: (700 * (max(1, (shape[-3] ** 0.66 * 0.11)) * shape[-2] * shape[-1]) * model_management.dtype_size(dtype))
                    self.memory_used_decode = lambda shape, dtype: (50 * (max(1, (shape[-3] ** 0.65 * 0.26)) * shape[-2] * shape[-1] * 32 * 32) * model_management.dtype_size(dtype))
            else:
                logger.warning("WARNING: No VAE weights detected, VAE not initalized.")
                self.first_stage_model = None
                return
        else:
            self.first_stage_model = AutoencoderKL(**(config['params']))
        self.first_stage_model = self.first_stage_model.eval()

        m, u = self.first_stage_model.load_state_dict(sd, strict=False)
        if len(m) > 0:
            logger.warning("Missing VAE keys {}".format(m))

        if len(u) > 0:
            logger.debug("Leftover VAE keys {}".format(u))

        if device is None:
            device = model_management.vae_device()
        self.device = device
        offload_device = model_management.vae_offload_device()
        if dtype is None:
            dtype = model_management.vae_dtype(self.device, self.working_dtypes)
        self.vae_dtype = dtype
        self.first_stage_model.to(self.vae_dtype)
        self.output_device = model_management.intermediate_device()

<<<<<<< HEAD
        self.patcher = model_patcher.ModelPatcher(self.first_stage_model, load_device=self.device, offload_device=offload_device)
        logger.debug("VAE load device: {}, offload device: {}, dtype: {}".format(self.device, offload_device, self.vae_dtype))

    def clone(self):
        n = VAE(no_init=True)
        n.memory_used_encode = self.memory_used_encode
        n.memory_used_decode = self.memory_used_decode
        n.downscale_ratio = self.downscale_ratio
        n.upscale_ratio = self.upscale_ratio
        n.latent_channels = self.latent_channels
        n.latent_dim = self.latent_dim
        n.output_channels = self.output_channels
        n.process_input = self.process_input
        n.process_output = self.process_output
        n.working_dtypes = self.working_dtypes.copy()
        n.disable_offload = self.disable_offload
        n.downscale_index_formula = self.downscale_index_formula
        n.upscale_index_formula = self.upscale_index_formula
        n.extra_1d_channel = self.extra_1d_channel
        n.first_stage_model = self.first_stage_model
        n.device = self.device
        n.vae_dtype = self.vae_dtype
        n.output_device = self.output_device
        n.patcher = self.patcher.clone()
        return n
=======
        self.patcher = comfy.model_patcher.ModelPatcher(self.first_stage_model, load_device=self.device, offload_device=offload_device)
        logging.info("VAE load device: {}, offload device: {}, dtype: {}".format(self.device, offload_device, self.vae_dtype))
        self.model_size()

    def model_size(self):
        if self.size is not None:
            return self.size
        self.size = comfy.model_management.module_size(self.first_stage_model)
        return self.size

    def get_ram_usage(self):
        return self.model_size()
>>>>>>> fd271ded

    def throw_exception_if_invalid(self):
        if self.first_stage_model is None:
            raise RuntimeError("ERROR: VAE is invalid: None\n\nIf the VAE is from a checkpoint loader node your checkpoint does not contain a valid VAE.")

    def vae_encode_crop_pixels(self, pixels):
        if not self.crop_input:
            return pixels

        downscale_ratio = self.spacial_compression_encode()

        dims = pixels.shape[1:-1]
        for d in range(len(dims)):
            x = (dims[d] // downscale_ratio) * downscale_ratio
            x_offset = (dims[d] % downscale_ratio) // 2
            if x != dims[d]:
                pixels = pixels.narrow(d + 1, x_offset, x)
        return pixels

    def decode_tiled_(self, samples, tile_x=64, tile_y=64, overlap=16):
        steps = samples.shape[0] * utils.get_tiled_scale_steps(samples.shape[3], samples.shape[2], tile_x, tile_y, overlap)
        steps += samples.shape[0] * utils.get_tiled_scale_steps(samples.shape[3], samples.shape[2], tile_x // 2, tile_y * 2, overlap)
        steps += samples.shape[0] * utils.get_tiled_scale_steps(samples.shape[3], samples.shape[2], tile_x * 2, tile_y // 2, overlap)
        pbar = utils.ProgressBar(steps)

        decode_fn = lambda a: self.first_stage_model.decode(a.to(self.vae_dtype).to(self.device)).float()
        output = self.process_output(
            (utils.tiled_scale(samples, decode_fn, tile_x // 2, tile_y * 2, overlap, upscale_amount=self.upscale_ratio, output_device=self.output_device, pbar=pbar) +
             utils.tiled_scale(samples, decode_fn, tile_x * 2, tile_y // 2, overlap, upscale_amount=self.upscale_ratio, output_device=self.output_device, pbar=pbar) +
             utils.tiled_scale(samples, decode_fn, tile_x, tile_y, overlap, upscale_amount=self.upscale_ratio, output_device=self.output_device, pbar=pbar))
            / 3.0)
        return output

    def decode_tiled_1d(self, samples, tile_x=128, overlap=32):
        if samples.ndim == 3:
            decode_fn = lambda a: self.first_stage_model.decode(a.to(self.vae_dtype).to(self.device)).float()
        else:
            og_shape = samples.shape
            samples = samples.reshape((og_shape[0], og_shape[1] * og_shape[2], -1))
            decode_fn = lambda a: self.first_stage_model.decode(a.reshape((-1, og_shape[1], og_shape[2], a.shape[-1])).to(self.vae_dtype).to(self.device)).float()

        return self.process_output(utils.tiled_scale_multidim(samples, decode_fn, tile=(tile_x,), overlap=overlap, upscale_amount=self.upscale_ratio, out_channels=self.output_channels, output_device=self.output_device))

    def decode_tiled_3d(self, samples, tile_t=999, tile_x=32, tile_y=32, overlap=(1, 8, 8)):
        decode_fn = lambda a: self.first_stage_model.decode(a.to(self.vae_dtype).to(self.device)).float()
        return self.process_output(utils.tiled_scale_multidim(samples, decode_fn, tile=(tile_t, tile_x, tile_y), overlap=overlap, upscale_amount=self.upscale_ratio, out_channels=self.output_channels, index_formulas=self.upscale_index_formula, output_device=self.output_device))

    def encode_tiled_(self, pixel_samples, tile_x=512, tile_y=512, overlap=64):
        steps = pixel_samples.shape[0] * utils.get_tiled_scale_steps(pixel_samples.shape[3], pixel_samples.shape[2], tile_x, tile_y, overlap)
        steps += pixel_samples.shape[0] * utils.get_tiled_scale_steps(pixel_samples.shape[3], pixel_samples.shape[2], tile_x // 2, tile_y * 2, overlap)
        steps += pixel_samples.shape[0] * utils.get_tiled_scale_steps(pixel_samples.shape[3], pixel_samples.shape[2], tile_x * 2, tile_y // 2, overlap)
        pbar = utils.ProgressBar(steps)

        encode_fn = lambda a: self.first_stage_model.encode((self.process_input(a)).to(self.vae_dtype).to(self.device)).float()
        samples = utils.tiled_scale(pixel_samples, encode_fn, tile_x, tile_y, overlap, upscale_amount=(1 / self.downscale_ratio), out_channels=self.latent_channels, output_device=self.output_device, pbar=pbar)
        samples += utils.tiled_scale(pixel_samples, encode_fn, tile_x * 2, tile_y // 2, overlap, upscale_amount=(1 / self.downscale_ratio), out_channels=self.latent_channels, output_device=self.output_device, pbar=pbar)
        samples += utils.tiled_scale(pixel_samples, encode_fn, tile_x // 2, tile_y * 2, overlap, upscale_amount=(1 / self.downscale_ratio), out_channels=self.latent_channels, output_device=self.output_device, pbar=pbar)
        samples /= 3.0
        return samples

    def encode_tiled_1d(self, samples, tile_x=256 * 2048, overlap=64 * 2048):
        if self.latent_dim == 1:
            encode_fn = lambda a: self.first_stage_model.encode((self.process_input(a)).to(self.vae_dtype).to(self.device)).float()
            out_channels = self.latent_channels
            upscale_amount = 1 / self.downscale_ratio
        else:
            extra_channel_size = self.extra_1d_channel
            out_channels = self.latent_channels * extra_channel_size
            tile_x = tile_x // extra_channel_size
            overlap = overlap // extra_channel_size
            upscale_amount = 1 / self.downscale_ratio
            encode_fn = lambda a: self.first_stage_model.encode((self.process_input(a)).to(self.vae_dtype).to(self.device)).reshape(1, out_channels, -1).float()

        out = utils.tiled_scale_multidim(samples, encode_fn, tile=(tile_x,), overlap=overlap, upscale_amount=upscale_amount, out_channels=out_channels, output_device=self.output_device)
        if self.latent_dim == 1:
            return out
        else:
            return out.reshape(samples.shape[0], self.latent_channels, extra_channel_size, -1)

    def encode_tiled_3d(self, samples, tile_t=9999, tile_x=512, tile_y=512, overlap=(1, 64, 64)):
        encode_fn = lambda a: self.first_stage_model.encode((self.process_input(a)).to(self.vae_dtype).to(self.device)).float()
        return utils.tiled_scale_multidim(samples, encode_fn, tile=(tile_t, tile_x, tile_y), overlap=overlap, upscale_amount=self.downscale_ratio, out_channels=self.latent_channels, downscale=True, index_formulas=self.downscale_index_formula, output_device=self.output_device)

    def decode(self, samples_in, vae_options={}):
        self.throw_exception_if_invalid()
        pixel_samples = None
        do_tile = False
        if self.latent_dim == 2 and samples_in.ndim == 5:
            samples_in = samples_in[:, :, 0]
        try:
            memory_used = self.memory_used_decode(samples_in.shape, self.vae_dtype)
            model_management.load_models_gpu([self.patcher], memory_required=memory_used, force_full_load=self.disable_offload)
            free_memory = model_management.get_free_memory(self.device)
            batch_number = int(free_memory / memory_used)
            batch_number = max(1, batch_number)

            for x in range(0, samples_in.shape[0], batch_number):
                samples = samples_in[x:x + batch_number].to(self.vae_dtype).to(self.device)
                out = self.process_output(self.first_stage_model.decode(samples, **vae_options).to(self.output_device).float())
                if pixel_samples is None:
                    pixel_samples = torch.empty((samples_in.shape[0],) + tuple(out.shape[1:]), device=self.output_device)
                pixel_samples[x:x + batch_number] = out
        except model_management.OOM_EXCEPTION:
            logger.warning("Warning: Ran out of memory when regular VAE decoding, retrying with tiled VAE decoding.")
            # NOTE: We don't know what tensors were allocated to stack variables at the time of the
            # exception and the exception itself refs them all until we get out of this except block.
            # So we just set a flag for tiler fallback so that tensor gc can happen once the
            # exception is fully off the books.
            do_tile = True

        if do_tile:
            dims = samples_in.ndim - 2
            if dims == 1 or self.extra_1d_channel is not None:
                pixel_samples = self.decode_tiled_1d(samples_in)
            elif dims == 2:
                pixel_samples = self.decode_tiled_(samples_in)
            elif dims == 3:
                tile = 256 // self.spacial_compression_decode()
                overlap = tile // 4
                pixel_samples = self.decode_tiled_3d(samples_in, tile_x=tile, tile_y=tile, overlap=(1, overlap, overlap))

        pixel_samples = pixel_samples.to(self.output_device).movedim(1, -1)
        return pixel_samples

    def decode_tiled(self, samples, tile_x=None, tile_y=None, overlap=None, tile_t=None, overlap_t=None):
        self.throw_exception_if_invalid()
        memory_used = self.memory_used_decode(samples.shape, self.vae_dtype)  # TODO: calculate mem required for tile
        load_models_gpu([self.patcher], memory_required=memory_used, force_full_load=self.disable_offload)
        dims = samples.ndim - 2
        args = {}
        if tile_x is not None:
            args["tile_x"] = tile_x
        if tile_y is not None:
            args["tile_y"] = tile_y
        if overlap is not None:
            args["overlap"] = overlap

        if dims == 1:
            args.pop("tile_y")
            output = self.decode_tiled_1d(samples, **args)
        elif dims == 2:
            output = self.decode_tiled_(samples, **args)
        elif dims == 3:
            if overlap_t is None:
                args["overlap"] = (1, overlap, overlap)
            else:
                args["overlap"] = (max(1, overlap_t), overlap, overlap)
            if tile_t is not None:
                args["tile_t"] = max(2, tile_t)

            output = self.decode_tiled_3d(samples, **args)
        else:
            raise ValueError(f"invalid dims={dims}")
        return output.movedim(1, -1)

    def encode(self, pixel_samples):
        self.throw_exception_if_invalid()
        pixel_samples = self.vae_encode_crop_pixels(pixel_samples)
        pixel_samples = pixel_samples.movedim(-1, 1)
        do_tile = False
        samples = None
        if self.latent_dim == 3 and pixel_samples.ndim < 5:
            if not self.not_video:
                pixel_samples = pixel_samples.movedim(1, 0).unsqueeze(0)
            else:
                pixel_samples = pixel_samples.unsqueeze(2)
        try:
            memory_used = self.memory_used_encode(pixel_samples.shape, self.vae_dtype)
            model_management.load_models_gpu([self.patcher], memory_required=memory_used, force_full_load=self.disable_offload)
            free_memory = model_management.get_free_memory(self.device)
            batch_number = int(free_memory / max(1, memory_used))
            batch_number = max(1, batch_number)
            samples = None
            for x in range(0, pixel_samples.shape[0], batch_number):
                pixels_in = self.process_input(pixel_samples[x:x + batch_number]).to(self.vae_dtype).to(self.device)
                out = self.first_stage_model.encode(pixels_in).to(self.output_device).float()
                if samples is None:
                    samples = torch.empty((pixel_samples.shape[0],) + tuple(out.shape[1:]), device=self.output_device)
                samples[x:x + batch_number] = out

        except model_management.OOM_EXCEPTION:
            logger.warning("Warning: Ran out of memory when regular VAE encoding, retrying with tiled VAE encoding.")
            # NOTE: We don't know what tensors were allocated to stack variables at the time of the
            # exception and the exception itself refs them all until we get out of this except block.
            # So we just set a flag for tiler fallback so that tensor gc can happen once the
            # exception is fully off the books.
            do_tile = True

        if do_tile:
            if self.latent_dim == 3:
                tile = 256
                overlap = tile // 4
                samples = self.encode_tiled_3d(pixel_samples, tile_x=tile, tile_y=tile, overlap=(1, overlap, overlap))
            elif self.latent_dim == 1 or self.extra_1d_channel is not None:
                samples = self.encode_tiled_1d(pixel_samples)
            else:
                samples = self.encode_tiled_(pixel_samples)

        return samples

    def encode_tiled(self, pixel_samples, tile_x=None, tile_y=None, overlap=None, tile_t=None, overlap_t=None):
        self.throw_exception_if_invalid()
        pixel_samples = self.vae_encode_crop_pixels(pixel_samples)
        dims = self.latent_dim
        pixel_samples = pixel_samples.movedim(-1, 1)
        if dims == 3:
            if not self.not_video:
                pixel_samples = pixel_samples.movedim(1, 0).unsqueeze(0)
            else:
                pixel_samples = pixel_samples.unsqueeze(2)

        memory_used = self.memory_used_encode(pixel_samples.shape, self.vae_dtype)  # TODO: calculate mem required for tile
        load_models_gpu([self.patcher], memory_required=memory_used, force_full_load=self.disable_offload)

        args = {}
        if tile_x is not None:
            args["tile_x"] = tile_x
        if tile_y is not None:
            args["tile_y"] = tile_y
        if overlap is not None:
            args["overlap"] = overlap

        samples = None
        if dims == 1:
            args.pop("tile_y")
            samples = self.encode_tiled_1d(pixel_samples, **args)
        elif dims == 2:
            samples = self.encode_tiled_(pixel_samples, **args)
        elif dims == 3:
            if tile_t is not None:
                tile_t_latent = max(2, self.downscale_ratio[0](tile_t))
            else:
                tile_t_latent = 9999
            args["tile_t"] = self.upscale_ratio[0](tile_t_latent)

            if overlap_t is None:
                args["overlap"] = (1, overlap, overlap)
            else:
                args["overlap"] = (self.upscale_ratio[0](max(1, min(tile_t_latent // 2, self.downscale_ratio[0](overlap_t)))), overlap, overlap)
            maximum = pixel_samples.shape[2]
            maximum = self.upscale_ratio[0](self.downscale_ratio[0](maximum))

            samples = self.encode_tiled_3d(pixel_samples[:, :, :maximum], **args)
        else:
            raise ValueError(f"unsupported values dim {dims}")

        return samples

    def get_sd(self):
        return self.first_stage_model.state_dict()

    def spacial_compression_decode(self):
        try:
            return self.upscale_ratio[-1]
        except:
            return self.upscale_ratio

    def spacial_compression_encode(self):
        try:
            return self.downscale_ratio[-1]
        except:
            return self.downscale_ratio

    def temporal_compression_decode(self):
        try:
            return round(self.upscale_ratio[0](8192) / 8192)
        except:
            return None

    def __str__(self):
        info_str = f"dtype={self.vae_dtype} device={self.device}"

        if self.ckpt_name == "":
            return f"<VAE for {self.first_stage_model.__class__.__name__} {info_str}>"
        else:
            return f"<VAE for {self.ckpt_name} ({self.first_stage_model.__class__.__name__} {info_str})>"


class StyleModel:
    def __init__(self, model, device="cpu"):
        self.model = model

    def get_cond(self, input):
        return self.model(input.last_hidden_state)


def load_style_model(ckpt_path):
    model_data = utils.load_torch_file(ckpt_path, safe_load=True)
    keys = model_data.keys()
    if "style_embedding" in keys:
        model = adapter.StyleAdapter(width=1024, context_dim=768, num_head=8, n_layes=3, num_token=8)
    elif "redux_down.weight" in keys:
        model = ReduxImageEncoder()
    else:
        raise Exception("invalid style model {}".format(ckpt_path))
    model.load_state_dict(model_data)
    return StyleModel(model)


class CLIPType(Enum):
    STABLE_DIFFUSION = 1
    STABLE_CASCADE = 2
    SD3 = 3
    STABLE_AUDIO = 4
    HUNYUAN_DIT = 5
    FLUX = 6
    MOCHI = 7
    LTXV = 8
    HUNYUAN_VIDEO = 9
    PIXART = 10
    COSMOS = 11
    LUMINA2 = 12
    WAN = 13
    HIDREAM = 14
    CHROMA = 15
    ACE = 16
    OMNIGEN2 = 17
    QWEN_IMAGE = 18
    HUNYUAN_IMAGE = 19
    HUNYUAN_VIDEO_15 = 20
    OVIS = 21
    KANDINSKY5 = 22
    KANDINSKY5_IMAGE = 23


@dataclasses.dataclass
class CLIPTarget:
    clip: Optional[Any] = None
    vae: Optional[Any] = None
    params: Optional[dict] = dataclasses.field(default_factory=dict)
    tokenizer: Optional[Any] = None


def load_clip(ckpt_paths, embedding_directory=None, clip_type=CLIPType.STABLE_DIFFUSION, textmodel_json_config: str | dict | None = None, model_options=None):
    if model_options is None:
        model_options = dict()
    clip_data = []
    for p in ckpt_paths:
<<<<<<< HEAD
        clip_data.append(utils.load_torch_file(p, safe_load=True))
    return load_text_encoder_state_dicts(clip_data, embedding_directory=embedding_directory, clip_type=clip_type, model_options=model_options, textmodel_json_config=textmodel_json_config)
=======
        sd, metadata = comfy.utils.load_torch_file(p, safe_load=True, return_metadata=True)
        if model_options.get("custom_operations", None) is None:
            sd, metadata = comfy.utils.convert_old_quants(sd, model_prefix="", metadata=metadata)
        clip_data.append(sd)
    return load_text_encoder_state_dicts(clip_data, embedding_directory=embedding_directory, clip_type=clip_type, model_options=model_options)
>>>>>>> fd271ded


class TEModel(Enum):
    CLIP_L = 1
    CLIP_H = 2
    CLIP_G = 3
    T5_XXL = 4
    T5_XL = 5
    T5_BASE = 6
    LLAMA3_8 = 7
    T5_XXL_OLD = 8
    GEMMA_2_2B = 9
    QWEN25_3B = 10
    QWEN25_7B = 11
    BYT5_SMALL_GLYPH = 12
    GEMMA_3_4B = 13
    MISTRAL3_24B = 14
    MISTRAL3_24B_PRUNED_FLUX2 = 15
    QWEN3_4B = 16
    QWEN3_2B = 17



def detect_te_model(sd):
    if "text_model.encoder.layers.30.mlp.fc1.weight" in sd:
        return TEModel.CLIP_G
    if "text_model.encoder.layers.22.mlp.fc1.weight" in sd:
        return TEModel.CLIP_H
    if "text_model.encoder.layers.0.mlp.fc1.weight" in sd:
        return TEModel.CLIP_L
    if "encoder.block.23.layer.1.DenseReluDense.wi_1.weight" in sd:
        weight = sd["encoder.block.23.layer.1.DenseReluDense.wi_1.weight"]
        if weight.shape[-1] == 4096:
            return TEModel.T5_XXL
        elif weight.shape[-1] == 2048:
            return TEModel.T5_XL
    if 'encoder.block.23.layer.1.DenseReluDense.wi.weight' in sd:
        return TEModel.T5_XXL_OLD
    if "encoder.block.0.layer.0.SelfAttention.k.weight" in sd:
        weight = sd['encoder.block.0.layer.0.SelfAttention.k.weight']
        if weight.shape[0] == 384:
            return TEModel.BYT5_SMALL_GLYPH
        return TEModel.T5_BASE
    if 'model.layers.0.post_feedforward_layernorm.weight' in sd:
        if 'model.layers.0.self_attn.q_norm.weight' in sd:
            return TEModel.GEMMA_3_4B
        return TEModel.GEMMA_2_2B
    if 'model.layers.0.self_attn.k_proj.bias' in sd:
        weight = sd['model.layers.0.self_attn.k_proj.bias']
        if weight.shape[0] == 256:
            return TEModel.QWEN25_3B
        if weight.shape[0] == 512:
            return TEModel.QWEN25_7B
    if "model.layers.0.post_attention_layernorm.weight" in sd:
        weight = sd['model.layers.0.post_attention_layernorm.weight']
        if 'model.layers.0.self_attn.q_norm.weight' in sd:
            if weight.shape[0] == 2560:
                return TEModel.QWEN3_4B
            elif weight.shape[0] == 2048:
                return TEModel.QWEN3_2B
        if weight.shape[0] == 5120:
            if "model.layers.39.post_attention_layernorm.weight" in sd:
                return TEModel.MISTRAL3_24B
            else:
                return TEModel.MISTRAL3_24B_PRUNED_FLUX2

        return TEModel.LLAMA3_8
    return None


def t5xxl_detect(clip_data):
    weight_name = "encoder.block.23.layer.1.DenseReluDense.wi_1.weight"
    weight_name_old = "encoder.block.23.layer.1.DenseReluDense.wi.weight"

    for sd in clip_data:
        if weight_name in sd or weight_name_old in sd:
            return sd3_clip.t5_xxl_detect(sd)

    return {}


def llama_detect(clip_data):
    weight_name = "model.layers.0.self_attn.k_proj.weight"

    for sd in clip_data:
        if weight_name in sd:
            return hunyuan_video.llama_detect(sd)

    return {}


def load_text_encoder_state_dicts(state_dicts=[], embedding_directory=None, clip_type=CLIPType.STABLE_DIFFUSION, model_options={}, textmodel_json_config=None):
    clip_data = state_dicts

    class EmptyClass:
        pass

    for i in range(len(clip_data)):
        if "transformer.resblocks.0.ln_1.weight" in clip_data[i]:
            clip_data[i] = utils.clip_text_transformers_convert(clip_data[i], "", "")
        else:
            if "text_projection" in clip_data[i]:
                clip_data[i]["text_projection.weight"] = clip_data[i]["text_projection"].transpose(0, 1)  # old models saved with the CLIPSave node

    tokenizer_data = {}
    clip_target = CLIPTarget()
    clip_target.params = {}
    if len(clip_data) == 1:
        te_model = detect_te_model(clip_data[0])
        if te_model == TEModel.CLIP_G:
            if clip_type == CLIPType.STABLE_CASCADE:
                clip_target.clip = sdxl_clip.StableCascadeClipModel
                clip_target.tokenizer = sdxl_clip.StableCascadeTokenizer
            elif clip_type == CLIPType.SD3:
                clip_target.clip = sd3_clip.sd3_clip(clip_l=False, clip_g=True, t5=False)
                clip_target.tokenizer = sd3_clip.SD3Tokenizer
            elif clip_type == CLIPType.HIDREAM:
<<<<<<< HEAD
                clip_target.clip = hidream.hidream_clip(clip_l=False, clip_g=True, t5=False, llama=False, dtype_t5=None, dtype_llama=None, t5xxl_scaled_fp8=None, llama_scaled_fp8=None)
                clip_target.tokenizer = hidream.HiDreamTokenizer
=======
                clip_target.clip = comfy.text_encoders.hidream.hidream_clip(clip_l=False, clip_g=True, t5=False, llama=False, dtype_t5=None, dtype_llama=None)
                clip_target.tokenizer = comfy.text_encoders.hidream.HiDreamTokenizer
>>>>>>> fd271ded
            else:
                clip_target.clip = sdxl_clip.SDXLRefinerClipModel
                clip_target.tokenizer = sdxl_clip.SDXLTokenizer
        elif te_model == TEModel.CLIP_H:
            clip_target.clip = sd2_clip.SD2ClipModel
            clip_target.tokenizer = sd2_clip.SD2Tokenizer
        elif te_model == TEModel.T5_XXL:
            if clip_type == CLIPType.SD3:
                clip_target.clip = sd3_clip.sd3_clip(clip_l=False, clip_g=False, t5=True, **t5xxl_detect(clip_data))
                clip_target.tokenizer = sd3_clip.SD3Tokenizer
            elif clip_type == CLIPType.LTXV:
                clip_target.clip = lt.ltxv_te(**t5xxl_detect(clip_data))
                clip_target.tokenizer = lt.LTXVT5Tokenizer
            elif clip_type == CLIPType.PIXART or clip_type == CLIPType.CHROMA:
                clip_target.clip = pixart_t5.pixart_te(**t5xxl_detect(clip_data))
                clip_target.tokenizer = pixart_t5.PixArtTokenizer
            elif clip_type == CLIPType.WAN:
                clip_target.clip = wan.te(**t5xxl_detect(clip_data))
                clip_target.tokenizer = wan.WanT5Tokenizer
                tokenizer_data["spiece_model"] = clip_data[0].get("spiece_model", None)
            elif clip_type == CLIPType.HIDREAM:
<<<<<<< HEAD
                clip_target.clip = hidream.hidream_clip(**t5xxl_detect(clip_data),
                                                        clip_l=False, clip_g=False, t5=True, llama=False, dtype_llama=None, llama_scaled_fp8=None)
                clip_target.tokenizer = hidream.HiDreamTokenizer
            else:  # CLIPType.MOCHI
                clip_target.clip = genmo.mochi_te(**t5xxl_detect(clip_data))
                clip_target.tokenizer = genmo.MochiT5Tokenizer
=======
                clip_target.clip = comfy.text_encoders.hidream.hidream_clip(**t5xxl_detect(clip_data),
                                                                        clip_l=False, clip_g=False, t5=True, llama=False, dtype_llama=None)
                clip_target.tokenizer = comfy.text_encoders.hidream.HiDreamTokenizer
            else: #CLIPType.MOCHI
                clip_target.clip = comfy.text_encoders.genmo.mochi_te(**t5xxl_detect(clip_data))
                clip_target.tokenizer = comfy.text_encoders.genmo.MochiT5Tokenizer
>>>>>>> fd271ded
        elif te_model == TEModel.T5_XXL_OLD:
            clip_target.clip = cosmos.te(**t5xxl_detect(clip_data))
            clip_target.tokenizer = cosmos.CosmosT5Tokenizer
        elif te_model == TEModel.T5_XL:
            clip_target.clip = aura_t5.AuraT5Model
            clip_target.tokenizer = aura_t5.AuraT5Tokenizer
        elif te_model == TEModel.T5_BASE:
            if clip_type == CLIPType.ACE or "spiece_model" in clip_data[0]:
                clip_target.clip = ace.AceT5Model
                clip_target.tokenizer = ace.AceT5Tokenizer
                tokenizer_data["spiece_model"] = clip_data[0].get("spiece_model", None)
            else:
                clip_target.clip = sa_t5.SAT5Model
                clip_target.tokenizer = sa_t5.SAT5Tokenizer
        elif te_model == TEModel.GEMMA_2_2B:
            clip_target.clip = lumina2.te(**llama_detect(clip_data))
            clip_target.tokenizer = lumina2.LuminaTokenizer
            tokenizer_data["spiece_model"] = clip_data[0].get("spiece_model", None)
        elif te_model == TEModel.GEMMA_3_4B:
            clip_target.clip = lumina2.te(**llama_detect(clip_data), model_type="gemma3_4b")
            clip_target.tokenizer = lumina2.NTokenizer
            tokenizer_data["spiece_model"] = clip_data[0].get("spiece_model", None)
        elif te_model == TEModel.LLAMA3_8:
<<<<<<< HEAD
            clip_target.clip = hidream.hidream_clip(**llama_detect(clip_data),
                                                    clip_l=False, clip_g=False, t5=False, llama=True, dtype_t5=None, t5xxl_scaled_fp8=None)
            clip_target.tokenizer = hidream.HiDreamTokenizer
=======
            clip_target.clip = comfy.text_encoders.hidream.hidream_clip(**llama_detect(clip_data),
                                                                        clip_l=False, clip_g=False, t5=False, llama=True, dtype_t5=None)
            clip_target.tokenizer = comfy.text_encoders.hidream.HiDreamTokenizer
>>>>>>> fd271ded
        elif te_model == TEModel.QWEN25_3B:
            clip_target.clip = omnigen2.te(**llama_detect(clip_data))
            clip_target.tokenizer = omnigen2.Omnigen2Tokenizer
        elif te_model == TEModel.QWEN25_7B:
            if clip_type == CLIPType.HUNYUAN_IMAGE:
                clip_target.clip = hunyuan_image.te(byt5=False, **llama_detect(clip_data))
                clip_target.tokenizer = hunyuan_image.HunyuanImageTokenizer
            else:
<<<<<<< HEAD
                clip_target.clip = qwen_image.te(**llama_detect(clip_data))
                clip_target.tokenizer = qwen_image.QwenImageTokenizer
=======
                clip_target.clip = comfy.text_encoders.qwen_image.te(**llama_detect(clip_data))
                clip_target.tokenizer = comfy.text_encoders.qwen_image.QwenImageTokenizer
        elif te_model == TEModel.MISTRAL3_24B or te_model == TEModel.MISTRAL3_24B_PRUNED_FLUX2:
            clip_target.clip = comfy.text_encoders.flux.flux2_te(**llama_detect(clip_data), pruned=te_model == TEModel.MISTRAL3_24B_PRUNED_FLUX2)
            clip_target.tokenizer = comfy.text_encoders.flux.Flux2Tokenizer
            tokenizer_data["tekken_model"] = clip_data[0].get("tekken_model", None)
        elif te_model == TEModel.QWEN3_4B:
            clip_target.clip = comfy.text_encoders.z_image.te(**llama_detect(clip_data))
            clip_target.tokenizer = comfy.text_encoders.z_image.ZImageTokenizer
        elif te_model == TEModel.QWEN3_2B:
            clip_target.clip = comfy.text_encoders.ovis.te(**llama_detect(clip_data))
            clip_target.tokenizer = comfy.text_encoders.ovis.OvisTokenizer
>>>>>>> fd271ded
        else:
            # clip_l
            if clip_type == CLIPType.SD3:
                clip_target.clip = sd3_clip.sd3_clip(clip_l=True, clip_g=False, t5=False)
                clip_target.tokenizer = sd3_clip.SD3Tokenizer
            elif clip_type == CLIPType.HIDREAM:
<<<<<<< HEAD
                clip_target.clip = hidream.hidream_clip(clip_l=True, clip_g=False, t5=False, llama=False, dtype_t5=None, dtype_llama=None, t5xxl_scaled_fp8=None, llama_scaled_fp8=None)
                clip_target.tokenizer = hidream.HiDreamTokenizer
=======
                clip_target.clip = comfy.text_encoders.hidream.hidream_clip(clip_l=True, clip_g=False, t5=False, llama=False, dtype_t5=None, dtype_llama=None)
                clip_target.tokenizer = comfy.text_encoders.hidream.HiDreamTokenizer
>>>>>>> fd271ded
            else:
                clip_target.clip = sd1_clip.SD1ClipModel
                clip_target.tokenizer = sd1_clip.SD1Tokenizer
    elif len(clip_data) == 2:
        if clip_type == CLIPType.SD3:
            te_models = [detect_te_model(clip_data[0]), detect_te_model(clip_data[1])]
            clip_target.clip = sd3_clip.sd3_clip(clip_l=TEModel.CLIP_L in te_models, clip_g=TEModel.CLIP_G in te_models, t5=TEModel.T5_XXL in te_models, **t5xxl_detect(clip_data))
            clip_target.tokenizer = sd3_clip.SD3Tokenizer
        elif clip_type == CLIPType.HUNYUAN_DIT:
            clip_target.clip = hydit.HyditModel
            clip_target.tokenizer = hydit.HyditTokenizer
        elif clip_type == CLIPType.FLUX:
            clip_target.clip = flux.flux_clip(**t5xxl_detect(clip_data))
            clip_target.tokenizer = flux.FluxTokenizer
        elif clip_type == CLIPType.HUNYUAN_VIDEO:
            clip_target.clip = hunyuan_video.hunyuan_video_clip(**llama_detect(clip_data))
            clip_target.tokenizer = hunyuan_video.HunyuanVideoTokenizer
        elif clip_type == CLIPType.HIDREAM:
            # Detect
            hidream_dualclip_classes = []
            for hidream_te in clip_data:
                te_model = detect_te_model(hidream_te)
                hidream_dualclip_classes.append(te_model)

            clip_l = TEModel.CLIP_L in hidream_dualclip_classes
            clip_g = TEModel.CLIP_G in hidream_dualclip_classes
            t5 = TEModel.T5_XXL in hidream_dualclip_classes
            llama = TEModel.LLAMA3_8 in hidream_dualclip_classes

            # Initialize t5xxl_detect and llama_detect kwargs if needed
            t5_kwargs = t5xxl_detect(clip_data) if t5 else {}
            llama_kwargs = llama_detect(clip_data) if llama else {}

            clip_target.clip = hidream.hidream_clip(clip_l=clip_l, clip_g=clip_g, t5=t5, llama=llama, **t5_kwargs, **llama_kwargs)
            clip_target.tokenizer = hidream.HiDreamTokenizer
        elif clip_type == CLIPType.HUNYUAN_IMAGE:
<<<<<<< HEAD
            clip_target.clip = hunyuan_image.te(**llama_detect(clip_data))
            clip_target.tokenizer = hunyuan_image.HunyuanImageTokenizer
=======
            clip_target.clip = comfy.text_encoders.hunyuan_image.te(**llama_detect(clip_data))
            clip_target.tokenizer = comfy.text_encoders.hunyuan_image.HunyuanImageTokenizer
        elif clip_type == CLIPType.HUNYUAN_VIDEO_15:
            clip_target.clip = comfy.text_encoders.hunyuan_image.te(**llama_detect(clip_data))
            clip_target.tokenizer = comfy.text_encoders.hunyuan_video.HunyuanVideo15Tokenizer
        elif clip_type == CLIPType.KANDINSKY5:
            clip_target.clip = comfy.text_encoders.kandinsky5.te(**llama_detect(clip_data))
            clip_target.tokenizer = comfy.text_encoders.kandinsky5.Kandinsky5Tokenizer
        elif clip_type == CLIPType.KANDINSKY5_IMAGE:
            clip_target.clip = comfy.text_encoders.kandinsky5.te(**llama_detect(clip_data))
            clip_target.tokenizer = comfy.text_encoders.kandinsky5.Kandinsky5TokenizerImage
>>>>>>> fd271ded
        else:
            clip_target.clip = sdxl_clip.SDXLClipModel
            clip_target.tokenizer = sdxl_clip.SDXLTokenizer
    elif len(clip_data) == 3:
        clip_target.clip = sd3_clip.sd3_clip(**t5xxl_detect(clip_data))
        clip_target.tokenizer = sd3_clip.SD3Tokenizer
    elif len(clip_data) == 4:
        clip_target.clip = hidream.hidream_clip(**t5xxl_detect(clip_data), **llama_detect(clip_data))
        clip_target.tokenizer = hidream.HiDreamTokenizer

    parameters = 0
    for c in clip_data:
        parameters += utils.calculate_parameters(c)
        tokenizer_data, model_options = long_clipl.model_options_long_clip(c, tokenizer_data, model_options)

<<<<<<< HEAD
    clip = CLIP(clip_target, embedding_directory=embedding_directory, textmodel_json_config=textmodel_json_config, parameters=parameters, tokenizer_data=tokenizer_data, model_options=model_options)
    for c in clip_data:
        m, u = clip.load_sd(c)
        if len(m) > 0:
            logger.warning("clip missing: {}".format(m))

        if len(u) > 0:
            logger.debug("clip unexpected: {}".format(u))
=======
    clip = CLIP(clip_target, embedding_directory=embedding_directory, parameters=parameters, tokenizer_data=tokenizer_data, state_dict=clip_data, model_options=model_options)
>>>>>>> fd271ded
    return clip


def load_gligen(ckpt_path):
    data = utils.load_torch_file(ckpt_path, safe_load=True)
    model = gligen.load_gligen(data)
    if model_management.should_use_fp16():
        model = model.half()
    return model_patcher.ModelPatcher(model, load_device=model_management.get_torch_device(), offload_device=model_management.unet_offload_device())


def model_detection_error_hint(path, state_dict):
    filename = os.path.basename(path)
    if 'lora' in filename.lower():
        return "\nHINT: This seems to be a Lora file and Lora files should be put in the lora folder and loaded with a lora loader node.."
    return ""


def load_checkpoint(config_path=None, ckpt_path=None, output_vae=True, output_clip=True, embedding_directory=None, state_dict=None, config=None):
    logger.warning("Warning: The load checkpoint with config function is deprecated and will eventually be removed, please use the other one.")
    model, clip, vae, _ = load_checkpoint_guess_config(ckpt_path, output_vae=output_vae, output_clip=output_clip, output_clipvision=False, embedding_directory=embedding_directory, output_model=True)
    # TODO: this function is a mess and should be removed eventually
    if config is None:
        with open(config_path, 'r') as stream:
            config = yaml.safe_load(stream)
    model_config_params = config['model']['params']
    clip_config = model_config_params['cond_stage_config']

    if "parameterization" in model_config_params:
        if model_config_params["parameterization"] == "v":
            m = model.clone()

            class ModelSamplingAdvanced(model_sampling.ModelSamplingDiscrete, model_sampling.V_PREDICTION):
                pass

            m.add_object_patch("model_sampling", ModelSamplingAdvanced(model.model.model_config))
            model = m

    layer_idx = clip_config.get("params", {}).get("layer_idx", None)
    if layer_idx is not None:
        clip.clip_layer(layer_idx)

    return (model, clip, vae)


def load_checkpoint_guess_config(ckpt_path, output_vae=True, output_clip=True, output_clipvision=False, embedding_directory=None, output_model=True, model_options=None, te_model_options=None):
    if te_model_options is None:
        te_model_options = {}
    if model_options is None:
        model_options = {}
    sd, metadata = utils.load_torch_file(ckpt_path, return_metadata=True)
    out = load_state_dict_guess_config(sd, output_vae, output_clip, output_clipvision, embedding_directory, output_model, model_options, te_model_options=te_model_options, ckpt_path=ckpt_path)
    if out is None:
        raise RuntimeError("Could not detect model type of: {}\n{}".format(ckpt_path, model_detection_error_hint(ckpt_path, sd)))
    return out


def load_state_dict_guess_config(sd, output_vae=True, output_clip=True, output_clipvision=False, embedding_directory=None, output_model=True, model_options=None, te_model_options=None, metadata: Optional[FileMetadata] = None, ckpt_path=""):
    if te_model_options is None:
        te_model_options = {}
    if model_options is None:
        model_options = {}
    clip = None
    clipvision = None
    vae = None
    model = None
    _model_patcher = None
    inital_load_device = None

    diffusion_model_prefix = model_detection.unet_prefix_from_state_dict(sd)
    parameters = utils.calculate_parameters(sd, diffusion_model_prefix)
    weight_dtype = utils.weight_dtype(sd, diffusion_model_prefix)
    load_device = model_management.get_torch_device()

    custom_operations = model_options.get("custom_operations", None)
    if custom_operations is None:
        sd, metadata = comfy.utils.convert_old_quants(sd, diffusion_model_prefix, metadata=metadata)

    model_config = model_detection.model_config_from_unet(sd, diffusion_model_prefix, metadata=metadata)
    if model_config is None:
        logger.warning("Warning, This is not a checkpoint file, trying to load it as a diffusion model only.")
        diffusion_model = load_diffusion_model_state_dict(sd, model_options={})
        if diffusion_model is None:
            return None
        return (diffusion_model, None, VAE(sd={}), None)  # The VAE object is there to throw an exception if it's actually used'

    unet_weight_dtype = list(model_config.supported_inference_dtypes)
    if model_config.quant_config is not None:
        weight_dtype = None

    if custom_operations is not None:
        model_config.custom_operations = custom_operations

    unet_dtype = model_options.get("dtype", model_options.get("weight_dtype", None))

    if unet_dtype is None:
        unet_dtype = model_management.unet_dtype(model_params=parameters, supported_dtypes=unet_weight_dtype, weight_dtype=weight_dtype)

    if model_config.quant_config is not None:
        manual_cast_dtype = model_management.unet_manual_cast(None, load_device, model_config.supported_inference_dtypes)
    else:
        manual_cast_dtype = model_management.unet_manual_cast(unet_dtype, load_device, model_config.supported_inference_dtypes)
    model_config.set_inference_dtype(unet_dtype, manual_cast_dtype)

    if model_config.clip_vision_prefix is not None:
        if output_clipvision:
            clipvision = clip_vision.load_clipvision_from_sd(sd, model_config.clip_vision_prefix, True)

    if output_model:
        inital_load_device = model_management.unet_initial_load_device(parameters, unet_dtype)
        model = model_config.get_model(sd, diffusion_model_prefix, device=inital_load_device)
        model.load_model_weights(sd, diffusion_model_prefix)

    if output_vae:
        vae_sd = utils.state_dict_prefix_replace(sd, {k: "" for k in model_config.vae_key_prefix}, filter_keys=True)
        vae_sd = model_config.process_vae_state_dict(vae_sd)
        vae = VAE(sd=vae_sd, metadata=metadata)

    if output_clip:
        if te_model_options.get("custom_operations", None) is None:
            scaled_fp8_list = []
            for k in list(sd.keys()):  # Convert scaled fp8 to mixed ops
                if k.endswith(".scaled_fp8"):
                    scaled_fp8_list.append(k[:-len("scaled_fp8")])

            if len(scaled_fp8_list) > 0:
                out_sd = {}
                for k in sd:
                    skip = False
                    for pref in scaled_fp8_list:
                        skip = skip or k.startswith(pref)
                    if not skip:
                        out_sd[k] = sd[k]

                for pref in scaled_fp8_list:
                    quant_sd, qmetadata = comfy.utils.convert_old_quants(sd, pref, metadata={})
                    for k in quant_sd:
                        out_sd[k] = quant_sd[k]
                    sd = out_sd

        clip_target = model_config.clip_target(state_dict=sd)
        if clip_target is not None:
            clip_sd = model_config.process_clip_state_dict(sd)
            if len(clip_sd) > 0:
<<<<<<< HEAD
                parameters = utils.calculate_parameters(clip_sd)
                clip = CLIP(clip_target, embedding_directory=embedding_directory, tokenizer_data=clip_sd, parameters=parameters, model_options=te_model_options)
                m, u = clip.load_sd(clip_sd, full_model=True)
                if len(m) > 0:
                    m_filter = list(filter(lambda a: ".logit_scale" not in a and ".transformer.text_projection.weight" not in a, m))
                    if len(m_filter) > 0:
                        logger.warning("clip missing: {}".format(m))
                    else:
                        logger.debug("clip missing: {}".format(m))

                if len(u) > 0:
                    logger.debug("clip unexpected {}:".format(u))
=======
                parameters = comfy.utils.calculate_parameters(clip_sd)
                clip = CLIP(clip_target, embedding_directory=embedding_directory, tokenizer_data=clip_sd, parameters=parameters, state_dict=clip_sd, model_options=te_model_options)
>>>>>>> fd271ded
            else:
                logger.warning(f"no CLIP/text encoder weights in checkpoint {ckpt_path}, the text encoder model will not be loaded.")

    left_over = sd.keys()
    if len(left_over) > 0:
        logger.debug("left over keys: {}".format(left_over))

    if output_model:
        _model_patcher = model_patcher.ModelPatcher(model, load_device=load_device, offload_device=model_management.unet_offload_device(), ckpt_name=os.path.basename(ckpt_path))
        if inital_load_device != torch.device("cpu"):
            model_management.load_models_gpu([_model_patcher], force_full_load=True)

    return (_model_patcher, clip, vae, clipvision)


<<<<<<< HEAD
def load_diffusion_model_state_dict(sd, model_options: dict = None, ckpt_path: Optional[str] = "", metadata: Optional[FileMetadata] = None):  # load unet in diffusers or regular format
=======
def load_diffusion_model_state_dict(sd, model_options={}, metadata=None):
>>>>>>> fd271ded
    """
    Loads a UNet diffusion model from a state dictionary, supporting both diffusers and regular formats.

    Args:
        sd (dict): State dictionary containing model weights and configuration
        model_options (dict, optional): Additional options for model loading. Supports:
            - dtype: Override model data type
            - custom_operations: Custom model operations
            - fp8_optimizations: Enable FP8 optimizations
        metadata: file metadata

    Returns:
        ModelPatcher: A wrapped model instance that handles device management and weight loading.
        Returns None if the model configuration cannot be detected.

    The function:
    1. Detects and handles different model formats (regular, diffusers, mmdit)
    2. Configures model dtype based on parameters and device capabilities
    3. Handles weight conversion and device placement
    4. Manages model optimization settings
    5. Loads weights and returns a device-managed model instance
    """
    if model_options is None:
        model_options = {}
    dtype = model_options.get("dtype", None)

    # Allow loading unets from checkpoint files
    diffusion_model_prefix = model_detection.unet_prefix_from_state_dict(sd)
    temp_sd = utils.state_dict_prefix_replace(sd, {diffusion_model_prefix: ""}, filter_keys=True)
    if len(temp_sd) > 0:
        sd = temp_sd

<<<<<<< HEAD
    parameters = utils.calculate_parameters(sd)
    weight_dtype = utils.weight_dtype(sd)
=======
    custom_operations = model_options.get("custom_operations", None)
    if custom_operations is None:
        sd, metadata = comfy.utils.convert_old_quants(sd, "", metadata=metadata)
    parameters = comfy.utils.calculate_parameters(sd)
    weight_dtype = comfy.utils.weight_dtype(sd)

>>>>>>> fd271ded
    load_device = model_management.get_torch_device()
    model_config = model_detection.model_config_from_unet(sd, "", metadata=metadata)

    if model_config is not None:
        new_sd = sd
    else:
        new_sd = model_detection.convert_diffusers_mmdit(sd, "")
        if new_sd is not None:  # diffusers mmdit
            model_config = model_detection.model_config_from_unet(new_sd, "", metadata=metadata)
            if model_config is None:
                return None
        else:  # diffusers unet
            model_config = model_detection.model_config_from_diffusers_unet(sd)
            if model_config is None:
                return None

            diffusers_keys = utils.unet_to_diffusers(model_config.unet_config)

            new_sd = {}
            for k in diffusers_keys:
                if k in sd:
                    new_sd[diffusers_keys[k]] = sd.pop(k)
                else:
                    logger.warning("{} {}".format(diffusers_keys[k], k))

    offload_device = model_management.unet_offload_device()
    unet_weight_dtype = list(model_config.supported_inference_dtypes)
    if model_config.quant_config is not None:
        weight_dtype = None

    if dtype is None:
        unet_dtype = model_management.unet_dtype(model_params=parameters, supported_dtypes=unet_weight_dtype, weight_dtype=weight_dtype)
    else:
        unet_dtype = dtype

    if model_config.quant_config is not None:
        manual_cast_dtype = model_management.unet_manual_cast(None, load_device, model_config.supported_inference_dtypes)
    else:
        manual_cast_dtype = model_management.unet_manual_cast(unet_dtype, load_device, model_config.supported_inference_dtypes)
    model_config.set_inference_dtype(unet_dtype, manual_cast_dtype)

    if custom_operations is not None:
        model_config.custom_operations = custom_operations

    if model_options.get("fp8_optimizations", False):
        model_config.optimizations["fp8"] = True

    model = model_config.get_model(new_sd, "")
    model = model.to(offload_device)
    model.load_model_weights(new_sd, "")
    left_over = sd.keys()
    if len(left_over) > 0:
        logger.info("left over keys in diffusion model: {}".format(left_over))
    return model_patcher.ModelPatcher(model, load_device=load_device, offload_device=offload_device, ckpt_name=os.path.basename(ckpt_path))


<<<<<<< HEAD
def load_diffusion_model(unet_path, model_options: dict = None):
    if model_options is None:
        model_options = {}
    sd, metadata = utils.load_torch_file(unet_path, return_metadata=True)
    model = load_diffusion_model_state_dict(sd, model_options=model_options, ckpt_path=unet_path, metadata=metadata)
=======
def load_diffusion_model(unet_path, model_options={}):
    sd, metadata = comfy.utils.load_torch_file(unet_path, return_metadata=True)
    model = load_diffusion_model_state_dict(sd, model_options=model_options, metadata=metadata)
>>>>>>> fd271ded
    if model is None:
        logger.error("ERROR UNSUPPORTED DIFFUSION MODEL {}".format(unet_path))
        raise RuntimeError("ERROR: Could not detect model type of: {}\n{}".format(unet_path, model_detection_error_hint(unet_path, sd)))
    return model


@_deprecate_method(message="The load_unet function has been deprecated and will be removed please switch to: load_diffusion_model", version="*")
def load_unet(unet_path, dtype=None):
    return load_diffusion_model(unet_path, model_options={"dtype": dtype})


@_deprecate_method(message="The load_unet_state_dict function has been deprecated and will be removed please switch to: load_diffusion_model_state_dict", version="*")
def load_unet_state_dict(sd, dtype=None):
    return load_diffusion_model_state_dict(sd, model_options={"dtype": dtype})


def save_checkpoint(output_path, model, clip=None, vae=None, clip_vision=None, metadata=None, extra_keys={}):
    clip_sd = None
    load_models = [model]
    if clip is not None:
        load_models.append(clip.load_model())
        clip_sd = clip.get_sd()
    vae_sd = None
    if vae is not None:
        vae_sd = vae.get_sd()

    if metadata is None:
        metadata = {}

    model_management.load_models_gpu(load_models, force_patch_weights=True)
    clip_vision_sd = clip_vision.get_sd() if clip_vision is not None else None
    sd = model.model.state_dict_for_saving(clip_sd, vae_sd, clip_vision_sd)
    for k in extra_keys:
        sd[k] = extra_keys[k]

    for k in sd:
        t = sd[k]
        if not t.is_contiguous():
            sd[k] = t.contiguous()

    utils.save_torch_file(sd, output_path, metadata=metadata)<|MERGE_RESOLUTION|>--- conflicted
+++ resolved
@@ -6,12 +6,11 @@
 import math
 import os
 import os.path
+from enum import Enum
+from typing import Any, Optional
+
 import torch
 import yaml
-from enum import Enum
-from typing import Any, Optional
-
-from humanize import naturalsize
 
 from . import clip_vision
 from . import diffusers_convert
@@ -22,7 +21,6 @@
 from . import model_sampling
 from . import sd1_clip
 from . import sdxl_clip
-<<<<<<< HEAD
 from . import utils
 from .component_model.deprecation import _deprecate_method
 from .hooks import EnumHookMode
@@ -35,14 +33,15 @@
 from .ldm.genmo.vae import model as genmo_model
 from .ldm.hunyuan3d.vae import ShapeVAE
 from .ldm.lightricks.vae import causal_video_autoencoder as lightricks
+from .ldm.mmaudio.vae.autoencoder import AudioAutoencoder
 from .ldm.models.autoencoder import AutoencoderKL, AutoencodingEngine
-from .ldm.mmaudio.vae.autoencoder import AudioAutoencoder
 from .ldm.wan import vae as wan_vae
 from .ldm.wan import vae2_2 as wan_vae2_2
 from .lora import load_lora, model_lora_keys_unet, model_lora_keys_clip
 from .lora_convert import convert_lora
-from .model_management import load_models_gpu
+from .model_management import load_models_gpu, module_size
 from .model_patcher import ModelPatcher
+from .pixel_space_convert import PixelspaceConversionVAE
 from .t2i_adapter import adapter
 from .taesd import taesd
 from .text_encoders import ace
@@ -51,63 +50,30 @@
 from .text_encoders import flux
 from .text_encoders import genmo
 from .text_encoders import hidream
+from .text_encoders import hunyuan_image
 from .text_encoders import hunyuan_video
-from .text_encoders import hunyuan_image
 from .text_encoders import hydit
+from .text_encoders import kandinsky5
 from .text_encoders import long_clipl
 from .text_encoders import lt
 from .text_encoders import lumina2
 from .text_encoders import omnigen2
+from .text_encoders import ovis
 from .text_encoders import pixart_t5
 from .text_encoders import qwen_image
 from .text_encoders import sa_t5
 from .text_encoders import sd2_clip
 from .text_encoders import sd3_clip
 from .text_encoders import wan
-from .utils import ProgressBar, FileMetadata
-from .pixel_space_convert import PixelspaceConversionVAE
+from .text_encoders import z_image
+from .utils import ProgressBar, FileMetadata, state_dict_prefix_replace
+from .taesd.taehv import TAEHV
+from .latent_formats import HunyuanVideo15, HunyuanVideo
 
 logger = logging.getLogger(__name__)
 
 
 def load_lora_for_models(model, clip, lora, strength_model, strength_clip, lora_name=None):
-=======
-import comfy.text_encoders.sd2_clip
-import comfy.text_encoders.sd3_clip
-import comfy.text_encoders.sa_t5
-import comfy.text_encoders.aura_t5
-import comfy.text_encoders.pixart_t5
-import comfy.text_encoders.hydit
-import comfy.text_encoders.flux
-import comfy.text_encoders.long_clipl
-import comfy.text_encoders.genmo
-import comfy.text_encoders.lt
-import comfy.text_encoders.hunyuan_video
-import comfy.text_encoders.cosmos
-import comfy.text_encoders.lumina2
-import comfy.text_encoders.wan
-import comfy.text_encoders.hidream
-import comfy.text_encoders.ace
-import comfy.text_encoders.omnigen2
-import comfy.text_encoders.qwen_image
-import comfy.text_encoders.hunyuan_image
-import comfy.text_encoders.z_image
-import comfy.text_encoders.ovis
-import comfy.text_encoders.kandinsky5
-
-import comfy.model_patcher
-import comfy.lora
-import comfy.lora_convert
-import comfy.hooks
-import comfy.t2i_adapter.adapter
-import comfy.taesd.taesd
-import comfy.taesd.taehv
-import comfy.latent_formats
-
-import comfy.ldm.flux.redux
-
-def load_lora_for_models(model, clip, lora, strength_model, strength_clip):
->>>>>>> fd271ded
     key_map = {}
     if model is not None:
         key_map = model_lora_keys_unet(model.model, key_map)
@@ -139,13 +105,9 @@
 
 
 class CLIP:
-<<<<<<< HEAD
-    def __init__(self, target: CLIPTarget = None, embedding_directory=None, no_init=False, textmodel_json_config=None, tokenizer_data: dict | None = None, parameters=0, model_options={}):
+    def __init__(self, target: CLIPTarget = None, embedding_directory=None, no_init=False, textmodel_json_config=None, tokenizer_data: dict | None = None, parameters=0, state_dict=[], model_options={}):
         if tokenizer_data is None:
             tokenizer_data = dict()
-=======
-    def __init__(self, target=None, embedding_directory=None, no_init=False, tokenizer_data={}, parameters=0, state_dict=[], model_options={}):
->>>>>>> fd271ded
         if no_init:
             return
         params = target.params.copy()
@@ -465,7 +427,7 @@
 
                     self.latent_channels = ddconfig['z_channels'] = sd["decoder.conv_in.weight"].shape[1]
                     if 'decoder.post_quant_conv.weight' in sd:
-                        sd = comfy.utils.state_dict_prefix_replace(sd, {"decoder.post_quant_conv.": "post_quant_conv.", "encoder.quant_conv.": "quant_conv."})
+                        sd = state_dict_prefix_replace(sd, {"decoder.post_quant_conv.": "post_quant_conv.", "encoder.quant_conv.": "quant_conv."})
 
                     if 'bn.running_mean' in sd:
                         ddconfig["batch_norm_latent"] = True
@@ -473,7 +435,7 @@
                         self.upscale_ratio *= 2
                         self.latent_channels *= 4
                         old_memory_used_decode = self.memory_used_decode
-                        self.memory_used_decode = lambda shape, dtype: old_memory_used_decode(shape, dtype) *  4.0
+                        self.memory_used_decode = lambda shape, dtype: old_memory_used_decode(shape, dtype) * 4.0
 
                     if 'post_quant_conv.weight' in sd:
                         self.first_stage_model = AutoencoderKL(ddconfig=ddconfig, embed_dim=sd['post_quant_conv.weight'].shape[1])
@@ -559,8 +521,8 @@
                 self.latent_dim = 3
                 self.latent_channels = ddconfig['z_channels'] = sd["decoder.conv_in.conv.weight"].shape[1]
                 self.first_stage_model = AutoencoderKL(ddconfig=ddconfig, embed_dim=sd['post_quant_conv.weight'].shape[1])
-                #This is likely to significantly over-estimate with single image or low frame counts as the
-                #implementation is able to completely skip caching. Rework if used as an image only VAE
+                # This is likely to significantly over-estimate with single image or low frame counts as the
+                # implementation is able to completely skip caching. Rework if used as an image only VAE
                 self.memory_used_decode = lambda shape, dtype: (2800 * min(8, ((shape[2] - 1) * 4) + 1) * shape[3] * shape[4] * (8 * 8)) * model_management.dtype_size(dtype)
                 self.memory_used_encode = lambda shape, dtype: (1400 * min(9, shape[2]) * shape[3] * shape[4]) * model_management.dtype_size(dtype)
                 self.working_dtypes = [torch.bfloat16, torch.float16, torch.float32]
@@ -598,13 +560,8 @@
                     self.downscale_index_formula = (4, 8, 8)
                     self.latent_dim = 3
                     self.latent_channels = 16
-<<<<<<< HEAD
-                    ddconfig = {"dim": 96, "z_dim": self.latent_channels, "dim_mult": [1, 2, 4, 4], "num_res_blocks": 2, "attn_scales": [], "temperal_downsample": [False, True, True], "dropout": 0.0}
+                    ddconfig = {"dim": dim, "z_dim": self.latent_channels, "dim_mult": [1, 2, 4, 4], "num_res_blocks": 2, "attn_scales": [], "temperal_downsample": [False, True, True], "dropout": 0.0}
                     self.first_stage_model = wan_vae.WanVAE(**ddconfig)
-=======
-                    ddconfig = {"dim": dim, "z_dim": self.latent_channels, "dim_mult": [1, 2, 4, 4], "num_res_blocks": 2, "attn_scales": [], "temperal_downsample": [False, True, True], "dropout": 0.0}
-                    self.first_stage_model = comfy.ldm.wan.vae.WanVAE(**ddconfig)
->>>>>>> fd271ded
                     self.working_dtypes = [torch.bfloat16, torch.float16, torch.float32]
 
                     # todo: not sure how to detect qwen here
@@ -681,28 +638,28 @@
                 self.process_input = lambda audio: audio
                 self.working_dtypes = [torch.float32]
                 self.crop_input = False
-            elif "decoder.22.bias" in sd: # taehv, taew and lighttae
+            elif "decoder.22.bias" in sd:  # taehv, taew and lighttae
                 self.latent_channels = sd["decoder.1.weight"].shape[1]
                 self.latent_dim = 3
                 self.upscale_ratio = (lambda a: max(0, a * 4 - 3), 16, 16)
                 self.upscale_index_formula = (4, 16, 16)
                 self.downscale_ratio = (lambda a: max(0, math.floor((a + 3) / 4)), 16, 16)
                 self.downscale_index_formula = (4, 16, 16)
-                if self.latent_channels == 48: # Wan 2.2
-                    self.first_stage_model = comfy.taesd.taehv.TAEHV(latent_channels=self.latent_channels, latent_format=None) # taehv doesn't need scaling
+                if self.latent_channels == 48:  # Wan 2.2
+                    self.first_stage_model = TAEHV(latent_channels=self.latent_channels, latent_format=None)  # taehv doesn't need scaling
                     self.process_input = lambda image: (_ for _ in ()).throw(NotImplementedError("This light tae doesn't support encoding currently"))
                     self.process_output = lambda image: image
                     self.memory_used_decode = lambda shape, dtype: (1800 * (max(1, (shape[-3] ** 0.7 * 0.1)) * shape[-2] * shape[-1] * 16 * 16) * model_management.dtype_size(dtype))
-                elif self.latent_channels == 32 and sd["decoder.22.bias"].shape[0] == 12: # lighttae_hv15
-                    self.first_stage_model = comfy.taesd.taehv.TAEHV(latent_channels=self.latent_channels, latent_format=comfy.latent_formats.HunyuanVideo15)
+                elif self.latent_channels == 32 and sd["decoder.22.bias"].shape[0] == 12:  # lighttae_hv15
+                    self.first_stage_model = TAEHV(latent_channels=self.latent_channels, latent_format=HunyuanVideo15)
                     self.process_input = lambda image: (_ for _ in ()).throw(NotImplementedError("This light tae doesn't support encoding currently"))
                     self.memory_used_decode = lambda shape, dtype: (1200 * (max(1, (shape[-3] ** 0.7 * 0.05)) * shape[-2] * shape[-1] * 32 * 32) * model_management.dtype_size(dtype))
                 else:
-                    if sd["decoder.1.weight"].dtype == torch.float16: # taehv currently only available in float16, so assume it's not lighttaew2_1 as otherwise state dicts are identical
-                        latent_format=comfy.latent_formats.HunyuanVideo
+                    if sd["decoder.1.weight"].dtype == torch.float16:  # taehv currently only available in float16, so assume it's not lighttaew2_1 as otherwise state dicts are identical
+                        latent_format = HunyuanVideo
                     else:
-                        latent_format=None # lighttaew2_1 doesn't need scaling
-                    self.first_stage_model = comfy.taesd.taehv.TAEHV(latent_channels=self.latent_channels, latent_format=latent_format)
+                        latent_format = None  # lighttaew2_1 doesn't need scaling
+                    self.first_stage_model = TAEHV(latent_channels=self.latent_channels, latent_format=latent_format)
                     self.process_input = self.process_output = lambda image: image
                     self.upscale_ratio = (lambda a: max(0, a * 4 - 3), 8, 8)
                     self.upscale_index_formula = (4, 8, 8)
@@ -735,9 +692,10 @@
         self.first_stage_model.to(self.vae_dtype)
         self.output_device = model_management.intermediate_device()
 
-<<<<<<< HEAD
         self.patcher = model_patcher.ModelPatcher(self.first_stage_model, load_device=self.device, offload_device=offload_device)
         logger.debug("VAE load device: {}, offload device: {}, dtype: {}".format(self.device, offload_device, self.vae_dtype))
+        # todo: why is this being called here? for what side effects exactly?
+        self.model_size()
 
     def clone(self):
         n = VAE(no_init=True)
@@ -761,20 +719,15 @@
         n.output_device = self.output_device
         n.patcher = self.patcher.clone()
         return n
-=======
-        self.patcher = comfy.model_patcher.ModelPatcher(self.first_stage_model, load_device=self.device, offload_device=offload_device)
-        logging.info("VAE load device: {}, offload device: {}, dtype: {}".format(self.device, offload_device, self.vae_dtype))
-        self.model_size()
 
     def model_size(self):
         if self.size is not None:
             return self.size
-        self.size = comfy.model_management.module_size(self.first_stage_model)
+        self.size = module_size(self.first_stage_model)
         return self.size
 
     def get_ram_usage(self):
         return self.model_size()
->>>>>>> fd271ded
 
     def throw_exception_if_invalid(self):
         if self.first_stage_model is None:
@@ -836,6 +789,7 @@
         return samples
 
     def encode_tiled_1d(self, samples, tile_x=256 * 2048, overlap=64 * 2048):
+        extra_channel_size = 0
         if self.latent_dim == 1:
             encode_fn = lambda a: self.first_stage_model.encode((self.process_input(a)).to(self.vae_dtype).to(self.device)).float()
             out_channels = self.latent_channels
@@ -1113,16 +1067,11 @@
         model_options = dict()
     clip_data = []
     for p in ckpt_paths:
-<<<<<<< HEAD
-        clip_data.append(utils.load_torch_file(p, safe_load=True))
-    return load_text_encoder_state_dicts(clip_data, embedding_directory=embedding_directory, clip_type=clip_type, model_options=model_options, textmodel_json_config=textmodel_json_config)
-=======
-        sd, metadata = comfy.utils.load_torch_file(p, safe_load=True, return_metadata=True)
+        sd, metadata = utils.load_torch_file(p, safe_load=True, return_metadata=True)
         if model_options.get("custom_operations", None) is None:
-            sd, metadata = comfy.utils.convert_old_quants(sd, model_prefix="", metadata=metadata)
+            sd, metadata = utils.convert_old_quants(sd, model_prefix="", metadata=metadata)
         clip_data.append(sd)
     return load_text_encoder_state_dicts(clip_data, embedding_directory=embedding_directory, clip_type=clip_type, model_options=model_options)
->>>>>>> fd271ded
 
 
 class TEModel(Enum):
@@ -1143,7 +1092,6 @@
     MISTRAL3_24B_PRUNED_FLUX2 = 15
     QWEN3_4B = 16
     QWEN3_2B = 17
-
 
 
 def detect_te_model(sd):
@@ -1240,13 +1188,8 @@
                 clip_target.clip = sd3_clip.sd3_clip(clip_l=False, clip_g=True, t5=False)
                 clip_target.tokenizer = sd3_clip.SD3Tokenizer
             elif clip_type == CLIPType.HIDREAM:
-<<<<<<< HEAD
-                clip_target.clip = hidream.hidream_clip(clip_l=False, clip_g=True, t5=False, llama=False, dtype_t5=None, dtype_llama=None, t5xxl_scaled_fp8=None, llama_scaled_fp8=None)
+                clip_target.clip = hidream.hidream_clip(clip_l=False, clip_g=True, t5=False, llama=False, dtype_t5=None, dtype_llama=None)
                 clip_target.tokenizer = hidream.HiDreamTokenizer
-=======
-                clip_target.clip = comfy.text_encoders.hidream.hidream_clip(clip_l=False, clip_g=True, t5=False, llama=False, dtype_t5=None, dtype_llama=None)
-                clip_target.tokenizer = comfy.text_encoders.hidream.HiDreamTokenizer
->>>>>>> fd271ded
             else:
                 clip_target.clip = sdxl_clip.SDXLRefinerClipModel
                 clip_target.tokenizer = sdxl_clip.SDXLTokenizer
@@ -1268,21 +1211,12 @@
                 clip_target.tokenizer = wan.WanT5Tokenizer
                 tokenizer_data["spiece_model"] = clip_data[0].get("spiece_model", None)
             elif clip_type == CLIPType.HIDREAM:
-<<<<<<< HEAD
                 clip_target.clip = hidream.hidream_clip(**t5xxl_detect(clip_data),
-                                                        clip_l=False, clip_g=False, t5=True, llama=False, dtype_llama=None, llama_scaled_fp8=None)
+                                                        clip_l=False, clip_g=False, t5=True, llama=False, dtype_llama=None)
                 clip_target.tokenizer = hidream.HiDreamTokenizer
             else:  # CLIPType.MOCHI
                 clip_target.clip = genmo.mochi_te(**t5xxl_detect(clip_data))
                 clip_target.tokenizer = genmo.MochiT5Tokenizer
-=======
-                clip_target.clip = comfy.text_encoders.hidream.hidream_clip(**t5xxl_detect(clip_data),
-                                                                        clip_l=False, clip_g=False, t5=True, llama=False, dtype_llama=None)
-                clip_target.tokenizer = comfy.text_encoders.hidream.HiDreamTokenizer
-            else: #CLIPType.MOCHI
-                clip_target.clip = comfy.text_encoders.genmo.mochi_te(**t5xxl_detect(clip_data))
-                clip_target.tokenizer = comfy.text_encoders.genmo.MochiT5Tokenizer
->>>>>>> fd271ded
         elif te_model == TEModel.T5_XXL_OLD:
             clip_target.clip = cosmos.te(**t5xxl_detect(clip_data))
             clip_target.tokenizer = cosmos.CosmosT5Tokenizer
@@ -1306,15 +1240,9 @@
             clip_target.tokenizer = lumina2.NTokenizer
             tokenizer_data["spiece_model"] = clip_data[0].get("spiece_model", None)
         elif te_model == TEModel.LLAMA3_8:
-<<<<<<< HEAD
             clip_target.clip = hidream.hidream_clip(**llama_detect(clip_data),
-                                                    clip_l=False, clip_g=False, t5=False, llama=True, dtype_t5=None, t5xxl_scaled_fp8=None)
+                                                    clip_l=False, clip_g=False, t5=False, llama=True, dtype_t5=None)
             clip_target.tokenizer = hidream.HiDreamTokenizer
-=======
-            clip_target.clip = comfy.text_encoders.hidream.hidream_clip(**llama_detect(clip_data),
-                                                                        clip_l=False, clip_g=False, t5=False, llama=True, dtype_t5=None)
-            clip_target.tokenizer = comfy.text_encoders.hidream.HiDreamTokenizer
->>>>>>> fd271ded
         elif te_model == TEModel.QWEN25_3B:
             clip_target.clip = omnigen2.te(**llama_detect(clip_data))
             clip_target.tokenizer = omnigen2.Omnigen2Tokenizer
@@ -1323,36 +1251,26 @@
                 clip_target.clip = hunyuan_image.te(byt5=False, **llama_detect(clip_data))
                 clip_target.tokenizer = hunyuan_image.HunyuanImageTokenizer
             else:
-<<<<<<< HEAD
                 clip_target.clip = qwen_image.te(**llama_detect(clip_data))
                 clip_target.tokenizer = qwen_image.QwenImageTokenizer
-=======
-                clip_target.clip = comfy.text_encoders.qwen_image.te(**llama_detect(clip_data))
-                clip_target.tokenizer = comfy.text_encoders.qwen_image.QwenImageTokenizer
         elif te_model == TEModel.MISTRAL3_24B or te_model == TEModel.MISTRAL3_24B_PRUNED_FLUX2:
-            clip_target.clip = comfy.text_encoders.flux.flux2_te(**llama_detect(clip_data), pruned=te_model == TEModel.MISTRAL3_24B_PRUNED_FLUX2)
-            clip_target.tokenizer = comfy.text_encoders.flux.Flux2Tokenizer
+            clip_target.clip = flux.flux2_te(**llama_detect(clip_data), pruned=te_model == TEModel.MISTRAL3_24B_PRUNED_FLUX2)
+            clip_target.tokenizer = flux.Flux2Tokenizer
             tokenizer_data["tekken_model"] = clip_data[0].get("tekken_model", None)
         elif te_model == TEModel.QWEN3_4B:
-            clip_target.clip = comfy.text_encoders.z_image.te(**llama_detect(clip_data))
-            clip_target.tokenizer = comfy.text_encoders.z_image.ZImageTokenizer
+            clip_target.clip = z_image.te(**llama_detect(clip_data))
+            clip_target.tokenizer = z_image.ZImageTokenizer
         elif te_model == TEModel.QWEN3_2B:
-            clip_target.clip = comfy.text_encoders.ovis.te(**llama_detect(clip_data))
-            clip_target.tokenizer = comfy.text_encoders.ovis.OvisTokenizer
->>>>>>> fd271ded
+            clip_target.clip = ovis.te(**llama_detect(clip_data))
+            clip_target.tokenizer = ovis.OvisTokenizer
         else:
             # clip_l
             if clip_type == CLIPType.SD3:
                 clip_target.clip = sd3_clip.sd3_clip(clip_l=True, clip_g=False, t5=False)
                 clip_target.tokenizer = sd3_clip.SD3Tokenizer
             elif clip_type == CLIPType.HIDREAM:
-<<<<<<< HEAD
-                clip_target.clip = hidream.hidream_clip(clip_l=True, clip_g=False, t5=False, llama=False, dtype_t5=None, dtype_llama=None, t5xxl_scaled_fp8=None, llama_scaled_fp8=None)
+                clip_target.clip = hidream.hidream_clip(clip_l=True, clip_g=False, t5=False, llama=False, dtype_t5=None, dtype_llama=None)
                 clip_target.tokenizer = hidream.HiDreamTokenizer
-=======
-                clip_target.clip = comfy.text_encoders.hidream.hidream_clip(clip_l=True, clip_g=False, t5=False, llama=False, dtype_t5=None, dtype_llama=None)
-                clip_target.tokenizer = comfy.text_encoders.hidream.HiDreamTokenizer
->>>>>>> fd271ded
             else:
                 clip_target.clip = sd1_clip.SD1ClipModel
                 clip_target.tokenizer = sd1_clip.SD1Tokenizer
@@ -1389,22 +1307,17 @@
             clip_target.clip = hidream.hidream_clip(clip_l=clip_l, clip_g=clip_g, t5=t5, llama=llama, **t5_kwargs, **llama_kwargs)
             clip_target.tokenizer = hidream.HiDreamTokenizer
         elif clip_type == CLIPType.HUNYUAN_IMAGE:
-<<<<<<< HEAD
             clip_target.clip = hunyuan_image.te(**llama_detect(clip_data))
             clip_target.tokenizer = hunyuan_image.HunyuanImageTokenizer
-=======
-            clip_target.clip = comfy.text_encoders.hunyuan_image.te(**llama_detect(clip_data))
-            clip_target.tokenizer = comfy.text_encoders.hunyuan_image.HunyuanImageTokenizer
         elif clip_type == CLIPType.HUNYUAN_VIDEO_15:
-            clip_target.clip = comfy.text_encoders.hunyuan_image.te(**llama_detect(clip_data))
-            clip_target.tokenizer = comfy.text_encoders.hunyuan_video.HunyuanVideo15Tokenizer
+            clip_target.clip = hunyuan_image.te(**llama_detect(clip_data))
+            clip_target.tokenizer = hunyuan_video.HunyuanVideo15Tokenizer
         elif clip_type == CLIPType.KANDINSKY5:
-            clip_target.clip = comfy.text_encoders.kandinsky5.te(**llama_detect(clip_data))
-            clip_target.tokenizer = comfy.text_encoders.kandinsky5.Kandinsky5Tokenizer
+            clip_target.clip = kandinsky5.te(**llama_detect(clip_data))
+            clip_target.tokenizer = kandinsky5.Kandinsky5Tokenizer
         elif clip_type == CLIPType.KANDINSKY5_IMAGE:
-            clip_target.clip = comfy.text_encoders.kandinsky5.te(**llama_detect(clip_data))
-            clip_target.tokenizer = comfy.text_encoders.kandinsky5.Kandinsky5TokenizerImage
->>>>>>> fd271ded
+            clip_target.clip = kandinsky5.te(**llama_detect(clip_data))
+            clip_target.tokenizer = kandinsky5.Kandinsky5TokenizerImage
         else:
             clip_target.clip = sdxl_clip.SDXLClipModel
             clip_target.tokenizer = sdxl_clip.SDXLTokenizer
@@ -1420,18 +1333,7 @@
         parameters += utils.calculate_parameters(c)
         tokenizer_data, model_options = long_clipl.model_options_long_clip(c, tokenizer_data, model_options)
 
-<<<<<<< HEAD
-    clip = CLIP(clip_target, embedding_directory=embedding_directory, textmodel_json_config=textmodel_json_config, parameters=parameters, tokenizer_data=tokenizer_data, model_options=model_options)
-    for c in clip_data:
-        m, u = clip.load_sd(c)
-        if len(m) > 0:
-            logger.warning("clip missing: {}".format(m))
-
-        if len(u) > 0:
-            logger.debug("clip unexpected: {}".format(u))
-=======
-    clip = CLIP(clip_target, embedding_directory=embedding_directory, parameters=parameters, tokenizer_data=tokenizer_data, state_dict=clip_data, model_options=model_options)
->>>>>>> fd271ded
+    clip = CLIP(clip_target, textmodel_json_config=textmodel_json_config, embedding_directory=embedding_directory, parameters=parameters, tokenizer_data=tokenizer_data, state_dict=clip_data, model_options=model_options)
     return clip
 
 
@@ -1508,7 +1410,7 @@
 
     custom_operations = model_options.get("custom_operations", None)
     if custom_operations is None:
-        sd, metadata = comfy.utils.convert_old_quants(sd, diffusion_model_prefix, metadata=metadata)
+        sd, metadata = utils.convert_old_quants(sd, diffusion_model_prefix, metadata=metadata)
 
     model_config = model_detection.model_config_from_unet(sd, diffusion_model_prefix, metadata=metadata)
     if model_config is None:
@@ -1567,7 +1469,7 @@
                         out_sd[k] = sd[k]
 
                 for pref in scaled_fp8_list:
-                    quant_sd, qmetadata = comfy.utils.convert_old_quants(sd, pref, metadata={})
+                    quant_sd, qmetadata = utils.convert_old_quants(sd, pref, metadata={})
                     for k in quant_sd:
                         out_sd[k] = quant_sd[k]
                     sd = out_sd
@@ -1576,23 +1478,8 @@
         if clip_target is not None:
             clip_sd = model_config.process_clip_state_dict(sd)
             if len(clip_sd) > 0:
-<<<<<<< HEAD
                 parameters = utils.calculate_parameters(clip_sd)
-                clip = CLIP(clip_target, embedding_directory=embedding_directory, tokenizer_data=clip_sd, parameters=parameters, model_options=te_model_options)
-                m, u = clip.load_sd(clip_sd, full_model=True)
-                if len(m) > 0:
-                    m_filter = list(filter(lambda a: ".logit_scale" not in a and ".transformer.text_projection.weight" not in a, m))
-                    if len(m_filter) > 0:
-                        logger.warning("clip missing: {}".format(m))
-                    else:
-                        logger.debug("clip missing: {}".format(m))
-
-                if len(u) > 0:
-                    logger.debug("clip unexpected {}:".format(u))
-=======
-                parameters = comfy.utils.calculate_parameters(clip_sd)
                 clip = CLIP(clip_target, embedding_directory=embedding_directory, tokenizer_data=clip_sd, parameters=parameters, state_dict=clip_sd, model_options=te_model_options)
->>>>>>> fd271ded
             else:
                 logger.warning(f"no CLIP/text encoder weights in checkpoint {ckpt_path}, the text encoder model will not be loaded.")
 
@@ -1608,11 +1495,7 @@
     return (_model_patcher, clip, vae, clipvision)
 
 
-<<<<<<< HEAD
 def load_diffusion_model_state_dict(sd, model_options: dict = None, ckpt_path: Optional[str] = "", metadata: Optional[FileMetadata] = None):  # load unet in diffusers or regular format
-=======
-def load_diffusion_model_state_dict(sd, model_options={}, metadata=None):
->>>>>>> fd271ded
     """
     Loads a UNet diffusion model from a state dictionary, supporting both diffusers and regular formats.
 
@@ -1645,17 +1528,11 @@
     if len(temp_sd) > 0:
         sd = temp_sd
 
-<<<<<<< HEAD
+    custom_operations = model_options.get("custom_operations", None)
+    if custom_operations is None:
+        sd, metadata = utils.convert_old_quants(sd, "", metadata=metadata)
     parameters = utils.calculate_parameters(sd)
     weight_dtype = utils.weight_dtype(sd)
-=======
-    custom_operations = model_options.get("custom_operations", None)
-    if custom_operations is None:
-        sd, metadata = comfy.utils.convert_old_quants(sd, "", metadata=metadata)
-    parameters = comfy.utils.calculate_parameters(sd)
-    weight_dtype = comfy.utils.weight_dtype(sd)
-
->>>>>>> fd271ded
     load_device = model_management.get_torch_device()
     model_config = model_detection.model_config_from_unet(sd, "", metadata=metadata)
 
@@ -1712,17 +1589,11 @@
     return model_patcher.ModelPatcher(model, load_device=load_device, offload_device=offload_device, ckpt_name=os.path.basename(ckpt_path))
 
 
-<<<<<<< HEAD
-def load_diffusion_model(unet_path, model_options: dict = None):
+def load_diffusion_model(unet_path, model_options=None):
     if model_options is None:
         model_options = {}
     sd, metadata = utils.load_torch_file(unet_path, return_metadata=True)
     model = load_diffusion_model_state_dict(sd, model_options=model_options, ckpt_path=unet_path, metadata=metadata)
-=======
-def load_diffusion_model(unet_path, model_options={}):
-    sd, metadata = comfy.utils.load_torch_file(unet_path, return_metadata=True)
-    model = load_diffusion_model_state_dict(sd, model_options=model_options, metadata=metadata)
->>>>>>> fd271ded
     if model is None:
         logger.error("ERROR UNSUPPORTED DIFFUSION MODEL {}".format(unet_path))
         raise RuntimeError("ERROR: Could not detect model type of: {}\n{}".format(unet_path, model_detection_error_hint(unet_path, sd)))
