--- conflicted
+++ resolved
@@ -224,48 +224,11 @@
                     if hasattr(self.transformer, "preprocess_embed"):
                         emb = self.transformer.preprocess_embed(emb, device=device)
                     else:
-<<<<<<< HEAD
-                        logging.warning("WARNING: shape mismatch when trying to apply embedding, embedding will be ignored {} != {}".format(y.shape[0], current_embeds.weight.shape[1]))
-            while len(tokens_temp) < len(x):
-                tokens_temp += [self.special_tokens["pad"]]
-            out_tokens += [tokens_temp]
-
-        n = token_dict_size
-        if len(embedding_weights) > 0:
-            new_embedding = self.operations.Embedding(next_new_token + 1, current_embeds.weight.shape[1], device=current_embeds.weight.device, dtype=current_embeds.weight.dtype)
-            new_embedding.weight[:token_dict_size] = current_embeds.weight
-            for x in embedding_weights:
-                new_embedding.weight[n] = x
-                n += 1
-            self.transformer.set_input_embeddings(new_embedding)
-
-        processed_tokens = []
-        for x in out_tokens:
-            processed_tokens += [list(map(lambda a: n if a == -1 else a, x))]  # The EOS token should always be the largest one
-
-        return processed_tokens
-
-    def forward(self, tokens):
-        backup_embeds = self.transformer.get_input_embeddings()
-        device = backup_embeds.weight.device
-        tokens = self.set_up_textual_embeddings(tokens, backup_embeds)
-        tokens = torch.tensor(tokens, dtype=torch.long).to(device)
-
-        attention_mask = None
-        if self.enable_attention_masks or self.zero_out_masked or self.return_attention_masks:
-            attention_mask = torch.zeros_like(tokens)
-            end_token = self.special_tokens.get("end", None)
-            if end_token is None:
-                cmp_token = self.special_tokens.get("pad", -1)
-            else:
-                cmp_token = end_token
-=======
                         emb = None
 
                 if emb is None:
                     index += -1
                     continue
->>>>>>> 0124be4d
 
                 ind = index + o[0]
                 emb = emb.view(1, -1, emb.shape[-1]).to(device=device, dtype=torch.float32)
