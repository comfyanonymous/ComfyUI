--- conflicted
+++ resolved
@@ -115,15 +115,11 @@
         scaled_fp8 = None
 
         if operations is None:
-<<<<<<< HEAD
-            operations = ops.manual_cast
-=======
             scaled_fp8 = model_options.get("scaled_fp8", None)
             if scaled_fp8 is not None:
-                operations = comfy.ops.scaled_fp8_ops(fp8_matrix_mult=False, override_dtype=scaled_fp8)
+                operations = ops.scaled_fp8_ops(fp8_matrix_mult=False, override_dtype=scaled_fp8)
             else:
-                operations = comfy.ops.manual_cast
->>>>>>> 65a86591
+                operations = ops.manual_cast
 
         self.operations = operations
         self.transformer = model_class(config, dtype, device, self.operations)
