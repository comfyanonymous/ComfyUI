from __future__ import annotations

import copy
import logging
import os
import traceback
import zipfile
from typing import Tuple, Sequence, TypeVar

import torch
from transformers import CLIPTokenizer, PreTrainedTokenizerBase, SpecialTokensMixin

from . import clip_model
from . import model_management
<<<<<<< HEAD
from . import ops
from .component_model.files import get_path_as_dict, get_package_as_path

=======
import comfy.clip_model
import json
import logging
import numbers
>>>>>>> 24b969d3

def gen_empty_tokens(special_tokens, length):
    start_token = special_tokens.get("start", None)
    end_token = special_tokens.get("end", None)
    pad_token = special_tokens.get("pad")
    output = []
    if start_token is not None:
        output.append(start_token)
    if end_token is not None:
        output.append(end_token)
    output += [pad_token] * (length - len(output))
    return output

class SDClipModel(torch.nn.Module):
    """Uses the CLIP transformer encoder for text (from huggingface)"""
    LAYERS = [
        "last",
        "pooled",
        "hidden"
    ]

    def __init__(self, version="openai/clip-vit-large-patch14", device="cpu", max_length=77,
                 freeze=True, layer="last", layer_idx=None, textmodel_json_config: str | dict | None = None, dtype=None, model_class=clip_model.CLIPTextModel,
                 special_tokens=None, layer_norm_hidden_state=True, enable_attention_masks=False, zero_out_masked=False,
                 return_projected_pooled=True):  # clip-vit-base-patch32
        super().__init__()
        if special_tokens is None:
            special_tokens = {"start": 49406, "end": 49407, "pad": 49407}
        assert layer in self.LAYERS

        config = get_path_as_dict(textmodel_json_config, "sd1_clip_config.json")
        self.transformer = model_class(config, dtype, device, ops.manual_cast)
        self.num_layers = self.transformer.num_layers

        self.max_length = max_length
        if freeze:
            self.freeze()
        self.layer = layer
        self.layer_idx = None
        self.special_tokens = special_tokens

        self.logit_scale = torch.nn.Parameter(torch.tensor(4.6055))
        self.enable_attention_masks = enable_attention_masks
        self.zero_out_masked = zero_out_masked

        self.layer_norm_hidden_state = layer_norm_hidden_state
        self.return_projected_pooled = return_projected_pooled

        if layer == "hidden":
            assert layer_idx is not None
            assert abs(layer_idx) < self.num_layers
            self.set_clip_options({"layer": layer_idx})
        self.options_default = (self.layer, self.layer_idx, self.return_projected_pooled)

    def freeze(self):
        self.transformer = self.transformer.eval()
        # self.train = disabled_train
        for param in self.parameters():
            param.requires_grad = False

    def set_clip_options(self, options):
        layer_idx = options.get("layer", self.layer_idx)
        self.return_projected_pooled = options.get("projected_pooled", self.return_projected_pooled)
        if layer_idx is None or abs(layer_idx) > self.num_layers:
            self.layer = "last"
        else:
            self.layer = "hidden"
            self.layer_idx = layer_idx

    def reset_clip_options(self):
        self.layer = self.options_default[0]
        self.layer_idx = self.options_default[1]
        self.return_projected_pooled = self.options_default[2]

    def set_up_textual_embeddings(self, tokens, current_embeds):
        out_tokens = []
        next_new_token = token_dict_size = current_embeds.weight.shape[0] - 1
        embedding_weights = []

        for x in tokens:
            tokens_temp = []
            for y in x:
<<<<<<< HEAD
                if isinstance(y, int):
                    if y == token_dict_size:  # EOS token
=======
                if isinstance(y, numbers.Integral):
                    if y == token_dict_size: #EOS token
>>>>>>> 24b969d3
                        y = -1
                    tokens_temp += [int(y)]
                else:
                    if y.shape[0] == current_embeds.weight.shape[1]:
                        embedding_weights += [y]
                        tokens_temp += [next_new_token]
                        next_new_token += 1
                    else:
                        logging.warning("WARNING: shape mismatch when trying to apply embedding, embedding will be ignored {} != {}".format(y.shape[0], current_embeds.weight.shape[1]))
            while len(tokens_temp) < len(x):
                tokens_temp += [self.special_tokens["pad"]]
            out_tokens += [tokens_temp]

        n = token_dict_size
        if len(embedding_weights) > 0:
            new_embedding = torch.nn.Embedding(next_new_token + 1, current_embeds.weight.shape[1], device=current_embeds.weight.device, dtype=current_embeds.weight.dtype)
            new_embedding.weight[:token_dict_size] = current_embeds.weight[:-1]
            for x in embedding_weights:
                new_embedding.weight[n] = x
                n += 1
            new_embedding.weight[n] = current_embeds.weight[-1]  # EOS embedding
            self.transformer.set_input_embeddings(new_embedding)

        processed_tokens = []
        for x in out_tokens:
            processed_tokens += [list(map(lambda a: n if a == -1 else a, x))]  # The EOS token should always be the largest one

        return processed_tokens

    def forward(self, tokens):
        backup_embeds = self.transformer.get_input_embeddings()
        device = backup_embeds.weight.device
        tokens = self.set_up_textual_embeddings(tokens, backup_embeds)
        tokens = torch.tensor(tokens, dtype=torch.long).to(device)

        attention_mask = None
        if self.enable_attention_masks:
            attention_mask = torch.zeros_like(tokens)
            end_token = self.special_tokens.get("end", -1)
            for x in range(attention_mask.shape[0]):
                for y in range(attention_mask.shape[1]):
                    attention_mask[x, y] = 1
                    if tokens[x, y] == end_token:
                        break

        outputs = self.transformer(tokens, attention_mask, intermediate_output=self.layer_idx, final_layer_norm_intermediate=self.layer_norm_hidden_state)
        self.transformer.set_input_embeddings(backup_embeds)

        if self.layer == "last":
            z = outputs[0].float()
        else:
            z = outputs[1].float()

        if self.zero_out_masked and attention_mask is not None:
            z *= attention_mask.unsqueeze(-1).float()

        pooled_output = None
        if len(outputs) >= 3:
            if not self.return_projected_pooled and len(outputs) >= 4 and outputs[3] is not None:
                pooled_output = outputs[3].float()
            elif outputs[2] is not None:
                pooled_output = outputs[2].float()

        return z, pooled_output

    def encode(self, tokens):
        return self(tokens)

    def encode_token_weights(self, token_weight_pairs):
        to_encode = list()
        max_token_len = 0
        has_weights = False
        for x in token_weight_pairs:
            tokens = list(map(lambda a: a[0], x))
            max_token_len = max(len(tokens), max_token_len)
            has_weights = has_weights or not all(map(lambda a: a[1] == 1.0, x))
            to_encode.append(tokens)

        sections = len(to_encode)
        if has_weights or sections == 0:
            to_encode.append(gen_empty_tokens(self.special_tokens, max_token_len))

        out, pooled = self.encode(to_encode)
        if pooled is not None:
            first_pooled = pooled[0:1].to(model_management.intermediate_device())
        else:
            first_pooled = pooled

        output = []
        for k in range(0, sections):
            z = out[k:k + 1]
            if has_weights:
                z_empty = out[-1]
                for i in range(len(z)):
                    for j in range(len(z[i])):
                        weight = token_weight_pairs[k][j][1]
                        if weight != 1.0:
                            z[i][j] = (z[i][j] - z_empty[j]) * weight + z_empty[j]
            output.append(z)

        if (len(output) == 0):
            return out[-1:].to(model_management.intermediate_device()), first_pooled
        return torch.cat(output, dim=-2).to(model_management.intermediate_device()), first_pooled

    def load_sd(self, sd):
        return self.transformer.load_state_dict(sd, strict=False)


def parse_parentheses(string):
    result = []
    current_item = ""
    nesting_level = 0
    for char in string:
        if char == "(":
            if nesting_level == 0:
                if current_item:
                    result.append(current_item)
                    current_item = "("
                else:
                    current_item = "("
            else:
                current_item += char
            nesting_level += 1
        elif char == ")":
            nesting_level -= 1
            if nesting_level == 0:
                result.append(current_item + ")")
                current_item = ""
            else:
                current_item += char
        else:
            current_item += char
    if current_item:
        result.append(current_item)
    return result


def token_weights(string, current_weight):
    a = parse_parentheses(string)
    out = []
    for x in a:
        weight = current_weight
        if len(x) >= 2 and x[-1] == ')' and x[0] == '(':
            x = x[1:-1]
            xx = x.rfind(":")
            weight *= 1.1
            if xx > 0:
                try:
                    weight = float(x[xx + 1:])
                    x = x[:xx]
                except:
                    pass
            out += token_weights(x, weight)
        else:
            out += [(x, current_weight)]
    return out


def escape_important(text):
    text = text.replace("\\)", "\0\1")
    text = text.replace("\\(", "\0\2")
    return text


def unescape_important(text):
    text = text.replace("\0\1", ")")
    text = text.replace("\0\2", "(")
    return text


def safe_load_embed_zip(embed_path):
    with zipfile.ZipFile(embed_path) as myzip:
        names = list(filter(lambda a: "data/" in a, myzip.namelist()))
        names.reverse()
        for n in names:
            with myzip.open(n) as myfile:
                data = myfile.read()
                number = len(data) // 4
                length_embed = 1024  # sd2.x
                if number < 768:
                    continue
                if number % 768 == 0:
                    length_embed = 768  # sd1.x
                num_embeds = number // length_embed
                embed = torch.frombuffer(data, dtype=torch.float)
                out = embed.reshape((num_embeds, length_embed)).clone()
                del embed
                return out


def expand_directory_list(directories):
    dirs = set()
    for x in directories:
        dirs.add(x)
        for root, subdir, file in os.walk(x, followlinks=True):
            dirs.add(root)
    return list(dirs)


def load_embed(embedding_name, embedding_directory, embedding_size, embed_key=None):
    if isinstance(embedding_directory, str):
        embedding_directory = [embedding_directory]

    embedding_directory = expand_directory_list(embedding_directory)

    valid_file = None
    for embed_dir in embedding_directory:
        embed_path = os.path.abspath(os.path.join(embed_dir, embedding_name))
        embed_dir = os.path.abspath(embed_dir)
        try:
            if os.path.commonpath((embed_dir, embed_path)) != embed_dir:
                continue
        except:
            continue
        if not os.path.isfile(embed_path):
            extensions = ['.safetensors', '.pt', '.bin']
            for x in extensions:
                t = embed_path + x
                if os.path.isfile(t):
                    valid_file = t
                    break
        else:
            valid_file = embed_path
        if valid_file is not None:
            break

    if valid_file is None:
        return None

    embed_path = valid_file

    embed_out = None

    try:
        if embed_path.lower().endswith(".safetensors"):
            import safetensors.torch
            embed = safetensors.torch.load_file(embed_path, device="cpu")
        else:
            if 'weights_only' in torch.load.__code__.co_varnames:
                try:
                    embed = torch.load(embed_path, weights_only=True, map_location="cpu")
                except:
                    embed_out = safe_load_embed_zip(embed_path)
            else:
                embed = torch.load(embed_path, map_location="cpu")
    except Exception as e:
        logging.warning("{}\n\nerror loading embedding, skipping loading: {}".format(traceback.format_exc(), embedding_name))
        return None

    if embed_out is None:
        if 'string_to_param' in embed:
            values = embed['string_to_param'].values()
            embed_out = next(iter(values))
        elif isinstance(embed, list):
            out_list = []
            for x in range(len(embed)):
                for k in embed[x]:
                    t = embed[x][k]
                    if t.shape[-1] != embedding_size:
                        continue
                    out_list.append(t.reshape(-1, t.shape[-1]))
            embed_out = torch.cat(out_list, dim=0)
        elif embed_key is not None and embed_key in embed:
            embed_out = embed[embed_key]
        else:
            values = embed.values()
            embed_out = next(iter(values))
    return embed_out


SDTokenizerT = TypeVar('SDTokenizerT', bound='SDTokenizer')


class SDTokenizer:
    def __init__(self, tokenizer_path=None, max_length=77, pad_with_end=True, embedding_directory=None, embedding_size=768, embedding_key='clip_l', tokenizer_class=CLIPTokenizer, has_start_token=True, pad_to_max_length=True, min_length=None):
        if tokenizer_path is None:
            tokenizer_path = os.path.join(os.path.dirname(os.path.realpath(__file__)), "sd1_tokenizer")
        if not os.path.exists(os.path.join(tokenizer_path, "tokenizer_config.json")):
            # package based
            tokenizer_path = get_package_as_path('comfy.sd1_tokenizer')
        self.tokenizer_class = tokenizer_class
        self.tokenizer_path = tokenizer_path
        self.tokenizer: PreTrainedTokenizerBase = tokenizer_class.from_pretrained(tokenizer_path)
        self.max_length = max_length
        self.min_length = min_length

        empty = self.tokenizer('')["input_ids"]
        if has_start_token:
            self.tokens_start = 1
            self.start_token = empty[0]
            self.end_token = empty[1]
        else:
            self.tokens_start = 0
            self.start_token = None
            self.end_token = empty[0]
        self.pad_with_end = pad_with_end
        self.pad_to_max_length = pad_to_max_length
        self.additional_tokens: Tuple[str, ...] = ()
        self.add_tokens([])
        self.embedding_directory = embedding_directory
        self.max_word_length = 8
        self.embedding_identifier = "embedding:"
        self.embedding_size = embedding_size
        self.embedding_key = embedding_key

    def clone(self) -> SDTokenizerT:
        sd_tokenizer = copy.copy(self)
        # correctly copy additional vocab
        sd_tokenizer.tokenizer = self.tokenizer_class.from_pretrained(self.tokenizer_path, legacy=True)
        sd_tokenizer.add_tokens(sd_tokenizer.additional_tokens)
        return sd_tokenizer

    def add_tokens(self, tokens: Sequence[str]):
        self.additional_tokens += tuple(tokens)
        if len(tokens) > 0:
            self.tokenizer.add_tokens(list(tokens))
        vocab = self.tokenizer.get_vocab()
        self.inv_vocab = {v: k for k, v in vocab.items()}

    def _try_get_embedding(self, embedding_name: str):
        '''
        Takes a potential embedding name and tries to retrieve it.
        Returns a Tuple consisting of the embedding and any leftover string, embedding can be None.
        '''
        embed = load_embed(embedding_name, self.embedding_directory, self.embedding_size, self.embedding_key)
        if embed is None:
            stripped = embedding_name.strip(',')
            if len(stripped) < len(embedding_name):
                embed = load_embed(stripped, self.embedding_directory, self.embedding_size, self.embedding_key)
                return (embed, embedding_name[len(stripped):])
        return (embed, "")

    def tokenize_with_weights(self, text: str, return_word_ids=False):
        '''
        Takes a prompt and converts it to a list of (token, weight, word id) elements.
        Tokens can both be integer tokens and pre computed CLIP tensors.
        Word id values are unique per word and embedding, where the id 0 is reserved for non word tokens.
        Returned list has the dimensions NxM where M is the input size of CLIP
        '''
        if self.pad_with_end:
            pad_token = self.end_token
        else:
            pad_token = 0

        text = escape_important(text)
        parsed_weights = token_weights(text, 1.0)
        vocab = self.tokenizer.get_vocab()

        # tokenize words
        tokens = []
        for weighted_segment, weight in parsed_weights:
            to_tokenize = unescape_important(weighted_segment).replace("\n", " ").split(' ')
            to_tokenize = [x for x in to_tokenize if x != ""]
            for word in to_tokenize:
                # if we find an embedding, deal with the embedding
                if word.startswith(self.embedding_identifier) and self.embedding_directory is not None:
                    embedding_name = word[len(self.embedding_identifier):].strip('\n')
                    embed, leftover = self._try_get_embedding(embedding_name)
                    if embed is None:
                        logging.warning(f"warning, embedding:{embedding_name} does not exist, ignoring")
                    else:
                        if len(embed.shape) == 1:
                            tokens.append([(embed, weight)])
                        else:
                            tokens.append([(embed[x], weight) for x in range(embed.shape[0])])
                    # if we accidentally have leftover text, continue parsing using leftover, else move on to next word
                    if leftover != "":
                        word = leftover
                    else:
                        continue
                # parse word
                exact_word = f"{word}</w>"
                if word == self.tokenizer.eos_token:
                    tokenizer_result = [self.tokenizer.eos_token_id]
                elif exact_word in vocab:
                    tokenizer_result = [vocab[exact_word]]
                else:
                    tokenizer_result = self.tokenizer(word)["input_ids"][self.tokens_start:-1]
                tokens.append([(t, weight) for t in tokenizer_result])

        # reshape token array to CLIP input size
        batched_tokens = []
        batch = []
        if self.start_token is not None:
            batch.append((self.start_token, 1.0, 0))
        batched_tokens.append(batch)
        for i, t_group in enumerate(tokens):
            # determine if we're going to try and keep the tokens in a single batch
            is_large = len(t_group) >= self.max_word_length

            while len(t_group) > 0:
                if len(t_group) + len(batch) > self.max_length - 1:
                    remaining_length = self.max_length - len(batch) - 1
                    # break word in two and add end token
                    if is_large:
                        batch.extend([(t, w, i + 1) for t, w in t_group[:remaining_length]])
                        batch.append((self.end_token, 1.0, 0))
                        t_group = t_group[remaining_length:]
                    # add end token and pad
                    else:
                        batch.append((self.end_token, 1.0, 0))
                        if self.pad_to_max_length:
                            batch.extend([(pad_token, 1.0, 0)] * (remaining_length))
                    # start new batch
                    batch = []
                    if self.start_token is not None:
                        batch.append((self.start_token, 1.0, 0))
                    batched_tokens.append(batch)
                else:
                    batch.extend([(t, w, i + 1) for t, w in t_group])
                    t_group = []

        # fill last batch
        batch.append((self.end_token, 1.0, 0))
        if self.pad_to_max_length:
            batch.extend([(pad_token, 1.0, 0)] * (self.max_length - len(batch)))
        if self.min_length is not None and len(batch) < self.min_length:
            batch.extend([(pad_token, 1.0, 0)] * (self.min_length - len(batch)))

        if not return_word_ids:
            batched_tokens = [[(t, w) for t, w, _ in x] for x in batched_tokens]

        return batched_tokens

    def untokenize(self, token_weight_pair):
        return list(map(lambda a: (a, self.inv_vocab[a[0]]), token_weight_pair))


SD1TokenizerT = TypeVar("SD1TokenizerT", bound="SD1Tokenizer")


class SD1Tokenizer:
    def __init__(self, embedding_directory=None, clip_name="l", tokenizer=SDTokenizer):
        self.clip_name = clip_name
        self.clip = "clip_{}".format(self.clip_name)
        self.sd_tokenizer = tokenizer(embedding_directory=embedding_directory)

    def tokenize_with_weights(self, text: str, return_word_ids=False):
        out = {}
        out[self.clip_name] = self.sd_tokenizer.tokenize_with_weights(text, return_word_ids)
        return out

    def untokenize(self, token_weight_pair):
        return self.sd_tokenizer.untokenize(token_weight_pair)

    @property
    def sd_tokenizer(self) -> SDTokenizer:
        return getattr(self, self.clip)

    @sd_tokenizer.setter
    def sd_tokenizer(self, value):
        setattr(self, self.clip, value)

    def clone(self) -> SD1TokenizerT:
        sd1_tokenizer = copy.copy(self)
        sd1_tokenizer.sd_tokenizer = self.sd_tokenizer.clone()
        return sd1_tokenizer


class SD1ClipModel(torch.nn.Module):
    def __init__(self, device="cpu", dtype=None, clip_name="l", clip_model=SDClipModel, textmodel_json_config=None, **kwargs):
        super().__init__()
        self.clip_name = clip_name
        self.clip = "clip_{}".format(self.clip_name)
        setattr(self, self.clip, clip_model(device=device, dtype=dtype, textmodel_json_config=textmodel_json_config, **kwargs))

        self.dtypes = set()
        if dtype is not None:
            self.dtypes.add(dtype)

    def set_clip_options(self, options):
        getattr(self, self.clip).set_clip_options(options)

    def reset_clip_options(self):
        getattr(self, self.clip).reset_clip_options()

    def encode_token_weights(self, token_weight_pairs):
        token_weight_pairs = token_weight_pairs[self.clip_name]
        out, pooled = getattr(self, self.clip).encode_token_weights(token_weight_pairs)
        return out, pooled

    def load_sd(self, sd):
        return getattr(self, self.clip).load_sd(sd)<|MERGE_RESOLUTION|>--- conflicted
+++ resolved
@@ -2,6 +2,7 @@
 
 import copy
 import logging
+import numbers
 import os
 import traceback
 import zipfile
@@ -12,16 +13,9 @@
 
 from . import clip_model
 from . import model_management
-<<<<<<< HEAD
 from . import ops
 from .component_model.files import get_path_as_dict, get_package_as_path
 
-=======
-import comfy.clip_model
-import json
-import logging
-import numbers
->>>>>>> 24b969d3
 
 def gen_empty_tokens(special_tokens, length):
     start_token = special_tokens.get("start", None)
@@ -104,13 +98,8 @@
         for x in tokens:
             tokens_temp = []
             for y in x:
-<<<<<<< HEAD
-                if isinstance(y, int):
+                if isinstance(y, numbers.Integral):
                     if y == token_dict_size:  # EOS token
-=======
-                if isinstance(y, numbers.Integral):
-                    if y == token_dict_size: #EOS token
->>>>>>> 24b969d3
                         y = -1
                     tokens_temp += [int(y)]
                 else:
