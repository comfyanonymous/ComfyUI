from __future__ import annotations

import copy
import importlib.resources
import logging
import numbers
import os
import traceback
import zipfile
from pathlib import Path

try:
    from importlib.resources.abc import Traversable  # pylint: disable=no-name-in-module
except ImportError:
    from importlib.abc import Traversable  # pylint: disable=no-name-in-module
from typing import Tuple, Sequence, TypeVar, Callable

import torch
from transformers import CLIPTokenizer, PreTrainedTokenizerBase

from . import clip_model
from . import model_management
from . import ops
from .component_model import files
from .component_model.files import get_path_as_dict, get_package_as_path
from .text_encoders.spiece_tokenizer import SPieceTokenizer


def gen_empty_tokens(special_tokens, length):
    start_token = special_tokens.get("start", None)
    end_token = special_tokens.get("end", None)
    pad_token = special_tokens.get("pad")
    output = []
    if start_token is not None:
        output.append(start_token)
    if end_token is not None:
        output.append(end_token)
    output += [pad_token] * (length - len(output))
    return output


class ClipTokenWeightEncoder:
    def encode_token_weights(self, token_weight_pairs):
        to_encode = list()
        max_token_len = 0
        has_weights = False
        for x in token_weight_pairs:
            tokens = list(map(lambda a: a[0], x))
            max_token_len = max(len(tokens), max_token_len)
            has_weights = has_weights or not all(map(lambda a: a[1] == 1.0, x))
            to_encode.append(tokens)

        sections = len(to_encode)
        if has_weights or sections == 0 and hasattr(self, "special_tokens"):
            to_encode.append(gen_empty_tokens(self.special_tokens, max_token_len))  # pylint: disable=no-member

        assert hasattr(self, "encode")
        assert isinstance(self.encode, Callable)  # pylint: disable=no-member
        o = self.encode(to_encode)  # pylint: disable=no-member
        out, pooled = o[:2]

        if pooled is not None:
            first_pooled = pooled[0:1].to(model_management.intermediate_device())
        else:
            first_pooled = pooled

        output = []
        for k in range(0, sections):
            z = out[k:k + 1]
            if has_weights:
                z_empty = out[-1]
                for i in range(len(z)):
                    for j in range(len(z[i])):
                        weight = token_weight_pairs[k][j][1]
                        if weight != 1.0:
                            z[i][j] = (z[i][j] - z_empty[j]) * weight + z_empty[j]
            output.append(z)

        if (len(output) == 0):
            r = (out[-1:].to(model_management.intermediate_device()), first_pooled)
        else:
            r = (torch.cat(output, dim=-2).to(model_management.intermediate_device()), first_pooled)

        if len(o) > 2:
            extra = {}
            for k in o[2]:
                v = o[2][k]
                if k == "attention_mask":
                    v = v[:sections].flatten().unsqueeze(dim=0).to(model_management.intermediate_device())
                extra[k] = v

            r = r + (extra,)
        return r


class SDClipModel(torch.nn.Module, ClipTokenWeightEncoder):
    LAYERS = [
        "last",
        "pooled",
        "hidden"
    ]
<<<<<<< HEAD

    def __init__(self, version="openai/clip-vit-large-patch14", device="cpu", max_length=77,
                 freeze=True, layer="last", layer_idx=None, textmodel_json_config: str | dict | None = None, dtype=None, model_class=clip_model.CLIPTextModel,
                 special_tokens=None, layer_norm_hidden_state=True, enable_attention_masks=False, zero_out_masked=False,
=======
    def __init__(self, device="cpu", max_length=77,
                 freeze=True, layer="last", layer_idx=None, textmodel_json_config=None, dtype=None, model_class=comfy.clip_model.CLIPTextModel,
                 special_tokens={"start": 49406, "end": 49407, "pad": 49407}, layer_norm_hidden_state=True, enable_attention_masks=False, zero_out_masked=False,
>>>>>>> 191a0d56
                 return_projected_pooled=True, return_attention_masks=False, model_options={}):  # clip-vit-base-patch32
        super().__init__()
        if special_tokens is None:
            special_tokens = {"start": 49406, "end": 49407, "pad": 49407}
        assert layer in self.LAYERS

        config = get_path_as_dict(textmodel_json_config, "sd1_clip_config.json", package=__package__)

        operations = model_options.get("custom_operations", None)
        if operations is None:
            operations = ops.manual_cast

        self.operations = operations
        self.transformer = model_class(config, dtype, device, self.operations)
        self.num_layers = self.transformer.num_layers

        self.max_length = max_length
        if freeze:
            self.freeze()
        self.layer = layer
        self.layer_idx = None
        self.special_tokens = special_tokens

        self.logit_scale = torch.nn.Parameter(torch.tensor(4.6055))
        self.enable_attention_masks = enable_attention_masks
        self.zero_out_masked = zero_out_masked

        self.layer_norm_hidden_state = layer_norm_hidden_state
        self.return_projected_pooled = return_projected_pooled
        self.return_attention_masks = return_attention_masks

        if layer == "hidden":
            assert layer_idx is not None
            assert abs(layer_idx) < self.num_layers
            self.set_clip_options({"layer": layer_idx})
        self.options_default = (self.layer, self.layer_idx, self.return_projected_pooled)

    def freeze(self):
        self.transformer = self.transformer.eval()
        # self.train = disabled_train
        for param in self.parameters():
            param.requires_grad = False

    def set_clip_options(self, options):
        layer_idx = options.get("layer", self.layer_idx)
        self.return_projected_pooled = options.get("projected_pooled", self.return_projected_pooled)
        if layer_idx is None or abs(layer_idx) > self.num_layers:
            self.layer = "last"
        else:
            self.layer = "hidden"
            self.layer_idx = layer_idx

    def reset_clip_options(self):
        self.layer = self.options_default[0]
        self.layer_idx = self.options_default[1]
        self.return_projected_pooled = self.options_default[2]

    def set_up_textual_embeddings(self, tokens, current_embeds):
        out_tokens = []
        next_new_token = token_dict_size = current_embeds.weight.shape[0]
        embedding_weights = []

        for x in tokens:
            tokens_temp = []
            for y in x:
                if isinstance(y, numbers.Integral):
                    tokens_temp += [int(y)]
                else:
                    if y.shape[0] == current_embeds.weight.shape[1]:
                        embedding_weights += [y]
                        tokens_temp += [next_new_token]
                        next_new_token += 1
                    else:
                        logging.warning("WARNING: shape mismatch when trying to apply embedding, embedding will be ignored {} != {}".format(y.shape[0], current_embeds.weight.shape[1]))
            while len(tokens_temp) < len(x):
                tokens_temp += [self.special_tokens["pad"]]
            out_tokens += [tokens_temp]

        n = token_dict_size
        if len(embedding_weights) > 0:
            new_embedding = self.operations.Embedding(next_new_token + 1, current_embeds.weight.shape[1], device=current_embeds.weight.device, dtype=current_embeds.weight.dtype)
            new_embedding.weight[:token_dict_size] = current_embeds.weight
            for x in embedding_weights:
                new_embedding.weight[n] = x
                n += 1
            self.transformer.set_input_embeddings(new_embedding)

        processed_tokens = []
        for x in out_tokens:
            processed_tokens += [list(map(lambda a: n if a == -1 else a, x))]  # The EOS token should always be the largest one

        return processed_tokens

    def forward(self, tokens):
        backup_embeds = self.transformer.get_input_embeddings()
        device = backup_embeds.weight.device
        tokens = self.set_up_textual_embeddings(tokens, backup_embeds)
        tokens = torch.tensor(tokens, dtype=torch.long).to(device)

        attention_mask = None
        if self.enable_attention_masks or self.zero_out_masked or self.return_attention_masks:
            attention_mask = torch.zeros_like(tokens)
            end_token = self.special_tokens.get("end", -1)
            for x in range(attention_mask.shape[0]):
                for y in range(attention_mask.shape[1]):
                    attention_mask[x, y] = 1
                    if tokens[x, y] == end_token:
                        break

        attention_mask_model = None
        if self.enable_attention_masks:
            attention_mask_model = attention_mask

        outputs = self.transformer(tokens, attention_mask_model, intermediate_output=self.layer_idx, final_layer_norm_intermediate=self.layer_norm_hidden_state, dtype=torch.float32)
        self.transformer.set_input_embeddings(backup_embeds)

        if self.layer == "last":
            z = outputs[0].float()
        else:
            z = outputs[1].float()

        if self.zero_out_masked:
            z *= attention_mask.unsqueeze(-1).float()

        pooled_output = None
        if len(outputs) >= 3:
            if not self.return_projected_pooled and len(outputs) >= 4 and outputs[3] is not None:
                pooled_output = outputs[3].float()
            elif outputs[2] is not None:
                pooled_output = outputs[2].float()

        extra = {}
        if self.return_attention_masks:
            extra["attention_mask"] = attention_mask

        if len(extra) > 0:
            return z, pooled_output, extra

        return z, pooled_output

    def encode(self, tokens):
        return self(tokens)

    def encode_token_weights(self, token_weight_pairs):
        to_encode = list()
        max_token_len = 0
        has_weights = False
        for x in token_weight_pairs:
            tokens = list(map(lambda a: a[0], x))
            max_token_len = max(len(tokens), max_token_len)
            has_weights = has_weights or not all(map(lambda a: a[1] == 1.0, x))
            to_encode.append(tokens)

        sections = len(to_encode)
        if has_weights or sections == 0:
            to_encode.append(gen_empty_tokens(self.special_tokens, max_token_len))

        o = self.encode(to_encode)
        out, pooled = o[:2]

        if pooled is not None:
            first_pooled = pooled[0:1].to(model_management.intermediate_device())
        else:
            first_pooled = pooled

        output = []
        for k in range(0, sections):
            z = out[k:k + 1]
            if has_weights:
                z_empty = out[-1]
                for i in range(len(z)):
                    for j in range(len(z[i])):
                        weight = token_weight_pairs[k][j][1]
                        if weight != 1.0:
                            z[i][j] = (z[i][j] - z_empty[j]) * weight + z_empty[j]
            output.append(z)

        if (len(output) == 0):
            r = (out[-1:].to(model_management.intermediate_device()), first_pooled)
        else:
            r = (torch.cat(output, dim=-2).to(model_management.intermediate_device()), first_pooled)

        if len(o) > 2:
            extra = {}
            for k in o[2]:
                v = o[2][k]
                if k == "attention_mask":
                    v = v[:sections].flatten().unsqueeze(dim=0).to(model_management.intermediate_device())
                extra[k] = v

            r = r + (extra,)
        return r

    def load_sd(self, sd):
        return self.transformer.load_state_dict(sd, strict=False)


def parse_parentheses(string):
    result = []
    current_item = ""
    nesting_level = 0
    for char in string:
        if char == "(":
            if nesting_level == 0:
                if current_item:
                    result.append(current_item)
                    current_item = "("
                else:
                    current_item = "("
            else:
                current_item += char
            nesting_level += 1
        elif char == ")":
            nesting_level -= 1
            if nesting_level == 0:
                result.append(current_item + ")")
                current_item = ""
            else:
                current_item += char
        else:
            current_item += char
    if current_item:
        result.append(current_item)
    return result


def token_weights(string, current_weight):
    a = parse_parentheses(string)
    out = []
    for x in a:
        weight = current_weight
        if len(x) >= 2 and x[-1] == ')' and x[0] == '(':
            x = x[1:-1]
            xx = x.rfind(":")
            weight *= 1.1
            if xx > 0:
                try:
                    weight = float(x[xx + 1:])
                    x = x[:xx]
                except:
                    pass
            out += token_weights(x, weight)
        else:
            out += [(x, current_weight)]
    return out


def escape_important(text):
    text = text.replace("\\)", "\0\1")
    text = text.replace("\\(", "\0\2")
    return text


def unescape_important(text):
    text = text.replace("\0\1", ")")
    text = text.replace("\0\2", "(")
    return text


def safe_load_embed_zip(embed_path):
    with zipfile.ZipFile(embed_path) as myzip:
        names = list(filter(lambda a: "data/" in a, myzip.namelist()))
        names.reverse()
        for n in names:
            with myzip.open(n) as myfile:
                data = myfile.read()
                number = len(data) // 4
                length_embed = 1024  # sd2.x
                if number < 768:
                    continue
                if number % 768 == 0:
                    length_embed = 768  # sd1.x
                num_embeds = number // length_embed
                embed = torch.frombuffer(data, dtype=torch.float)
                out = embed.reshape((num_embeds, length_embed)).clone()
                del embed
                return out


def expand_directory_list(directories):
    dirs = set()
    for x in directories:
        dirs.add(x)
        for root, subdir, file in os.walk(x, followlinks=True):
            dirs.add(root)
    return list(dirs)


def bundled_embed(embed, prefix, suffix):  # bundled embedding in lora format
    i = 0
    out_list = []
    for k in embed:
        if k.startswith(prefix) and k.endswith(suffix):
            out_list.append(embed[k])
    if len(out_list) == 0:
        return None

    return torch.cat(out_list, dim=0)


def load_embed(embedding_name, embedding_directory, embedding_size, embed_key=None):
    if isinstance(embedding_directory, str):
        embedding_directory = [embedding_directory]

    embedding_directory = expand_directory_list(embedding_directory)

    valid_file = None
    for embed_dir in embedding_directory:
        embed_path = os.path.abspath(os.path.join(embed_dir, embedding_name))
        embed_dir = os.path.abspath(embed_dir)
        try:
            if os.path.commonpath((embed_dir, embed_path)) != embed_dir:
                continue
        except:
            continue
        if not os.path.isfile(embed_path):
            extensions = ['.safetensors', '.pt', '.bin']
            for x in extensions:
                t = embed_path + x
                if os.path.isfile(t):
                    valid_file = t
                    break
        else:
            valid_file = embed_path
        if valid_file is not None:
            break

    if valid_file is None:
        return None

    embed_path = valid_file

    embed_out = None

    try:
        if embed_path.lower().endswith(".safetensors"):
            import safetensors.torch
            embed = safetensors.torch.load_file(embed_path, device="cpu")
        else:
            if 'weights_only' in torch.load.__code__.co_varnames:
                try:
                    embed = torch.load(embed_path, weights_only=True, map_location="cpu")
                except:
                    embed_out = safe_load_embed_zip(embed_path)
            else:
                embed = torch.load(embed_path, map_location="cpu")
    except Exception as e:
        logging.warning("{}\n\nerror loading embedding, skipping loading: {}".format(traceback.format_exc(), embedding_name))
        return None

    if embed_out is None:
        if 'string_to_param' in embed:
            values = embed['string_to_param'].values()
            embed_out = next(iter(values))
        elif isinstance(embed, list):
            out_list = []
            for x in range(len(embed)):
                for k in embed[x]:
                    t = embed[x][k]
                    if t.shape[-1] != embedding_size:
                        continue
                    out_list.append(t.reshape(-1, t.shape[-1]))
            embed_out = torch.cat(out_list, dim=0)
        elif embed_key is not None and embed_key in embed:
            embed_out = embed[embed_key]
        else:
            embed_out = bundled_embed(embed, 'bundle_emb.', '.string_to_param.*')
            if embed_out is None:
                embed_out = bundled_embed(embed, 'bundle_emb.', '.{}'.format(embed_key))
            if embed_out is None:
                values = embed.values()
                embed_out = next(iter(values))
    return embed_out


SDTokenizerT = TypeVar('SDTokenizerT', bound='SDTokenizer')


class SDTokenizer:
    def __init__(self, tokenizer_path: torch.Tensor | bytes | bytearray | memoryview | str | Path | Traversable = None, max_length=77, pad_with_end=True, embedding_directory=None, embedding_size=768, embedding_key='clip_l', tokenizer_class=CLIPTokenizer, has_start_token=True, pad_to_max_length=True, min_length=None, pad_token=None, tokenizer_data=None):
        if tokenizer_data is None:
            tokenizer_data = dict()
        if tokenizer_path is None:
            tokenizer_path = files.get_package_as_path("comfy.sd1_tokenizer")
        if isinstance(tokenizer_path, Path):
            tokenizer_path = str(tokenizer_path)
        if isinstance(tokenizer_path, Traversable):
            contextlib_path = importlib.resources.as_file(tokenizer_path)
            tokenizer_path = contextlib_path.__enter__()
        if issubclass(tokenizer_class, CLIPTokenizer) and not os.path.exists(os.path.join(tokenizer_path, "tokenizer_config.json")):
            # assumes sd1_tokenizer
            tokenizer_path = get_package_as_path('comfy.sd1_tokenizer')
        self.tokenizer_class = tokenizer_class
        self.tokenizer_path = tokenizer_path
        self.tokenizer: PreTrainedTokenizerBase | SPieceTokenizer = tokenizer_class.from_pretrained(tokenizer_path)
        self.max_length = max_length
        self.min_length = min_length

        empty = self.tokenizer('')["input_ids"]
        if has_start_token:
            self.tokens_start = 1
            self.start_token = empty[0]
            self.end_token = empty[1]
        else:
            self.tokens_start = 0
            self.start_token = None
            self.end_token = empty[0]

        if pad_token is not None:
            self.pad_token = pad_token
        elif pad_with_end:
            self.pad_token = self.end_token
        else:
            self.pad_token = 0

        self.pad_with_end = pad_with_end
        self.pad_to_max_length = pad_to_max_length
        self.additional_tokens: Tuple[str, ...] = ()
        self.add_tokens([])
        self.embedding_directory = embedding_directory
        self.max_word_length = 8
        self.embedding_identifier = "embedding:"
        self.embedding_size = embedding_size
        self.embedding_key = embedding_key

    def clone(self) -> SDTokenizerT:
        sd_tokenizer = copy.copy(self)
        # correctly copy additional vocab
        sd_tokenizer.tokenizer = self.tokenizer_class.from_pretrained(self.tokenizer_path, legacy=True)
        sd_tokenizer.add_tokens(sd_tokenizer.additional_tokens)
        return sd_tokenizer

    def add_tokens(self, tokens: Sequence[str]):
        self.additional_tokens += tuple(tokens)
        if len(tokens) > 0:
            self.tokenizer.add_tokens(list(tokens))
        vocab = self.tokenizer.get_vocab()
        self.inv_vocab = {v: k for k, v in vocab.items()}

    def _try_get_embedding(self, embedding_name: str):
        '''
        Takes a potential embedding name and tries to retrieve it.
        Returns a Tuple consisting of the embedding and any leftover string, embedding can be None.
        '''
        embed = load_embed(embedding_name, self.embedding_directory, self.embedding_size, self.embedding_key)
        if embed is None:
            stripped = embedding_name.strip(',')
            if len(stripped) < len(embedding_name):
                embed = load_embed(stripped, self.embedding_directory, self.embedding_size, self.embedding_key)
                return (embed, embedding_name[len(stripped):])
        return (embed, "")

    def tokenize_with_weights(self, text: str, return_word_ids=False):
        '''
        Takes a prompt and converts it to a list of (token, weight, word id) elements.
        Tokens can both be integer tokens and pre computed CLIP tensors.
        Word id values are unique per word and embedding, where the id 0 is reserved for non word tokens.
        Returned list has the dimensions NxM where M is the input size of CLIP
        '''

        text = escape_important(text)
        parsed_weights = token_weights(text, 1.0)
        vocab = self.tokenizer.get_vocab()

        # tokenize words
        tokens = []
        for weighted_segment, weight in parsed_weights:
            to_tokenize = unescape_important(weighted_segment).replace("\n", " ").split(' ')
            to_tokenize = [x for x in to_tokenize if x != ""]
            for word in to_tokenize:
                # if we find an embedding, deal with the embedding
                if word.startswith(self.embedding_identifier) and self.embedding_directory is not None:
                    embedding_name = word[len(self.embedding_identifier):].strip('\n')
                    embed, leftover = self._try_get_embedding(embedding_name)
                    if embed is None:
                        logging.warning(f"warning, embedding:{embedding_name} does not exist, ignoring")
                    else:
                        if len(embed.shape) == 1:
                            tokens.append([(embed, weight)])
                        else:
                            tokens.append([(embed[x], weight) for x in range(embed.shape[0])])
                    # if we accidentally have leftover text, continue parsing using leftover, else move on to next word
                    if leftover != "":
                        word = leftover
                    else:
                        continue
                # parse word
                exact_word = f"{word}</w>"
                if hasattr(self.tokenizer, "eos_token") and word == self.tokenizer.eos_token:
                    tokenizer_result = [self.tokenizer.eos_token_id]
                elif exact_word in vocab:
                    tokenizer_result = [vocab[exact_word]]
                else:
                    tokenizer_result = self.tokenizer(word)["input_ids"][self.tokens_start:-1]
                tokens.append([(t, weight) for t in tokenizer_result])

        # reshape token array to CLIP input size
        batched_tokens = []
        batch = []
        if self.start_token is not None:
            batch.append((self.start_token, 1.0, 0))
        batched_tokens.append(batch)
        for i, t_group in enumerate(tokens):
            # determine if we're going to try and keep the tokens in a single batch
            is_large = len(t_group) >= self.max_word_length

            while len(t_group) > 0:
                if len(t_group) + len(batch) > self.max_length - 1:
                    remaining_length = self.max_length - len(batch) - 1
                    # break word in two and add end token
                    if is_large:
                        batch.extend([(t, w, i + 1) for t, w in t_group[:remaining_length]])
                        batch.append((self.end_token, 1.0, 0))
                        t_group = t_group[remaining_length:]
                    # add end token and pad
                    else:
                        batch.append((self.end_token, 1.0, 0))
                        if self.pad_to_max_length:
                            batch.extend([(self.pad_token, 1.0, 0)] * (remaining_length))
                    # start new batch
                    batch = []
                    if self.start_token is not None:
                        batch.append((self.start_token, 1.0, 0))
                    batched_tokens.append(batch)
                else:
                    batch.extend([(t, w, i + 1) for t, w in t_group])
                    t_group = []

        # fill last batch
        batch.append((self.end_token, 1.0, 0))
        if self.pad_to_max_length:
            batch.extend([(self.pad_token, 1.0, 0)] * (self.max_length - len(batch)))
        if self.min_length is not None and len(batch) < self.min_length:
            batch.extend([(self.pad_token, 1.0, 0)] * (self.min_length - len(batch)))

        if not return_word_ids:
            batched_tokens = [[(t, w) for t, w, _ in x] for x in batched_tokens]

        return batched_tokens

    def untokenize(self, token_weight_pair):
        return list(map(lambda a: (a, self.inv_vocab[a[0]]), token_weight_pair))

    def state_dict(self):
        return {}


SD1TokenizerT = TypeVar("SD1TokenizerT", bound="SD1Tokenizer")


class SD1Tokenizer:
    def __init__(self, embedding_directory=None, tokenizer_data={}, clip_name="l", tokenizer=SDTokenizer):
        self.clip_name = clip_name
        self.clip = "clip_{}".format(self.clip_name)
        tokenizer = tokenizer_data.get("{}_tokenizer_class".format(self.clip), tokenizer)
        self.sd_tokenizer = tokenizer(embedding_directory=embedding_directory, tokenizer_data=tokenizer_data)

    def tokenize_with_weights(self, text: str, return_word_ids=False):
        out = {}
        out[self.clip_name] = self.sd_tokenizer.tokenize_with_weights(text, return_word_ids)
        return out

    def untokenize(self, token_weight_pair):
        return self.sd_tokenizer.untokenize(token_weight_pair)

    @property
    def sd_tokenizer(self) -> SDTokenizer:
        return getattr(self, self.clip)

    @sd_tokenizer.setter
    def sd_tokenizer(self, value):
        setattr(self, self.clip, value)

    def clone(self) -> SD1TokenizerT:
        sd1_tokenizer = copy.copy(self)
        sd1_tokenizer.sd_tokenizer = self.sd_tokenizer.clone()
        return sd1_tokenizer

    def state_dict(self):
        return {}

class SD1CheckpointClipModel(SDClipModel):
    def __init__(self, device="cpu", dtype=None, model_options={}, textmodel_json_config=None):
        super().__init__(device=device, return_projected_pooled=False, dtype=dtype, model_options=model_options, textmodel_json_config=textmodel_json_config)

class SD1ClipModel(torch.nn.Module):
    def __init__(self, device="cpu", dtype=None, model_options={}, clip_name="l", clip_model=SD1CheckpointClipModel, textmodel_json_config=None, name=None, **kwargs):
        super().__init__()

        if name is not None:
            self.clip_name = name
            self.clip = "{}".format(self.clip_name)
        else:
            self.clip_name = clip_name
            self.clip = "clip_{}".format(self.clip_name)

        clip_model = model_options.get("{}_class".format(self.clip), clip_model)
        setattr(self, self.clip, clip_model(device=device, dtype=dtype, model_options=model_options, textmodel_json_config=textmodel_json_config, **kwargs))

        self.dtypes = set()
        if dtype is not None:
            self.dtypes.add(dtype)

    def set_clip_options(self, options):
        getattr(self, self.clip).set_clip_options(options)

    def reset_clip_options(self):
        getattr(self, self.clip).reset_clip_options()

    def encode_token_weights(self, token_weight_pairs):
        token_weight_pairs = token_weight_pairs[self.clip_name]
        out = getattr(self, self.clip).encode_token_weights(token_weight_pairs)
        return out

    def load_sd(self, sd):
        return getattr(self, self.clip).load_sd(sd)<|MERGE_RESOLUTION|>--- conflicted
+++ resolved
@@ -99,16 +99,10 @@
         "pooled",
         "hidden"
     ]
-<<<<<<< HEAD
-
-    def __init__(self, version="openai/clip-vit-large-patch14", device="cpu", max_length=77,
+
+    def __init__(self, device="cpu", max_length=77,
                  freeze=True, layer="last", layer_idx=None, textmodel_json_config: str | dict | None = None, dtype=None, model_class=clip_model.CLIPTextModel,
                  special_tokens=None, layer_norm_hidden_state=True, enable_attention_masks=False, zero_out_masked=False,
-=======
-    def __init__(self, device="cpu", max_length=77,
-                 freeze=True, layer="last", layer_idx=None, textmodel_json_config=None, dtype=None, model_class=comfy.clip_model.CLIPTextModel,
-                 special_tokens={"start": 49406, "end": 49407, "pad": 49407}, layer_norm_hidden_state=True, enable_attention_masks=False, zero_out_masked=False,
->>>>>>> 191a0d56
                  return_projected_pooled=True, return_attention_masks=False, model_options={}):  # clip-vit-base-patch32
         super().__init__()
         if special_tokens is None:
