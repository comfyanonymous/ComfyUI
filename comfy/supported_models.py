--- conflicted
+++ resolved
@@ -652,15 +652,13 @@
         return out
 
     def clip_target(self, state_dict={}):
-<<<<<<< HEAD
-        return supported_models_base.ClipTarget(flux.FluxTokenizer, flux.FluxClipModel)
-=======
         pref = self.text_encoder_key_prefix[0]
         t5_key = "{}t5xxl.transformer.encoder.final_layer_norm.weight".format(pref)
         if t5_key in state_dict:
             dtype_t5 = state_dict[t5_key].dtype
-        return supported_models_base.ClipTarget(comfy.text_encoders.flux.FluxTokenizer, comfy.text_encoders.flux.flux_clip(dtype_t5=dtype_t5))
->>>>>>> 8edbcf52
+        else:
+            dtype_t5 = None
+        return supported_models_base.ClipTarget(flux.FluxTokenizer, flux.flux_clip(dtype_t5=dtype_t5))
 
 class FluxSchnell(Flux):
     unet_config = {
