--- conflicted
+++ resolved
@@ -1,3 +1,5 @@
+import os
+
 import torch
 
 from . import diffusers_convert
@@ -749,11 +751,8 @@
     unet_extra_config = {}
     latent_format = latent_formats.Flux
 
-<<<<<<< HEAD
-    memory_usage_factor = 2.4
-=======
-    memory_usage_factor = 3.1 # TODO: debug why flux mem usage is so weird on windows.
->>>>>>> 4f5812b9
+    # TODO: debug why flux mem usage is so weird on windows.
+    memory_usage_factor = 3.1 if os.name == 'nt' else 2.4
 
     supported_inference_dtypes = [torch.bfloat16, torch.float16, torch.float32]
 
@@ -1159,8 +1158,6 @@
         out = model_base.WAN21_Vace(self, image_to_video=False, device=device)
         return out
 
-<<<<<<< HEAD
-=======
 class WAN22_S2V(WAN21_T2V):
     unet_config = {
         "image_model": "wan2.1",
@@ -1173,7 +1170,7 @@
     def get_model(self, state_dict, prefix="", device=None):
         out = model_base.WAN22_S2V(self, device=device)
         return out
->>>>>>> 4f5812b9
+
 
 class WAN22_T2V(WAN21_T2V):
     unet_config = {
