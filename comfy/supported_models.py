import torch
from . import model_base
from . import utils

from . import sd1_clip
from . import sdxl_clip
<<<<<<< HEAD
from .text_encoders import sd2_clip
from .text_encoders import sd3_clip
from .text_encoders import sa_t5
from .text_encoders import aura_t5
from .text_encoders import hydit
from .text_encoders import flux
from .text_encoders import genmo
=======
import comfy.text_encoders.sd2_clip
import comfy.text_encoders.sd3_clip
import comfy.text_encoders.sa_t5
import comfy.text_encoders.aura_t5
import comfy.text_encoders.hydit
import comfy.text_encoders.flux
import comfy.text_encoders.genmo
import comfy.text_encoders.lt
>>>>>>> 6e8cdcd3

from . import supported_models_base
from . import latent_formats

from . import diffusers_convert

class SD15(supported_models_base.BASE):
    unet_config = {
        "context_dim": 768,
        "model_channels": 320,
        "use_linear_in_transformer": False,
        "adm_in_channels": None,
        "use_temporal_attention": False,
    }

    unet_extra_config = {
        "num_heads": 8,
        "num_head_channels": -1,
    }

    latent_format = latent_formats.SD15
    memory_usage_factor = 1.0

    def process_clip_state_dict(self, state_dict):
        k = list(state_dict.keys())
        for x in k:
            if x.startswith("cond_stage_model.transformer.") and not x.startswith("cond_stage_model.transformer.text_model."):
                y = x.replace("cond_stage_model.transformer.", "cond_stage_model.transformer.text_model.")
                state_dict[y] = state_dict.pop(x)

        if 'cond_stage_model.transformer.text_model.embeddings.position_ids' in state_dict:
            ids = state_dict['cond_stage_model.transformer.text_model.embeddings.position_ids']
            if ids.dtype == torch.float32:
                state_dict['cond_stage_model.transformer.text_model.embeddings.position_ids'] = ids.round()

        replace_prefix = {}
        replace_prefix["cond_stage_model."] = "clip_l."
        state_dict = utils.state_dict_prefix_replace(state_dict, replace_prefix, filter_keys=True)
        return state_dict

    def process_clip_state_dict_for_saving(self, state_dict):
        pop_keys = ["clip_l.transformer.text_projection.weight", "clip_l.logit_scale"]
        for p in pop_keys:
            if p in state_dict:
                state_dict.pop(p)

        replace_prefix = {"clip_l.": "cond_stage_model."}
        return utils.state_dict_prefix_replace(state_dict, replace_prefix)

    def clip_target(self, state_dict={}):
        return supported_models_base.ClipTarget(sd1_clip.SD1Tokenizer, sd1_clip.SD1ClipModel)

class SD20(supported_models_base.BASE):
    unet_config = {
        "context_dim": 1024,
        "model_channels": 320,
        "use_linear_in_transformer": True,
        "adm_in_channels": None,
        "use_temporal_attention": False,
    }

    unet_extra_config = {
        "num_heads": -1,
        "num_head_channels": 64,
        "attn_precision": torch.float32,
    }

    latent_format = latent_formats.SD15
    memory_usage_factor = 1.0

    def model_type(self, state_dict, prefix=""):
        if self.unet_config["in_channels"] == 4: #SD2.0 inpainting models are not v prediction
            k = "{}output_blocks.11.1.transformer_blocks.0.norm1.bias".format(prefix)
            out = state_dict.get(k, None)
            if out is not None and torch.std(out, unbiased=False) > 0.09: # not sure how well this will actually work. I guess we will find out.
                return model_base.ModelType.V_PREDICTION
        return model_base.ModelType.EPS

    def process_clip_state_dict(self, state_dict):
        replace_prefix = {}
        replace_prefix["conditioner.embedders.0.model."] = "clip_h." #SD2 in sgm format
        replace_prefix["cond_stage_model.model."] = "clip_h."
        state_dict = utils.state_dict_prefix_replace(state_dict, replace_prefix, filter_keys=True)
        state_dict = utils.clip_text_transformers_convert(state_dict, "clip_h.", "clip_h.transformer.")
        return state_dict

    def process_clip_state_dict_for_saving(self, state_dict):
        replace_prefix = {}
        replace_prefix["clip_h"] = "cond_stage_model.model"
        state_dict = utils.state_dict_prefix_replace(state_dict, replace_prefix)
        state_dict = diffusers_convert.convert_text_enc_state_dict_v20(state_dict)
        return state_dict

    def clip_target(self, state_dict={}):
        return supported_models_base.ClipTarget(sd2_clip.SD2Tokenizer, sd2_clip.SD2ClipModel)

class SD21UnclipL(SD20):
    unet_config = {
        "context_dim": 1024,
        "model_channels": 320,
        "use_linear_in_transformer": True,
        "adm_in_channels": 1536,
        "use_temporal_attention": False,
    }

    clip_vision_prefix = "embedder.model.visual."
    noise_aug_config = {"noise_schedule_config": {"timesteps": 1000, "beta_schedule": "squaredcos_cap_v2"}, "timestep_dim": 768}


class SD21UnclipH(SD20):
    unet_config = {
        "context_dim": 1024,
        "model_channels": 320,
        "use_linear_in_transformer": True,
        "adm_in_channels": 2048,
        "use_temporal_attention": False,
    }

    clip_vision_prefix = "embedder.model.visual."
    noise_aug_config = {"noise_schedule_config": {"timesteps": 1000, "beta_schedule": "squaredcos_cap_v2"}, "timestep_dim": 1024}

class SDXLRefiner(supported_models_base.BASE):
    unet_config = {
        "model_channels": 384,
        "use_linear_in_transformer": True,
        "context_dim": 1280,
        "adm_in_channels": 2560,
        "transformer_depth": [0, 0, 4, 4, 4, 4, 0, 0],
        "use_temporal_attention": False,
    }

    latent_format = latent_formats.SDXL
    memory_usage_factor = 1.0

    def get_model(self, state_dict, prefix="", device=None):
        return model_base.SDXLRefiner(self, device=device)

    def process_clip_state_dict(self, state_dict):
        keys_to_replace = {}
        replace_prefix = {}
        replace_prefix["conditioner.embedders.0.model."] = "clip_g."
        state_dict = utils.state_dict_prefix_replace(state_dict, replace_prefix, filter_keys=True)

        state_dict = utils.clip_text_transformers_convert(state_dict, "clip_g.", "clip_g.transformer.")
        state_dict = utils.state_dict_key_replace(state_dict, keys_to_replace)
        return state_dict

    def process_clip_state_dict_for_saving(self, state_dict):
        replace_prefix = {}
        state_dict_g = diffusers_convert.convert_text_enc_state_dict_v20(state_dict, "clip_g")
        if "clip_g.transformer.text_model.embeddings.position_ids" in state_dict_g:
            state_dict_g.pop("clip_g.transformer.text_model.embeddings.position_ids")
        replace_prefix["clip_g"] = "conditioner.embedders.0.model"
        state_dict_g = utils.state_dict_prefix_replace(state_dict_g, replace_prefix)
        return state_dict_g

    def clip_target(self, state_dict={}):
        return supported_models_base.ClipTarget(sdxl_clip.SDXLTokenizer, sdxl_clip.SDXLRefinerClipModel)

class SDXL(supported_models_base.BASE):
    unet_config = {
        "model_channels": 320,
        "use_linear_in_transformer": True,
        "transformer_depth": [0, 0, 2, 2, 10, 10],
        "context_dim": 2048,
        "adm_in_channels": 2816,
        "use_temporal_attention": False,
    }

    latent_format = latent_formats.SDXL

    memory_usage_factor = 0.8

    def model_type(self, state_dict, prefix=""):
        if 'edm_mean' in state_dict and 'edm_std' in state_dict: #Playground V2.5
            self.latent_format = latent_formats.SDXL_Playground_2_5()
            self.sampling_settings["sigma_data"] = 0.5
            self.sampling_settings["sigma_max"] = 80.0
            self.sampling_settings["sigma_min"] = 0.002
            return model_base.ModelType.EDM
        elif "edm_vpred.sigma_max" in state_dict:
            self.sampling_settings["sigma_max"] = float(state_dict["edm_vpred.sigma_max"].item())
            if "edm_vpred.sigma_min" in state_dict:
                self.sampling_settings["sigma_min"] = float(state_dict["edm_vpred.sigma_min"].item())
            return model_base.ModelType.V_PREDICTION_EDM
        elif "v_pred" in state_dict:
            if "ztsnr" in state_dict: #Some zsnr anime checkpoints
                self.sampling_settings["zsnr"] = True
            return model_base.ModelType.V_PREDICTION
        else:
            return model_base.ModelType.EPS

    def get_model(self, state_dict, prefix="", device=None):
        out = model_base.SDXL(self, model_type=self.model_type(state_dict, prefix), device=device)
        if self.inpaint_model():
            out.set_inpaint()
        return out

    def process_clip_state_dict(self, state_dict):
        keys_to_replace = {}
        replace_prefix = {}

        replace_prefix["conditioner.embedders.0.transformer.text_model"] = "clip_l.transformer.text_model"
        replace_prefix["conditioner.embedders.1.model."] = "clip_g."
        state_dict = utils.state_dict_prefix_replace(state_dict, replace_prefix, filter_keys=True)

        state_dict = utils.state_dict_key_replace(state_dict, keys_to_replace)
        state_dict = utils.clip_text_transformers_convert(state_dict, "clip_g.", "clip_g.transformer.")
        return state_dict

    def process_clip_state_dict_for_saving(self, state_dict):
        replace_prefix = {}
        keys_to_replace = {}
        state_dict_g = diffusers_convert.convert_text_enc_state_dict_v20(state_dict, "clip_g")
        for k in state_dict:
            if k.startswith("clip_l"):
                state_dict_g[k] = state_dict[k]

        state_dict_g["clip_l.transformer.text_model.embeddings.position_ids"] = torch.arange(77).expand((1, -1))
        pop_keys = ["clip_l.transformer.text_projection.weight", "clip_l.logit_scale"]
        for p in pop_keys:
            if p in state_dict_g:
                state_dict_g.pop(p)

        replace_prefix["clip_g"] = "conditioner.embedders.1.model"
        replace_prefix["clip_l"] = "conditioner.embedders.0"
        state_dict_g = utils.state_dict_prefix_replace(state_dict_g, replace_prefix)
        return state_dict_g

    def clip_target(self, state_dict={}):
        return supported_models_base.ClipTarget(sdxl_clip.SDXLTokenizer, sdxl_clip.SDXLClipModel)

class SSD1B(SDXL):
    unet_config = {
        "model_channels": 320,
        "use_linear_in_transformer": True,
        "transformer_depth": [0, 0, 2, 2, 4, 4],
        "context_dim": 2048,
        "adm_in_channels": 2816,
        "use_temporal_attention": False,
    }

class Segmind_Vega(SDXL):
    unet_config = {
        "model_channels": 320,
        "use_linear_in_transformer": True,
        "transformer_depth": [0, 0, 1, 1, 2, 2],
        "context_dim": 2048,
        "adm_in_channels": 2816,
        "use_temporal_attention": False,
    }

class KOALA_700M(SDXL):
    unet_config = {
        "model_channels": 320,
        "use_linear_in_transformer": True,
        "transformer_depth": [0, 2, 5],
        "context_dim": 2048,
        "adm_in_channels": 2816,
        "use_temporal_attention": False,
    }

class KOALA_1B(SDXL):
    unet_config = {
        "model_channels": 320,
        "use_linear_in_transformer": True,
        "transformer_depth": [0, 2, 6],
        "context_dim": 2048,
        "adm_in_channels": 2816,
        "use_temporal_attention": False,
    }

class SVD_img2vid(supported_models_base.BASE):
    unet_config = {
        "model_channels": 320,
        "in_channels": 8,
        "use_linear_in_transformer": True,
        "transformer_depth": [1, 1, 1, 1, 1, 1, 0, 0],
        "context_dim": 1024,
        "adm_in_channels": 768,
        "use_temporal_attention": True,
        "use_temporal_resblock": True
    }

    unet_extra_config = {
        "num_heads": -1,
        "num_head_channels": 64,
        "attn_precision": torch.float32,
    }

    clip_vision_prefix = "conditioner.embedders.0.open_clip.model.visual."

    latent_format = latent_formats.SD15

    sampling_settings = {"sigma_max": 700.0, "sigma_min": 0.002}

    def get_model(self, state_dict, prefix="", device=None):
        out = model_base.SVD_img2vid(self, device=device)
        return out

    def clip_target(self, state_dict={}):
        return None

class SV3D_u(SVD_img2vid):
    unet_config = {
        "model_channels": 320,
        "in_channels": 8,
        "use_linear_in_transformer": True,
        "transformer_depth": [1, 1, 1, 1, 1, 1, 0, 0],
        "context_dim": 1024,
        "adm_in_channels": 256,
        "use_temporal_attention": True,
        "use_temporal_resblock": True
    }

    vae_key_prefix = ["conditioner.embedders.1.encoder."]

    def get_model(self, state_dict, prefix="", device=None):
        out = model_base.SV3D_u(self, device=device)
        return out

class SV3D_p(SV3D_u):
    unet_config = {
        "model_channels": 320,
        "in_channels": 8,
        "use_linear_in_transformer": True,
        "transformer_depth": [1, 1, 1, 1, 1, 1, 0, 0],
        "context_dim": 1024,
        "adm_in_channels": 1280,
        "use_temporal_attention": True,
        "use_temporal_resblock": True
    }


    def get_model(self, state_dict, prefix="", device=None):
        out = model_base.SV3D_p(self, device=device)
        return out

class Stable_Zero123(supported_models_base.BASE):
    unet_config = {
        "context_dim": 768,
        "model_channels": 320,
        "use_linear_in_transformer": False,
        "adm_in_channels": None,
        "use_temporal_attention": False,
        "in_channels": 8,
    }

    unet_extra_config = {
        "num_heads": 8,
        "num_head_channels": -1,
    }

    required_keys = {
        "cc_projection.weight": None,
        "cc_projection.bias": None,
    }

    clip_vision_prefix = "cond_stage_model.model.visual."

    latent_format = latent_formats.SD15

    def get_model(self, state_dict, prefix="", device=None):
        out = model_base.Stable_Zero123(self, device=device, cc_projection_weight=state_dict["cc_projection.weight"], cc_projection_bias=state_dict["cc_projection.bias"])
        return out

    def clip_target(self, state_dict={}):
        return None

class SD_X4Upscaler(SD20):
    unet_config = {
        "context_dim": 1024,
        "model_channels": 256,
        'in_channels': 7,
        "use_linear_in_transformer": True,
        "adm_in_channels": None,
        "use_temporal_attention": False,
    }

    unet_extra_config = {
        "disable_self_attentions": [True, True, True, False],
        "num_classes": 1000,
        "num_heads": 8,
        "num_head_channels": -1,
    }

    latent_format = latent_formats.SD_X4

    sampling_settings = {
        "linear_start": 0.0001,
        "linear_end": 0.02,
    }

    def get_model(self, state_dict, prefix="", device=None):
        out = model_base.SD_X4Upscaler(self, device=device)
        return out

class Stable_Cascade_C(supported_models_base.BASE):
    unet_config = {
        "stable_cascade_stage": 'c',
    }

    unet_extra_config = {}

    latent_format = latent_formats.SC_Prior
    supported_inference_dtypes = [torch.bfloat16, torch.float32]

    sampling_settings = {
        "shift": 2.0,
    }

    vae_key_prefix = ["vae."]
    text_encoder_key_prefix = ["text_encoder."]
    clip_vision_prefix = "clip_l_vision."

    def process_unet_state_dict(self, state_dict):
        key_list = list(state_dict.keys())
        for y in ["weight", "bias"]:
            suffix = "in_proj_{}".format(y)
            keys = filter(lambda a: a.endswith(suffix), key_list)
            for k_from in keys:
                weights = state_dict.pop(k_from)
                prefix = k_from[:-(len(suffix) + 1)]
                shape_from = weights.shape[0] // 3
                for x in range(3):
                    p = ["to_q", "to_k", "to_v"]
                    k_to = "{}.{}.{}".format(prefix, p[x], y)
                    state_dict[k_to] = weights[shape_from*x:shape_from*(x + 1)]
        return state_dict

    def process_clip_state_dict(self, state_dict):
        state_dict = utils.state_dict_prefix_replace(state_dict, {k: "" for k in self.text_encoder_key_prefix}, filter_keys=True)
        if "clip_g.text_projection" in state_dict:
            state_dict["clip_g.transformer.text_projection.weight"] = state_dict.pop("clip_g.text_projection").transpose(0, 1)
        return state_dict

    def get_model(self, state_dict, prefix="", device=None):
        out = model_base.StableCascade_C(self, device=device)
        return out

    def clip_target(self, state_dict={}):
        return supported_models_base.ClipTarget(sdxl_clip.StableCascadeTokenizer, sdxl_clip.StableCascadeClipModel)

class Stable_Cascade_B(Stable_Cascade_C):
    unet_config = {
        "stable_cascade_stage": 'b',
    }

    unet_extra_config = {}

    latent_format = latent_formats.SC_B
    supported_inference_dtypes = [torch.float16, torch.bfloat16, torch.float32]

    sampling_settings = {
        "shift": 1.0,
    }

    clip_vision_prefix = None

    def get_model(self, state_dict, prefix="", device=None):
        out = model_base.StableCascade_B(self, device=device)
        return out

class SD15_instructpix2pix(SD15):
    unet_config = {
        "context_dim": 768,
        "model_channels": 320,
        "use_linear_in_transformer": False,
        "adm_in_channels": None,
        "use_temporal_attention": False,
        "in_channels": 8,
    }

    def get_model(self, state_dict, prefix="", device=None):
        return model_base.SD15_instructpix2pix(self, device=device)

class SDXL_instructpix2pix(SDXL):
    unet_config = {
        "model_channels": 320,
        "use_linear_in_transformer": True,
        "transformer_depth": [0, 0, 2, 2, 10, 10],
        "context_dim": 2048,
        "adm_in_channels": 2816,
        "use_temporal_attention": False,
        "in_channels": 8,
    }

    def get_model(self, state_dict, prefix="", device=None):
        return model_base.SDXL_instructpix2pix(self, model_type=self.model_type(state_dict, prefix), device=device)

class SD3(supported_models_base.BASE):
    unet_config = {
        "in_channels": 16,
        "pos_embed_scaling_factor": None,
    }

    sampling_settings = {
        "shift": 3.0,
    }

    unet_extra_config = {}
    latent_format = latent_formats.SD3

    memory_usage_factor = 1.2

    text_encoder_key_prefix = ["text_encoders."]

    def get_model(self, state_dict, prefix="", device=None):
        out = model_base.SD3(self, device=device)
        return out

    def clip_target(self, state_dict={}):
        clip_l = False
        clip_g = False
        t5 = False
        dtype_t5 = None
        pref = self.text_encoder_key_prefix[0]
        if "{}clip_l.transformer.text_model.final_layer_norm.weight".format(pref) in state_dict:
            clip_l = True
        if "{}clip_g.transformer.text_model.final_layer_norm.weight".format(pref) in state_dict:
            clip_g = True
        t5_detect = sd3_clip.t5_xxl_detect(state_dict, "{}t5xxl.transformer.".format(pref))
        if "dtype_t5" in t5_detect:
            t5 = True

        return supported_models_base.ClipTarget(sd3_clip.SD3Tokenizer, sd3_clip.sd3_clip(clip_l=clip_l, clip_g=clip_g, t5=t5, **t5_detect))

class StableAudio(supported_models_base.BASE):
    unet_config = {
        "audio_model": "dit1.0",
    }

    sampling_settings = {"sigma_max": 500.0, "sigma_min": 0.03}

    unet_extra_config = {}
    latent_format = latent_formats.StableAudio1

    text_encoder_key_prefix = ["text_encoders."]
    vae_key_prefix = ["pretransform.model."]

    def get_model(self, state_dict, prefix="", device=None):
        seconds_start_sd = utils.state_dict_prefix_replace(state_dict, {"conditioner.conditioners.seconds_start.": ""}, filter_keys=True)
        seconds_total_sd = utils.state_dict_prefix_replace(state_dict, {"conditioner.conditioners.seconds_total.": ""}, filter_keys=True)
        return model_base.StableAudio1(self, seconds_start_embedder_weights=seconds_start_sd, seconds_total_embedder_weights=seconds_total_sd, device=device)

    def process_unet_state_dict(self, state_dict):
        for k in list(state_dict.keys()):
            if k.endswith(".cross_attend_norm.beta") or k.endswith(".ff_norm.beta") or k.endswith(".pre_norm.beta"): #These weights are all zero
                state_dict.pop(k)
        return state_dict

    def process_unet_state_dict_for_saving(self, state_dict):
        replace_prefix = {"": "model.model."}
        return utils.state_dict_prefix_replace(state_dict, replace_prefix)

    def clip_target(self, state_dict={}):
        return supported_models_base.ClipTarget(sa_t5.SAT5Tokenizer, sa_t5.SAT5Model)

class AuraFlow(supported_models_base.BASE):
    unet_config = {
        "cond_seq_dim": 2048,
    }

    sampling_settings = {
        "multiplier": 1.0,
        "shift": 1.73,
    }

    unet_extra_config = {}
    latent_format = latent_formats.SDXL

    vae_key_prefix = ["vae."]
    text_encoder_key_prefix = ["text_encoders."]

    def get_model(self, state_dict, prefix="", device=None):
        out = model_base.AuraFlow(self, device=device)
        return out

    def clip_target(self, state_dict={}):
        return supported_models_base.ClipTarget(aura_t5.AuraT5Tokenizer, aura_t5.AuraT5Model)

class HunyuanDiT(supported_models_base.BASE):
    unet_config = {
        "image_model": "hydit",
    }

    unet_extra_config = {
        "attn_precision": torch.float32,
    }

    sampling_settings = {
        "linear_start": 0.00085,
        "linear_end": 0.018,
    }

    latent_format = latent_formats.SDXL

    vae_key_prefix = ["vae."]
    text_encoder_key_prefix = ["text_encoders."]

    def get_model(self, state_dict, prefix="", device=None):
        out = model_base.HunyuanDiT(self, device=device)
        return out

    def clip_target(self, state_dict={}):
        return supported_models_base.ClipTarget(hydit.HyditTokenizer, hydit.HyditModel)

class HunyuanDiT1(HunyuanDiT):
    unet_config = {
        "image_model": "hydit1",
    }

    unet_extra_config = {}

    sampling_settings = {
        "linear_start" : 0.00085,
        "linear_end" : 0.03,
    }

class Flux(supported_models_base.BASE):
    unet_config = {
        "image_model": "flux",
        "guidance_embed": True,
    }

    sampling_settings = {
    }

    unet_extra_config = {}
    latent_format = latent_formats.Flux

    memory_usage_factor = 2.4

    supported_inference_dtypes = [torch.bfloat16, torch.float16, torch.float32]

    vae_key_prefix = ["vae."]
    text_encoder_key_prefix = ["text_encoders."]

    def get_model(self, state_dict, prefix="", device=None):
        out = model_base.Flux(self, device=device)
        return out

    def clip_target(self, state_dict={}):
        pref = self.text_encoder_key_prefix[0]
        t5_detect = sd3_clip.t5_xxl_detect(state_dict, "{}t5xxl.transformer.".format(pref))
        return supported_models_base.ClipTarget(flux.FluxTokenizer, flux.flux_clip(**t5_detect))

class FluxSchnell(Flux):
    unet_config = {
        "image_model": "flux",
        "guidance_embed": False,
    }

    sampling_settings = {
        "multiplier": 1.0,
        "shift": 1.0,
    }

    def get_model(self, state_dict, prefix="", device=None):
        out = model_base.Flux(self, model_type=model_base.ModelType.FLOW, device=device)
        return out

class GenmoMochi(supported_models_base.BASE):
    unet_config = {
        "image_model": "mochi_preview",
    }

    sampling_settings = {
        "multiplier": 1.0,
        "shift": 6.0,
    }

    unet_extra_config = {}
    latent_format = latent_formats.Mochi

    memory_usage_factor = 2.0 #TODO

    supported_inference_dtypes = [torch.bfloat16, torch.float32]

    vae_key_prefix = ["vae."]
    text_encoder_key_prefix = ["text_encoders."]

    def get_model(self, state_dict, prefix="", device=None):
        out = model_base.GenmoMochi(self, device=device)
        return out

    def clip_target(self, state_dict=None):
        if state_dict is None:
            state_dict = {}
        pref = self.text_encoder_key_prefix[0]
        t5_detect = sd3_clip.t5_xxl_detect(state_dict, "{}t5xxl.transformer.".format(pref))
        return supported_models_base.ClipTarget(genmo.MochiT5Tokenizer, genmo.mochi_te(**t5_detect))

class LTXV(supported_models_base.BASE):
    unet_config = {
        "image_model": "ltxv",
    }

    sampling_settings = {
        "shift": 2.37,
    }

    unet_extra_config = {}
    latent_format = latent_formats.LTXV

    memory_usage_factor = 2.7

    supported_inference_dtypes = [torch.bfloat16, torch.float32]

    vae_key_prefix = ["vae."]
    text_encoder_key_prefix = ["text_encoders."]

    def get_model(self, state_dict, prefix="", device=None):
        out = model_base.LTXV(self, device=device)
        return out

    def clip_target(self, state_dict={}):
        pref = self.text_encoder_key_prefix[0]
        t5_detect = comfy.text_encoders.sd3_clip.t5_xxl_detect(state_dict, "{}t5xxl.transformer.".format(pref))
        return supported_models_base.ClipTarget(comfy.text_encoders.lt.LTXVT5Tokenizer, comfy.text_encoders.lt.ltxv_te(**t5_detect))

models = [Stable_Zero123, SD15_instructpix2pix, SD15, SD20, SD21UnclipL, SD21UnclipH, SDXL_instructpix2pix, SDXLRefiner, SDXL, SSD1B, KOALA_700M, KOALA_1B, Segmind_Vega, SD_X4Upscaler, Stable_Cascade_C, Stable_Cascade_B, SV3D_u, SV3D_p, SD3, StableAudio, AuraFlow, HunyuanDiT, HunyuanDiT1, Flux, FluxSchnell, GenmoMochi, LTXV]

models += [SVD_img2vid]<|MERGE_RESOLUTION|>--- conflicted
+++ resolved
@@ -4,7 +4,6 @@
 
 from . import sd1_clip
 from . import sdxl_clip
-<<<<<<< HEAD
 from .text_encoders import sd2_clip
 from .text_encoders import sd3_clip
 from .text_encoders import sa_t5
@@ -12,16 +11,7 @@
 from .text_encoders import hydit
 from .text_encoders import flux
 from .text_encoders import genmo
-=======
-import comfy.text_encoders.sd2_clip
-import comfy.text_encoders.sd3_clip
-import comfy.text_encoders.sa_t5
-import comfy.text_encoders.aura_t5
-import comfy.text_encoders.hydit
-import comfy.text_encoders.flux
-import comfy.text_encoders.genmo
-import comfy.text_encoders.lt
->>>>>>> 6e8cdcd3
+from .text_encoders import lt
 
 from . import supported_models_base
 from . import latent_formats
@@ -740,8 +730,8 @@
 
     def clip_target(self, state_dict={}):
         pref = self.text_encoder_key_prefix[0]
-        t5_detect = comfy.text_encoders.sd3_clip.t5_xxl_detect(state_dict, "{}t5xxl.transformer.".format(pref))
-        return supported_models_base.ClipTarget(comfy.text_encoders.lt.LTXVT5Tokenizer, comfy.text_encoders.lt.ltxv_te(**t5_detect))
+        t5_detect = sd3_clip.t5_xxl_detect(state_dict, "{}t5xxl.transformer.".format(pref))
+        return supported_models_base.ClipTarget(lt.LTXVT5Tokenizer, lt.ltxv_te(**t5_detect))
 
 models = [Stable_Zero123, SD15_instructpix2pix, SD15, SD20, SD21UnclipL, SD21UnclipH, SDXL_instructpix2pix, SDXLRefiner, SDXL, SSD1B, KOALA_700M, KOALA_1B, Segmind_Vega, SD_X4Upscaler, Stable_Cascade_C, Stable_Cascade_B, SV3D_u, SV3D_p, SD3, StableAudio, AuraFlow, HunyuanDiT, HunyuanDiT1, Flux, FluxSchnell, GenmoMochi, LTXV]
 
