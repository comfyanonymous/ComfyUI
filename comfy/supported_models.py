import torch
from . import model_base
from . import utils

from . import sd1_clip
from . import sdxl_clip
import comfy.text_encoders.sd2_clip
import comfy.text_encoders.sd3_clip
import comfy.text_encoders.sa_t5
import comfy.text_encoders.aura_t5
import comfy.text_encoders.pixart_t5
import comfy.text_encoders.hydit
import comfy.text_encoders.flux
import comfy.text_encoders.genmo
import comfy.text_encoders.lt
import comfy.text_encoders.hunyuan_video
import comfy.text_encoders.cosmos
import comfy.text_encoders.lumina2
import comfy.text_encoders.wan
import comfy.text_encoders.chroma

from . import supported_models_base
from . import latent_formats

from . import diffusers_convert

class SD15(supported_models_base.BASE):
    unet_config = {
        "context_dim": 768,
        "model_channels": 320,
        "use_linear_in_transformer": False,
        "adm_in_channels": None,
        "use_temporal_attention": False,
    }

    unet_extra_config = {
        "num_heads": 8,
        "num_head_channels": -1,
    }

    latent_format = latent_formats.SD15
    memory_usage_factor = 1.0

    def process_clip_state_dict(self, state_dict):
        k = list(state_dict.keys())
        for x in k:
            if x.startswith("cond_stage_model.transformer.") and not x.startswith("cond_stage_model.transformer.text_model."):
                y = x.replace("cond_stage_model.transformer.", "cond_stage_model.transformer.text_model.")
                state_dict[y] = state_dict.pop(x)

        if 'cond_stage_model.transformer.text_model.embeddings.position_ids' in state_dict:
            ids = state_dict['cond_stage_model.transformer.text_model.embeddings.position_ids']
            if ids.dtype == torch.float32:
                state_dict['cond_stage_model.transformer.text_model.embeddings.position_ids'] = ids.round()

        replace_prefix = {}
        replace_prefix["cond_stage_model."] = "clip_l."
        state_dict = utils.state_dict_prefix_replace(state_dict, replace_prefix, filter_keys=True)
        return state_dict

    def process_clip_state_dict_for_saving(self, state_dict):
        pop_keys = ["clip_l.transformer.text_projection.weight", "clip_l.logit_scale"]
        for p in pop_keys:
            if p in state_dict:
                state_dict.pop(p)

        replace_prefix = {"clip_l.": "cond_stage_model."}
        return utils.state_dict_prefix_replace(state_dict, replace_prefix)

    def clip_target(self, state_dict={}):
        return supported_models_base.ClipTarget(sd1_clip.SD1Tokenizer, sd1_clip.SD1ClipModel)

class SD20(supported_models_base.BASE):
    unet_config = {
        "context_dim": 1024,
        "model_channels": 320,
        "use_linear_in_transformer": True,
        "adm_in_channels": None,
        "use_temporal_attention": False,
    }

    unet_extra_config = {
        "num_heads": -1,
        "num_head_channels": 64,
        "attn_precision": torch.float32,
    }

    latent_format = latent_formats.SD15
    memory_usage_factor = 1.0

    def model_type(self, state_dict, prefix=""):
        if self.unet_config["in_channels"] == 4: #SD2.0 inpainting models are not v prediction
            k = "{}output_blocks.11.1.transformer_blocks.0.norm1.bias".format(prefix)
            out = state_dict.get(k, None)
            if out is not None and torch.std(out, unbiased=False) > 0.09: # not sure how well this will actually work. I guess we will find out.
                return model_base.ModelType.V_PREDICTION
        return model_base.ModelType.EPS

    def process_clip_state_dict(self, state_dict):
        replace_prefix = {}
        replace_prefix["conditioner.embedders.0.model."] = "clip_h." #SD2 in sgm format
        replace_prefix["cond_stage_model.model."] = "clip_h."
        state_dict = utils.state_dict_prefix_replace(state_dict, replace_prefix, filter_keys=True)
        state_dict = utils.clip_text_transformers_convert(state_dict, "clip_h.", "clip_h.transformer.")
        return state_dict

    def process_clip_state_dict_for_saving(self, state_dict):
        replace_prefix = {}
        replace_prefix["clip_h"] = "cond_stage_model.model"
        state_dict = utils.state_dict_prefix_replace(state_dict, replace_prefix)
        state_dict = diffusers_convert.convert_text_enc_state_dict_v20(state_dict)
        return state_dict

    def clip_target(self, state_dict={}):
        return supported_models_base.ClipTarget(comfy.text_encoders.sd2_clip.SD2Tokenizer, comfy.text_encoders.sd2_clip.SD2ClipModel)

class SD21UnclipL(SD20):
    unet_config = {
        "context_dim": 1024,
        "model_channels": 320,
        "use_linear_in_transformer": True,
        "adm_in_channels": 1536,
        "use_temporal_attention": False,
    }

    clip_vision_prefix = "embedder.model.visual."
    noise_aug_config = {"noise_schedule_config": {"timesteps": 1000, "beta_schedule": "squaredcos_cap_v2"}, "timestep_dim": 768}


class SD21UnclipH(SD20):
    unet_config = {
        "context_dim": 1024,
        "model_channels": 320,
        "use_linear_in_transformer": True,
        "adm_in_channels": 2048,
        "use_temporal_attention": False,
    }

    clip_vision_prefix = "embedder.model.visual."
    noise_aug_config = {"noise_schedule_config": {"timesteps": 1000, "beta_schedule": "squaredcos_cap_v2"}, "timestep_dim": 1024}

class SDXLRefiner(supported_models_base.BASE):
    unet_config = {
        "model_channels": 384,
        "use_linear_in_transformer": True,
        "context_dim": 1280,
        "adm_in_channels": 2560,
        "transformer_depth": [0, 0, 4, 4, 4, 4, 0, 0],
        "use_temporal_attention": False,
    }

    latent_format = latent_formats.SDXL
    memory_usage_factor = 1.0

    def get_model(self, state_dict, prefix="", device=None):
        return model_base.SDXLRefiner(self, device=device)

    def process_clip_state_dict(self, state_dict):
        keys_to_replace = {}
        replace_prefix = {}
        replace_prefix["conditioner.embedders.0.model."] = "clip_g."
        state_dict = utils.state_dict_prefix_replace(state_dict, replace_prefix, filter_keys=True)

        state_dict = utils.clip_text_transformers_convert(state_dict, "clip_g.", "clip_g.transformer.")
        state_dict = utils.state_dict_key_replace(state_dict, keys_to_replace)
        return state_dict

    def process_clip_state_dict_for_saving(self, state_dict):
        replace_prefix = {}
        state_dict_g = diffusers_convert.convert_text_enc_state_dict_v20(state_dict, "clip_g")
        if "clip_g.transformer.text_model.embeddings.position_ids" in state_dict_g:
            state_dict_g.pop("clip_g.transformer.text_model.embeddings.position_ids")
        replace_prefix["clip_g"] = "conditioner.embedders.0.model"
        state_dict_g = utils.state_dict_prefix_replace(state_dict_g, replace_prefix)
        return state_dict_g

    def clip_target(self, state_dict={}):
        return supported_models_base.ClipTarget(sdxl_clip.SDXLTokenizer, sdxl_clip.SDXLRefinerClipModel)

class SDXL(supported_models_base.BASE):
    unet_config = {
        "model_channels": 320,
        "use_linear_in_transformer": True,
        "transformer_depth": [0, 0, 2, 2, 10, 10],
        "context_dim": 2048,
        "adm_in_channels": 2816,
        "use_temporal_attention": False,
    }

    latent_format = latent_formats.SDXL

    memory_usage_factor = 0.8

    def model_type(self, state_dict, prefix=""):
        if 'edm_mean' in state_dict and 'edm_std' in state_dict: #Playground V2.5
            self.latent_format = latent_formats.SDXL_Playground_2_5()
            self.sampling_settings["sigma_data"] = 0.5
            self.sampling_settings["sigma_max"] = 80.0
            self.sampling_settings["sigma_min"] = 0.002
            return model_base.ModelType.EDM
        elif "edm_vpred.sigma_max" in state_dict:
            self.sampling_settings["sigma_max"] = float(state_dict["edm_vpred.sigma_max"].item())
            if "edm_vpred.sigma_min" in state_dict:
                self.sampling_settings["sigma_min"] = float(state_dict["edm_vpred.sigma_min"].item())
            return model_base.ModelType.V_PREDICTION_EDM
        elif "v_pred" in state_dict:
            if "ztsnr" in state_dict: #Some zsnr anime checkpoints
                self.sampling_settings["zsnr"] = True
            return model_base.ModelType.V_PREDICTION
        else:
            return model_base.ModelType.EPS

    def get_model(self, state_dict, prefix="", device=None):
        out = model_base.SDXL(self, model_type=self.model_type(state_dict, prefix), device=device)
        if self.inpaint_model():
            out.set_inpaint()
        return out

    def process_clip_state_dict(self, state_dict):
        keys_to_replace = {}
        replace_prefix = {}

        replace_prefix["conditioner.embedders.0.transformer.text_model"] = "clip_l.transformer.text_model"
        replace_prefix["conditioner.embedders.1.model."] = "clip_g."
        state_dict = utils.state_dict_prefix_replace(state_dict, replace_prefix, filter_keys=True)

        state_dict = utils.state_dict_key_replace(state_dict, keys_to_replace)
        state_dict = utils.clip_text_transformers_convert(state_dict, "clip_g.", "clip_g.transformer.")
        return state_dict

    def process_clip_state_dict_for_saving(self, state_dict):
        replace_prefix = {}
        state_dict_g = diffusers_convert.convert_text_enc_state_dict_v20(state_dict, "clip_g")
        for k in state_dict:
            if k.startswith("clip_l"):
                state_dict_g[k] = state_dict[k]

        state_dict_g["clip_l.transformer.text_model.embeddings.position_ids"] = torch.arange(77).expand((1, -1))
        pop_keys = ["clip_l.transformer.text_projection.weight", "clip_l.logit_scale"]
        for p in pop_keys:
            if p in state_dict_g:
                state_dict_g.pop(p)

        replace_prefix["clip_g"] = "conditioner.embedders.1.model"
        replace_prefix["clip_l"] = "conditioner.embedders.0"
        state_dict_g = utils.state_dict_prefix_replace(state_dict_g, replace_prefix)
        return state_dict_g

    def clip_target(self, state_dict={}):
        return supported_models_base.ClipTarget(sdxl_clip.SDXLTokenizer, sdxl_clip.SDXLClipModel)

class SSD1B(SDXL):
    unet_config = {
        "model_channels": 320,
        "use_linear_in_transformer": True,
        "transformer_depth": [0, 0, 2, 2, 4, 4],
        "context_dim": 2048,
        "adm_in_channels": 2816,
        "use_temporal_attention": False,
    }

class Segmind_Vega(SDXL):
    unet_config = {
        "model_channels": 320,
        "use_linear_in_transformer": True,
        "transformer_depth": [0, 0, 1, 1, 2, 2],
        "context_dim": 2048,
        "adm_in_channels": 2816,
        "use_temporal_attention": False,
    }

class KOALA_700M(SDXL):
    unet_config = {
        "model_channels": 320,
        "use_linear_in_transformer": True,
        "transformer_depth": [0, 2, 5],
        "context_dim": 2048,
        "adm_in_channels": 2816,
        "use_temporal_attention": False,
    }

class KOALA_1B(SDXL):
    unet_config = {
        "model_channels": 320,
        "use_linear_in_transformer": True,
        "transformer_depth": [0, 2, 6],
        "context_dim": 2048,
        "adm_in_channels": 2816,
        "use_temporal_attention": False,
    }

class SVD_img2vid(supported_models_base.BASE):
    unet_config = {
        "model_channels": 320,
        "in_channels": 8,
        "use_linear_in_transformer": True,
        "transformer_depth": [1, 1, 1, 1, 1, 1, 0, 0],
        "context_dim": 1024,
        "adm_in_channels": 768,
        "use_temporal_attention": True,
        "use_temporal_resblock": True
    }

    unet_extra_config = {
        "num_heads": -1,
        "num_head_channels": 64,
        "attn_precision": torch.float32,
    }

    clip_vision_prefix = "conditioner.embedders.0.open_clip.model.visual."

    latent_format = latent_formats.SD15

    sampling_settings = {"sigma_max": 700.0, "sigma_min": 0.002}

    def get_model(self, state_dict, prefix="", device=None):
        out = model_base.SVD_img2vid(self, device=device)
        return out

    def clip_target(self, state_dict={}):
        return None

class SV3D_u(SVD_img2vid):
    unet_config = {
        "model_channels": 320,
        "in_channels": 8,
        "use_linear_in_transformer": True,
        "transformer_depth": [1, 1, 1, 1, 1, 1, 0, 0],
        "context_dim": 1024,
        "adm_in_channels": 256,
        "use_temporal_attention": True,
        "use_temporal_resblock": True
    }

    vae_key_prefix = ["conditioner.embedders.1.encoder."]

    def get_model(self, state_dict, prefix="", device=None):
        out = model_base.SV3D_u(self, device=device)
        return out

class SV3D_p(SV3D_u):
    unet_config = {
        "model_channels": 320,
        "in_channels": 8,
        "use_linear_in_transformer": True,
        "transformer_depth": [1, 1, 1, 1, 1, 1, 0, 0],
        "context_dim": 1024,
        "adm_in_channels": 1280,
        "use_temporal_attention": True,
        "use_temporal_resblock": True
    }


    def get_model(self, state_dict, prefix="", device=None):
        out = model_base.SV3D_p(self, device=device)
        return out

class Stable_Zero123(supported_models_base.BASE):
    unet_config = {
        "context_dim": 768,
        "model_channels": 320,
        "use_linear_in_transformer": False,
        "adm_in_channels": None,
        "use_temporal_attention": False,
        "in_channels": 8,
    }

    unet_extra_config = {
        "num_heads": 8,
        "num_head_channels": -1,
    }

    required_keys = {
        "cc_projection.weight": None,
        "cc_projection.bias": None,
    }

    clip_vision_prefix = "cond_stage_model.model.visual."

    latent_format = latent_formats.SD15

    def get_model(self, state_dict, prefix="", device=None):
        out = model_base.Stable_Zero123(self, device=device, cc_projection_weight=state_dict["cc_projection.weight"], cc_projection_bias=state_dict["cc_projection.bias"])
        return out

    def clip_target(self, state_dict={}):
        return None

class SD_X4Upscaler(SD20):
    unet_config = {
        "context_dim": 1024,
        "model_channels": 256,
        'in_channels': 7,
        "use_linear_in_transformer": True,
        "adm_in_channels": None,
        "use_temporal_attention": False,
    }

    unet_extra_config = {
        "disable_self_attentions": [True, True, True, False],
        "num_classes": 1000,
        "num_heads": 8,
        "num_head_channels": -1,
    }

    latent_format = latent_formats.SD_X4

    sampling_settings = {
        "linear_start": 0.0001,
        "linear_end": 0.02,
    }

    def get_model(self, state_dict, prefix="", device=None):
        out = model_base.SD_X4Upscaler(self, device=device)
        return out

class Stable_Cascade_C(supported_models_base.BASE):
    unet_config = {
        "stable_cascade_stage": 'c',
    }

    unet_extra_config = {}

    latent_format = latent_formats.SC_Prior
    supported_inference_dtypes = [torch.bfloat16, torch.float32]

    sampling_settings = {
        "shift": 2.0,
    }

    vae_key_prefix = ["vae."]
    text_encoder_key_prefix = ["text_encoder."]
    clip_vision_prefix = "clip_l_vision."

    def process_unet_state_dict(self, state_dict):
        key_list = list(state_dict.keys())
        for y in ["weight", "bias"]:
            suffix = "in_proj_{}".format(y)
            keys = filter(lambda a: a.endswith(suffix), key_list)
            for k_from in keys:
                weights = state_dict.pop(k_from)
                prefix = k_from[:-(len(suffix) + 1)]
                shape_from = weights.shape[0] // 3
                for x in range(3):
                    p = ["to_q", "to_k", "to_v"]
                    k_to = "{}.{}.{}".format(prefix, p[x], y)
                    state_dict[k_to] = weights[shape_from*x:shape_from*(x + 1)]
        return state_dict

    def process_clip_state_dict(self, state_dict):
        state_dict = utils.state_dict_prefix_replace(state_dict, {k: "" for k in self.text_encoder_key_prefix}, filter_keys=True)
        if "clip_g.text_projection" in state_dict:
            state_dict["clip_g.transformer.text_projection.weight"] = state_dict.pop("clip_g.text_projection").transpose(0, 1)
        return state_dict

    def get_model(self, state_dict, prefix="", device=None):
        out = model_base.StableCascade_C(self, device=device)
        return out

    def clip_target(self, state_dict={}):
        return supported_models_base.ClipTarget(sdxl_clip.StableCascadeTokenizer, sdxl_clip.StableCascadeClipModel)

class Stable_Cascade_B(Stable_Cascade_C):
    unet_config = {
        "stable_cascade_stage": 'b',
    }

    unet_extra_config = {}

    latent_format = latent_formats.SC_B
    supported_inference_dtypes = [torch.float16, torch.bfloat16, torch.float32]

    sampling_settings = {
        "shift": 1.0,
    }

    clip_vision_prefix = None

    def get_model(self, state_dict, prefix="", device=None):
        out = model_base.StableCascade_B(self, device=device)
        return out

class SD15_instructpix2pix(SD15):
    unet_config = {
        "context_dim": 768,
        "model_channels": 320,
        "use_linear_in_transformer": False,
        "adm_in_channels": None,
        "use_temporal_attention": False,
        "in_channels": 8,
    }

    def get_model(self, state_dict, prefix="", device=None):
        return model_base.SD15_instructpix2pix(self, device=device)

class SDXL_instructpix2pix(SDXL):
    unet_config = {
        "model_channels": 320,
        "use_linear_in_transformer": True,
        "transformer_depth": [0, 0, 2, 2, 10, 10],
        "context_dim": 2048,
        "adm_in_channels": 2816,
        "use_temporal_attention": False,
        "in_channels": 8,
    }

    def get_model(self, state_dict, prefix="", device=None):
        return model_base.SDXL_instructpix2pix(self, model_type=self.model_type(state_dict, prefix), device=device)

class LotusD(SD20):
    unet_config = {
        "model_channels": 320,
        "use_linear_in_transformer": True,
        "use_temporal_attention": False,
        "adm_in_channels": 4,
        "in_channels": 4,
    }

    unet_extra_config = {
        "num_classes": 'sequential'
    }

    def get_model(self, state_dict, prefix="", device=None):
        return model_base.Lotus(self, device=device)

class SD3(supported_models_base.BASE):
    unet_config = {
        "in_channels": 16,
        "pos_embed_scaling_factor": None,
    }

    sampling_settings = {
        "shift": 3.0,
    }

    unet_extra_config = {}
    latent_format = latent_formats.SD3

    memory_usage_factor = 1.2

    text_encoder_key_prefix = ["text_encoders."]

    def get_model(self, state_dict, prefix="", device=None):
        out = model_base.SD3(self, device=device)
        return out

    def clip_target(self, state_dict={}):
        clip_l = False
        clip_g = False
        t5 = False
        pref = self.text_encoder_key_prefix[0]
        if "{}clip_l.transformer.text_model.final_layer_norm.weight".format(pref) in state_dict:
            clip_l = True
        if "{}clip_g.transformer.text_model.final_layer_norm.weight".format(pref) in state_dict:
            clip_g = True
        t5_detect = comfy.text_encoders.sd3_clip.t5_xxl_detect(state_dict, "{}t5xxl.transformer.".format(pref))
        if "dtype_t5" in t5_detect:
            t5 = True

        return supported_models_base.ClipTarget(comfy.text_encoders.sd3_clip.SD3Tokenizer, comfy.text_encoders.sd3_clip.sd3_clip(clip_l=clip_l, clip_g=clip_g, t5=t5, **t5_detect))

class StableAudio(supported_models_base.BASE):
    unet_config = {
        "audio_model": "dit1.0",
    }

    sampling_settings = {"sigma_max": 500.0, "sigma_min": 0.03}

    unet_extra_config = {}
    latent_format = latent_formats.StableAudio1

    text_encoder_key_prefix = ["text_encoders."]
    vae_key_prefix = ["pretransform.model."]

    def get_model(self, state_dict, prefix="", device=None):
        seconds_start_sd = utils.state_dict_prefix_replace(state_dict, {"conditioner.conditioners.seconds_start.": ""}, filter_keys=True)
        seconds_total_sd = utils.state_dict_prefix_replace(state_dict, {"conditioner.conditioners.seconds_total.": ""}, filter_keys=True)
        return model_base.StableAudio1(self, seconds_start_embedder_weights=seconds_start_sd, seconds_total_embedder_weights=seconds_total_sd, device=device)

    def process_unet_state_dict(self, state_dict):
        for k in list(state_dict.keys()):
            if k.endswith(".cross_attend_norm.beta") or k.endswith(".ff_norm.beta") or k.endswith(".pre_norm.beta"): #These weights are all zero
                state_dict.pop(k)
        return state_dict

    def process_unet_state_dict_for_saving(self, state_dict):
        replace_prefix = {"": "model.model."}
        return utils.state_dict_prefix_replace(state_dict, replace_prefix)

    def clip_target(self, state_dict={}):
        return supported_models_base.ClipTarget(comfy.text_encoders.sa_t5.SAT5Tokenizer, comfy.text_encoders.sa_t5.SAT5Model)

class AuraFlow(supported_models_base.BASE):
    unet_config = {
        "cond_seq_dim": 2048,
    }

    sampling_settings = {
        "multiplier": 1.0,
        "shift": 1.73,
    }

    unet_extra_config = {}
    latent_format = latent_formats.SDXL

    vae_key_prefix = ["vae."]
    text_encoder_key_prefix = ["text_encoders."]

    def get_model(self, state_dict, prefix="", device=None):
        out = model_base.AuraFlow(self, device=device)
        return out

    def clip_target(self, state_dict={}):
        return supported_models_base.ClipTarget(comfy.text_encoders.aura_t5.AuraT5Tokenizer, comfy.text_encoders.aura_t5.AuraT5Model)

class PixArtAlpha(supported_models_base.BASE):
    unet_config = {
        "image_model": "pixart_alpha",
    }

    sampling_settings = {
        "beta_schedule" : "sqrt_linear",
        "linear_start"  : 0.0001,
        "linear_end"    : 0.02,
        "timesteps"     : 1000,
    }

    unet_extra_config = {}
    latent_format = latent_formats.SD15

    memory_usage_factor = 0.5

    vae_key_prefix = ["vae."]
    text_encoder_key_prefix = ["text_encoders."]

    def get_model(self, state_dict, prefix="", device=None):
        out = model_base.PixArt(self, device=device)
        return out.eval()

    def clip_target(self, state_dict={}):
        return supported_models_base.ClipTarget(comfy.text_encoders.pixart_t5.PixArtTokenizer, comfy.text_encoders.pixart_t5.PixArtT5XXL)

class PixArtSigma(PixArtAlpha):
    unet_config = {
        "image_model": "pixart_sigma",
    }
    latent_format = latent_formats.SDXL

class HunyuanDiT(supported_models_base.BASE):
    unet_config = {
        "image_model": "hydit",
    }

    unet_extra_config = {
        "attn_precision": torch.float32,
    }

    sampling_settings = {
        "linear_start": 0.00085,
        "linear_end": 0.018,
    }

    latent_format = latent_formats.SDXL

    memory_usage_factor = 1.3

    vae_key_prefix = ["vae."]
    text_encoder_key_prefix = ["text_encoders."]

    def get_model(self, state_dict, prefix="", device=None):
        out = model_base.HunyuanDiT(self, device=device)
        return out

    def clip_target(self, state_dict={}):
        return supported_models_base.ClipTarget(comfy.text_encoders.hydit.HyditTokenizer, comfy.text_encoders.hydit.HyditModel)

class HunyuanDiT1(HunyuanDiT):
    unet_config = {
        "image_model": "hydit1",
    }

    unet_extra_config = {}

    sampling_settings = {
        "linear_start" : 0.00085,
        "linear_end" : 0.03,
    }

class Flux(supported_models_base.BASE):
    unet_config = {
        "image_model": "flux",
        "guidance_embed": True,
    }

    sampling_settings = {
    }

    unet_extra_config = {}
    latent_format = latent_formats.Flux

    memory_usage_factor = 2.8

    supported_inference_dtypes = [torch.bfloat16, torch.float16, torch.float32]

    vae_key_prefix = ["vae."]
    text_encoder_key_prefix = ["text_encoders."]

    def get_model(self, state_dict, prefix="", device=None):
        out = model_base.Flux(self, device=device)
        return out

    def clip_target(self, state_dict={}):
        pref = self.text_encoder_key_prefix[0]
        t5_detect = comfy.text_encoders.sd3_clip.t5_xxl_detect(state_dict, "{}t5xxl.transformer.".format(pref))
        return supported_models_base.ClipTarget(comfy.text_encoders.flux.FluxTokenizer, comfy.text_encoders.flux.flux_clip(**t5_detect))

class FluxInpaint(Flux):
    unet_config = {
        "image_model": "flux",
        "guidance_embed": True,
        "in_channels": 96,
    }

    supported_inference_dtypes = [torch.bfloat16, torch.float32]

class FluxSchnell(Flux):
    unet_config = {
        "image_model": "flux",
        "guidance_embed": False,
    }

    sampling_settings = {
        "multiplier": 1.0,
        "shift": 1.0,
    }

    def get_model(self, state_dict, prefix="", device=None):
        out = model_base.Flux(self, model_type=model_base.ModelType.FLOW, device=device)
        return out

class GenmoMochi(supported_models_base.BASE):
    unet_config = {
        "image_model": "mochi_preview",
    }

    sampling_settings = {
        "multiplier": 1.0,
        "shift": 6.0,
    }

    unet_extra_config = {}
    latent_format = latent_formats.Mochi

    memory_usage_factor = 2.0 #TODO

    supported_inference_dtypes = [torch.bfloat16, torch.float32]

    vae_key_prefix = ["vae."]
    text_encoder_key_prefix = ["text_encoders."]

    def get_model(self, state_dict, prefix="", device=None):
        out = model_base.GenmoMochi(self, device=device)
        return out

    def clip_target(self, state_dict={}):
        pref = self.text_encoder_key_prefix[0]
        t5_detect = comfy.text_encoders.sd3_clip.t5_xxl_detect(state_dict, "{}t5xxl.transformer.".format(pref))
        return supported_models_base.ClipTarget(comfy.text_encoders.genmo.MochiT5Tokenizer, comfy.text_encoders.genmo.mochi_te(**t5_detect))

class LTXV(supported_models_base.BASE):
    unet_config = {
        "image_model": "ltxv",
    }

    sampling_settings = {
        "shift": 2.37,
    }

    unet_extra_config = {}
    latent_format = latent_formats.LTXV

    memory_usage_factor = 5.5 # TODO: img2vid is about 2x vs txt2vid

    supported_inference_dtypes = [torch.bfloat16, torch.float32]

    vae_key_prefix = ["vae."]
    text_encoder_key_prefix = ["text_encoders."]

    def get_model(self, state_dict, prefix="", device=None):
        out = model_base.LTXV(self, device=device)
        return out

    def clip_target(self, state_dict={}):
        pref = self.text_encoder_key_prefix[0]
        t5_detect = comfy.text_encoders.sd3_clip.t5_xxl_detect(state_dict, "{}t5xxl.transformer.".format(pref))
        return supported_models_base.ClipTarget(comfy.text_encoders.lt.LTXVT5Tokenizer, comfy.text_encoders.lt.ltxv_te(**t5_detect))

class HunyuanVideo(supported_models_base.BASE):
    unet_config = {
        "image_model": "hunyuan_video",
    }

    sampling_settings = {
        "shift": 7.0,
    }

    unet_extra_config = {}
    latent_format = latent_formats.HunyuanVideo

    memory_usage_factor = 1.8 #TODO

    supported_inference_dtypes = [torch.bfloat16, torch.float32]

    vae_key_prefix = ["vae."]
    text_encoder_key_prefix = ["text_encoders."]

    def get_model(self, state_dict, prefix="", device=None):
        out = model_base.HunyuanVideo(self, device=device)
        return out

    def process_unet_state_dict(self, state_dict):
        out_sd = {}
        for k in list(state_dict.keys()):
            key_out = k
            key_out = key_out.replace("txt_in.t_embedder.mlp.0.", "txt_in.t_embedder.in_layer.").replace("txt_in.t_embedder.mlp.2.", "txt_in.t_embedder.out_layer.")
            key_out = key_out.replace("txt_in.c_embedder.linear_1.", "txt_in.c_embedder.in_layer.").replace("txt_in.c_embedder.linear_2.", "txt_in.c_embedder.out_layer.")
            key_out = key_out.replace("_mod.linear.", "_mod.lin.").replace("_attn_qkv.", "_attn.qkv.")
            key_out = key_out.replace("mlp.fc1.", "mlp.0.").replace("mlp.fc2.", "mlp.2.")
            key_out = key_out.replace("_attn_q_norm.weight", "_attn.norm.query_norm.scale").replace("_attn_k_norm.weight", "_attn.norm.key_norm.scale")
            key_out = key_out.replace(".q_norm.weight", ".norm.query_norm.scale").replace(".k_norm.weight", ".norm.key_norm.scale")
            key_out = key_out.replace("_attn_proj.", "_attn.proj.")
            key_out = key_out.replace(".modulation.linear.", ".modulation.lin.")
            key_out = key_out.replace("_in.mlp.2.", "_in.out_layer.").replace("_in.mlp.0.", "_in.in_layer.")
            out_sd[key_out] = state_dict[k]
        return out_sd

    def process_unet_state_dict_for_saving(self, state_dict):
        replace_prefix = {"": "model.model."}
        return utils.state_dict_prefix_replace(state_dict, replace_prefix)

    def clip_target(self, state_dict={}):
        pref = self.text_encoder_key_prefix[0]
        hunyuan_detect = comfy.text_encoders.hunyuan_video.llama_detect(state_dict, "{}llama.transformer.".format(pref))
        return supported_models_base.ClipTarget(comfy.text_encoders.hunyuan_video.HunyuanVideoTokenizer, comfy.text_encoders.hunyuan_video.hunyuan_video_clip(**hunyuan_detect))

class HunyuanVideoI2V(HunyuanVideo):
    unet_config = {
        "image_model": "hunyuan_video",
        "in_channels": 33,
    }

    def get_model(self, state_dict, prefix="", device=None):
        out = model_base.HunyuanVideoI2V(self, device=device)
        return out

class HunyuanVideoSkyreelsI2V(HunyuanVideo):
    unet_config = {
        "image_model": "hunyuan_video",
        "in_channels": 32,
    }

    def get_model(self, state_dict, prefix="", device=None):
        out = model_base.HunyuanVideoSkyreelsI2V(self, device=device)
        return out

class CosmosT2V(supported_models_base.BASE):
    unet_config = {
        "image_model": "cosmos",
        "in_channels": 16,
    }

    sampling_settings = {
        "sigma_data": 0.5,
        "sigma_max": 80.0,
        "sigma_min": 0.002,
    }

    unet_extra_config = {}
    latent_format = latent_formats.Cosmos1CV8x8x8

    memory_usage_factor = 1.6 #TODO

    supported_inference_dtypes = [torch.bfloat16, torch.float16, torch.float32] #TODO

    vae_key_prefix = ["vae."]
    text_encoder_key_prefix = ["text_encoders."]

    def get_model(self, state_dict, prefix="", device=None):
        out = model_base.CosmosVideo(self, device=device)
        return out

    def clip_target(self, state_dict={}):
        pref = self.text_encoder_key_prefix[0]
        t5_detect = comfy.text_encoders.sd3_clip.t5_xxl_detect(state_dict, "{}t5xxl.transformer.".format(pref))
        return supported_models_base.ClipTarget(comfy.text_encoders.cosmos.CosmosT5Tokenizer, comfy.text_encoders.cosmos.te(**t5_detect))

class CosmosI2V(CosmosT2V):
    unet_config = {
        "image_model": "cosmos",
        "in_channels": 17,
    }

    def get_model(self, state_dict, prefix="", device=None):
        out = model_base.CosmosVideo(self, image_to_video=True, device=device)
        return out

class Lumina2(supported_models_base.BASE):
    unet_config = {
        "image_model": "lumina2",
    }

    sampling_settings = {
        "multiplier": 1.0,
        "shift": 6.0,
    }

    memory_usage_factor = 1.2

    unet_extra_config = {}
    latent_format = latent_formats.Flux

    supported_inference_dtypes = [torch.bfloat16, torch.float32]

    vae_key_prefix = ["vae."]
    text_encoder_key_prefix = ["text_encoders."]

    def get_model(self, state_dict, prefix="", device=None):
        out = model_base.Lumina2(self, device=device)
        return out

    def clip_target(self, state_dict={}):
        pref = self.text_encoder_key_prefix[0]
        hunyuan_detect = comfy.text_encoders.hunyuan_video.llama_detect(state_dict, "{}gemma2_2b.transformer.".format(pref))
        return supported_models_base.ClipTarget(comfy.text_encoders.lumina2.LuminaTokenizer, comfy.text_encoders.lumina2.te(**hunyuan_detect))

class WAN21_T2V(supported_models_base.BASE):
    unet_config = {
        "image_model": "wan2.1",
        "model_type": "t2v",
    }

    sampling_settings = {
        "shift": 8.0,
    }

    unet_extra_config = {}
    latent_format = latent_formats.Wan21

    memory_usage_factor = 1.0

    supported_inference_dtypes = [torch.float16, torch.bfloat16, torch.float32]

    vae_key_prefix = ["vae."]
    text_encoder_key_prefix = ["text_encoders."]

    def __init__(self, unet_config):
        super().__init__(unet_config)
        self.memory_usage_factor = self.unet_config.get("dim", 2000) / 2000

    def get_model(self, state_dict, prefix="", device=None):
        out = model_base.WAN21(self, device=device)
        return out

    def clip_target(self, state_dict={}):
        pref = self.text_encoder_key_prefix[0]
        t5_detect = comfy.text_encoders.sd3_clip.t5_xxl_detect(state_dict, "{}umt5xxl.transformer.".format(pref))
        return supported_models_base.ClipTarget(comfy.text_encoders.wan.WanT5Tokenizer, comfy.text_encoders.wan.te(**t5_detect))

class WAN21_I2V(WAN21_T2V):
    unet_config = {
        "image_model": "wan2.1",
        "model_type": "i2v",
        "in_dim": 36,
    }

    def get_model(self, state_dict, prefix="", device=None):
        out = model_base.WAN21(self, image_to_video=True, device=device)
        return out

class WAN21_FunControl2V(WAN21_T2V):
    unet_config = {
        "image_model": "wan2.1",
        "model_type": "i2v",
        "in_dim": 48,
    }

    def get_model(self, state_dict, prefix="", device=None):
        out = model_base.WAN21(self, image_to_video=False, device=device)
        return out

class Hunyuan3Dv2(supported_models_base.BASE):
    unet_config = {
        "image_model": "hunyuan3d2",
    }

    unet_extra_config = {}

    sampling_settings = {
        "multiplier": 1.0,
        "shift": 1.0,
    }

    memory_usage_factor = 3.5

    clip_vision_prefix = "conditioner.main_image_encoder.model."
    vae_key_prefix = ["vae."]

    latent_format = latent_formats.Hunyuan3Dv2

    def process_unet_state_dict_for_saving(self, state_dict):
        replace_prefix = {"": "model."}
        return utils.state_dict_prefix_replace(state_dict, replace_prefix)

    def get_model(self, state_dict, prefix="", device=None):
        out = model_base.Hunyuan3Dv2(self, device=device)
        return out

    def clip_target(self, state_dict={}):
        return None

class Hunyuan3Dv2mini(Hunyuan3Dv2):
    unet_config = {
        "image_model": "hunyuan3d2",
        "depth": 8,
    }

    latent_format = latent_formats.Hunyuan3Dv2mini

<<<<<<< HEAD
class HiDream(supported_models_base.BASE):
    unet_config = {
        "image_model": "hidream",
    }

    sampling_settings = {
        "shift": 3.0,
    }

    sampling_settings = {
    }

    # memory_usage_factor = 1.2 # TODO

    unet_extra_config = {}
    latent_format = latent_formats.Flux

    supported_inference_dtypes = [torch.bfloat16, torch.float32]

    vae_key_prefix = ["vae."]
    text_encoder_key_prefix = ["text_encoders."]

    def get_model(self, state_dict, prefix="", device=None):
        out = model_base.HiDream(self, device=device)
        return out

    def clip_target(self, state_dict={}):
        return None #  TODO


models = [LotusD, Stable_Zero123, SD15_instructpix2pix, SD15, SD20, SD21UnclipL, SD21UnclipH, SDXL_instructpix2pix, SDXLRefiner, SDXL, SSD1B, KOALA_700M, KOALA_1B, Segmind_Vega, SD_X4Upscaler, Stable_Cascade_C, Stable_Cascade_B, SV3D_u, SV3D_p, SD3, StableAudio, AuraFlow, PixArtAlpha, PixArtSigma, HunyuanDiT, HunyuanDiT1, FluxInpaint, Flux, FluxSchnell, GenmoMochi, LTXV, HunyuanVideoSkyreelsI2V, HunyuanVideoI2V, HunyuanVideo, CosmosT2V, CosmosI2V, Lumina2, WAN21_T2V, WAN21_I2V, WAN21_FunControl2V, Hunyuan3Dv2mini, Hunyuan3Dv2, HiDream]
=======
class Chroma(supported_models_base.BASE):
    unet_config = {
        "image_model": "chroma",
    }

    unet_extra_config = {
    }

    sampling_settings = {
        "multiplier": 1.0,
    }

    latent_format = comfy.latent_formats.Flux

    memory_usage_factor = 3.2

    supported_inference_dtypes = [torch.bfloat16, torch.float16, torch.float32]


    def get_model(self, state_dict, prefix="", device=None):
        out = model_base.Chroma(self, device=device)
        return out

    def clip_target(self, state_dict={}):
        pref = self.text_encoder_key_prefix[0]
        t5_detect = comfy.text_encoders.sd3_clip.t5_xxl_detect(state_dict, "{}t5xxl.transformer.".format(pref))
        return supported_models_base.ClipTarget(comfy.text_encoders.chroma.ChromaTokenizer, comfy.text_encoders.chroma.chroma_te(**t5_detect))

models = [LotusD, Stable_Zero123, SD15_instructpix2pix, SD15, SD20, SD21UnclipL, SD21UnclipH, SDXL_instructpix2pix, SDXLRefiner, SDXL, SSD1B, KOALA_700M, KOALA_1B, Segmind_Vega, SD_X4Upscaler, Stable_Cascade_C, Stable_Cascade_B, SV3D_u, SV3D_p, SD3, StableAudio, AuraFlow, PixArtAlpha, PixArtSigma, HunyuanDiT, HunyuanDiT1, FluxInpaint, Flux, FluxSchnell, GenmoMochi, LTXV, HunyuanVideoSkyreelsI2V, HunyuanVideoI2V, HunyuanVideo, CosmosT2V, CosmosI2V, Lumina2, WAN21_T2V, WAN21_I2V, WAN21_FunControl2V, Hunyuan3Dv2mini, Hunyuan3Dv2, Chroma]
>>>>>>> 7b39ea68

models += [SVD_img2vid]<|MERGE_RESOLUTION|>--- conflicted
+++ resolved
@@ -1026,7 +1026,6 @@
 
     latent_format = latent_formats.Hunyuan3Dv2mini
 
-<<<<<<< HEAD
 class HiDream(supported_models_base.BASE):
     unet_config = {
         "image_model": "hidream",
@@ -1056,9 +1055,6 @@
     def clip_target(self, state_dict={}):
         return None #  TODO
 
-
-models = [LotusD, Stable_Zero123, SD15_instructpix2pix, SD15, SD20, SD21UnclipL, SD21UnclipH, SDXL_instructpix2pix, SDXLRefiner, SDXL, SSD1B, KOALA_700M, KOALA_1B, Segmind_Vega, SD_X4Upscaler, Stable_Cascade_C, Stable_Cascade_B, SV3D_u, SV3D_p, SD3, StableAudio, AuraFlow, PixArtAlpha, PixArtSigma, HunyuanDiT, HunyuanDiT1, FluxInpaint, Flux, FluxSchnell, GenmoMochi, LTXV, HunyuanVideoSkyreelsI2V, HunyuanVideoI2V, HunyuanVideo, CosmosT2V, CosmosI2V, Lumina2, WAN21_T2V, WAN21_I2V, WAN21_FunControl2V, Hunyuan3Dv2mini, Hunyuan3Dv2, HiDream]
-=======
 class Chroma(supported_models_base.BASE):
     unet_config = {
         "image_model": "chroma",
@@ -1087,7 +1083,6 @@
         t5_detect = comfy.text_encoders.sd3_clip.t5_xxl_detect(state_dict, "{}t5xxl.transformer.".format(pref))
         return supported_models_base.ClipTarget(comfy.text_encoders.chroma.ChromaTokenizer, comfy.text_encoders.chroma.chroma_te(**t5_detect))
 
-models = [LotusD, Stable_Zero123, SD15_instructpix2pix, SD15, SD20, SD21UnclipL, SD21UnclipH, SDXL_instructpix2pix, SDXLRefiner, SDXL, SSD1B, KOALA_700M, KOALA_1B, Segmind_Vega, SD_X4Upscaler, Stable_Cascade_C, Stable_Cascade_B, SV3D_u, SV3D_p, SD3, StableAudio, AuraFlow, PixArtAlpha, PixArtSigma, HunyuanDiT, HunyuanDiT1, FluxInpaint, Flux, FluxSchnell, GenmoMochi, LTXV, HunyuanVideoSkyreelsI2V, HunyuanVideoI2V, HunyuanVideo, CosmosT2V, CosmosI2V, Lumina2, WAN21_T2V, WAN21_I2V, WAN21_FunControl2V, Hunyuan3Dv2mini, Hunyuan3Dv2, Chroma]
->>>>>>> 7b39ea68
+models = [LotusD, Stable_Zero123, SD15_instructpix2pix, SD15, SD20, SD21UnclipL, SD21UnclipH, SDXL_instructpix2pix, SDXLRefiner, SDXL, SSD1B, KOALA_700M, KOALA_1B, Segmind_Vega, SD_X4Upscaler, Stable_Cascade_C, Stable_Cascade_B, SV3D_u, SV3D_p, SD3, StableAudio, AuraFlow, PixArtAlpha, PixArtSigma, HunyuanDiT, HunyuanDiT1, FluxInpaint, Flux, FluxSchnell, GenmoMochi, LTXV, HunyuanVideoSkyreelsI2V, HunyuanVideoI2V, HunyuanVideo, CosmosT2V, CosmosI2V, Lumina2, WAN21_T2V, WAN21_I2V, WAN21_FunControl2V, Hunyuan3Dv2mini, Hunyuan3Dv2, HiDream, Chroma]
 
 models += [SVD_img2vid]