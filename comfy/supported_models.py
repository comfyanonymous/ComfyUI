--- conflicted
+++ resolved
@@ -8,29 +8,6 @@
 from . import model_management
 from . import sd1_clip
 from . import sdxl_clip
-<<<<<<< HEAD
-=======
-import comfy.text_encoders.sd2_clip
-import comfy.text_encoders.sd3_clip
-import comfy.text_encoders.sa_t5
-import comfy.text_encoders.aura_t5
-import comfy.text_encoders.pixart_t5
-import comfy.text_encoders.hydit
-import comfy.text_encoders.flux
-import comfy.text_encoders.genmo
-import comfy.text_encoders.lt
-import comfy.text_encoders.hunyuan_video
-import comfy.text_encoders.cosmos
-import comfy.text_encoders.lumina2
-import comfy.text_encoders.wan
-import comfy.text_encoders.ace
-import comfy.text_encoders.omnigen2
-import comfy.text_encoders.qwen_image
-import comfy.text_encoders.hunyuan_image
-import comfy.text_encoders.kandinsky5
-import comfy.text_encoders.z_image
-
->>>>>>> fd271ded
 from . import supported_models_base
 from . import utils
 from .text_encoders import ace
@@ -50,6 +27,8 @@
 from .text_encoders import wan
 from .text_encoders import qwen_image
 from .text_encoders import hunyuan_image
+from .text_encoders import kandinsky5
+from .text_encoders import z_image
 
 
 class SD15(supported_models_base.BASE):
@@ -820,8 +799,7 @@
         out = model_base.Flux(self, model_type=model_base.ModelType.FLOW, device=device)
         return out
 
-<<<<<<< HEAD
-=======
+
 class Flux2(Flux):
     unet_config = {
         "image_model": "flux2",
@@ -847,12 +825,14 @@
         out = model_base.Flux2(self, device=device)
         return out
 
-    def clip_target(self, state_dict={}):
-        return None # TODO
-        pref = self.text_encoder_key_prefix[0]
-        t5_detect = comfy.text_encoders.sd3_clip.t5_xxl_detect(state_dict, "{}t5xxl.transformer.".format(pref))
-        return supported_models_base.ClipTarget(comfy.text_encoders.flux.FluxTokenizer, comfy.text_encoders.flux.flux_clip(**t5_detect))
->>>>>>> fd271ded
+    def clip_target(self, state_dict=None):
+        if state_dict is None:
+            state_dict = {}
+        return None  # TODO
+        # pref = self.text_encoder_key_prefix[0]
+        # t5_detect = comfy.text_encoders.sd3_clip.t5_xxl_detect(state_dict, "{}t5xxl.transformer.".format(pref))
+        # return supported_models_base.ClipTarget(comfy.text_encoders.flux.FluxTokenizer, comfy.text_encoders.flux.flux_clip(**t5_detect))
+
 
 class GenmoMochi(supported_models_base.BASE):
     unet_config = {
@@ -1134,8 +1114,9 @@
 
     def clip_target(self, state_dict={}):
         pref = self.text_encoder_key_prefix[0]
-        hunyuan_detect = comfy.text_encoders.hunyuan_video.llama_detect(state_dict, "{}qwen3_4b.transformer.".format(pref))
-        return supported_models_base.ClipTarget(comfy.text_encoders.z_image.ZImageTokenizer, comfy.text_encoders.z_image.te(**hunyuan_detect))
+        hunyuan_detect = hunyuan_video.llama_detect(state_dict, "{}qwen3_4b.transformer.".format(pref))
+        return supported_models_base.ClipTarget(z_image.ZImageTokenizer, z_image.te(**hunyuan_detect))
+
 
 class WAN21_T2V(supported_models_base.BASE):
     unet_config = {
@@ -1558,10 +1539,7 @@
         out = model_base.HunyuanImage21Refiner(self, device=device)
         return out
 
-<<<<<<< HEAD
-
-models = [LotusD, Stable_Zero123, SD15_instructpix2pix, SD15, SD20, SD21UnclipL, SD21UnclipH, SDXL_instructpix2pix, SDXLRefiner, SDXL, SSD1B, KOALA_700M, KOALA_1B, Segmind_Vega, SD_X4Upscaler, Stable_Cascade_C, Stable_Cascade_B, SV3D_u, SV3D_p, SD3, StableAudio, AuraFlow, PixArtAlpha, PixArtSigma, HunyuanDiT, HunyuanDiT1, FluxInpaint, Flux, FluxSchnell, GenmoMochi, LTXV, HunyuanImage21Refiner, HunyuanImage21, HunyuanVideoSkyreelsI2V, HunyuanVideoI2V, HunyuanVideo, CosmosT2V, CosmosI2V, CosmosT2IPredict2, CosmosI2VPredict2, Lumina2, WAN22_T2V, WAN21_T2V, WAN21_I2V, WAN21_FunControl2V, WAN21_Vace, WAN21_Camera, WAN22_Camera, WAN22_S2V, WAN21_HuMo, WAN22_Animate, Hunyuan3Dv2mini, Hunyuan3Dv2, Hunyuan3Dv2_1, HiDream, Chroma, ChromaRadiance, ACEStep, Omnigen2, QwenImage]
-=======
+
 class HunyuanVideo15(HunyuanVideo):
     unet_config = {
         "image_model": "hunyuan_video",
@@ -1571,7 +1549,7 @@
     sampling_settings = {
         "shift": 7.0,
     }
-    memory_usage_factor = 4.0 #TODO
+    memory_usage_factor = 4.0  # TODO
     supported_inference_dtypes = [torch.float16, torch.bfloat16, torch.float32]
 
     latent_format = latent_formats.HunyuanVideo15
@@ -1582,8 +1560,8 @@
 
     def clip_target(self, state_dict={}):
         pref = self.text_encoder_key_prefix[0]
-        hunyuan_detect = comfy.text_encoders.hunyuan_video.llama_detect(state_dict, "{}qwen25_7b.transformer.".format(pref))
-        return supported_models_base.ClipTarget(comfy.text_encoders.hunyuan_video.HunyuanVideo15Tokenizer, comfy.text_encoders.hunyuan_image.te(**hunyuan_detect))
+        hunyuan_detect = hunyuan_video.llama_detect(state_dict, "{}qwen25_7b.transformer.".format(pref))
+        return supported_models_base.ClipTarget(hunyuan_video.HunyuanVideo15Tokenizer, hunyuan_image.te(**hunyuan_detect))
 
 
 class HunyuanVideo15_SR_Distilled(HunyuanVideo):
@@ -1596,7 +1574,7 @@
     sampling_settings = {
         "shift": 2.0,
     }
-    memory_usage_factor = 4.0 #TODO
+    memory_usage_factor = 4.0  # TODO
     supported_inference_dtypes = [torch.float16, torch.bfloat16, torch.float32]
 
     latent_format = latent_formats.HunyuanVideo15
@@ -1607,8 +1585,8 @@
 
     def clip_target(self, state_dict={}):
         pref = self.text_encoder_key_prefix[0]
-        hunyuan_detect = comfy.text_encoders.hunyuan_video.llama_detect(state_dict, "{}qwen25_7b.transformer.".format(pref))
-        return supported_models_base.ClipTarget(comfy.text_encoders.hunyuan_video.HunyuanVideo15Tokenizer, comfy.text_encoders.hunyuan_image.te(**hunyuan_detect))
+        hunyuan_detect = hunyuan_video.llama_detect(state_dict, "{}qwen25_7b.transformer.".format(pref))
+        return supported_models_base.ClipTarget(hunyuan_video.HunyuanVideo15Tokenizer, hunyuan_image.te(**hunyuan_detect))
 
 
 class Kandinsky5(supported_models_base.BASE):
@@ -1623,7 +1601,7 @@
     unet_extra_config = {}
     latent_format = latent_formats.HunyuanVideo
 
-    memory_usage_factor = 1.1 #TODO
+    memory_usage_factor = 1.1  # TODO
 
     supported_inference_dtypes = [torch.bfloat16, torch.float32]
 
@@ -1636,8 +1614,8 @@
 
     def clip_target(self, state_dict={}):
         pref = self.text_encoder_key_prefix[0]
-        hunyuan_detect = comfy.text_encoders.hunyuan_video.llama_detect(state_dict, "{}qwen25_7b.transformer.".format(pref))
-        return supported_models_base.ClipTarget(comfy.text_encoders.kandinsky5.Kandinsky5Tokenizer, comfy.text_encoders.kandinsky5.te(**hunyuan_detect))
+        hunyuan_detect = hunyuan_video.llama_detect(state_dict, "{}qwen25_7b.transformer.".format(pref))
+        return supported_models_base.ClipTarget(kandinsky5.Kandinsky5Tokenizer, kandinsky5.te(**hunyuan_detect))
 
 
 class Kandinsky5Image(Kandinsky5):
@@ -1652,7 +1630,7 @@
     }
 
     latent_format = latent_formats.Flux
-    memory_usage_factor = 1.1 #TODO
+    memory_usage_factor = 1.1  # TODO
 
     def get_model(self, state_dict, prefix="", device=None):
         out = model_base.Kandinsky5Image(self, device=device)
@@ -1660,11 +1638,10 @@
 
     def clip_target(self, state_dict={}):
         pref = self.text_encoder_key_prefix[0]
-        hunyuan_detect = comfy.text_encoders.hunyuan_video.llama_detect(state_dict, "{}qwen25_7b.transformer.".format(pref))
-        return supported_models_base.ClipTarget(comfy.text_encoders.kandinsky5.Kandinsky5TokenizerImage, comfy.text_encoders.kandinsky5.te(**hunyuan_detect))
+        hunyuan_detect = hunyuan_video.llama_detect(state_dict, "{}qwen25_7b.transformer.".format(pref))
+        return supported_models_base.ClipTarget(kandinsky5.Kandinsky5TokenizerImage, kandinsky5.te(**hunyuan_detect))
 
 
 models = [LotusD, Stable_Zero123, SD15_instructpix2pix, SD15, SD20, SD21UnclipL, SD21UnclipH, SDXL_instructpix2pix, SDXLRefiner, SDXL, SSD1B, KOALA_700M, KOALA_1B, Segmind_Vega, SD_X4Upscaler, Stable_Cascade_C, Stable_Cascade_B, SV3D_u, SV3D_p, SD3, StableAudio, AuraFlow, PixArtAlpha, PixArtSigma, HunyuanDiT, HunyuanDiT1, FluxInpaint, Flux, FluxSchnell, GenmoMochi, LTXV, HunyuanVideo15_SR_Distilled, HunyuanVideo15, HunyuanImage21Refiner, HunyuanImage21, HunyuanVideoSkyreelsI2V, HunyuanVideoI2V, HunyuanVideo, CosmosT2V, CosmosI2V, CosmosT2IPredict2, CosmosI2VPredict2, ZImage, Lumina2, WAN22_T2V, WAN21_T2V, WAN21_I2V, WAN21_FunControl2V, WAN21_Vace, WAN21_Camera, WAN22_Camera, WAN22_S2V, WAN21_HuMo, WAN22_Animate, Hunyuan3Dv2mini, Hunyuan3Dv2, Hunyuan3Dv2_1, HiDream, Chroma, ChromaRadiance, ACEStep, Omnigen2, QwenImage, Flux2, Kandinsky5Image, Kandinsky5]
->>>>>>> fd271ded
 
 models += [SVD_img2vid]