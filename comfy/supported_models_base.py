"""
    This file is part of ComfyUI.
    Copyright (C) 2024 Comfy

    This program is free software: you can redistribute it and/or modify
    it under the terms of the GNU General Public License as published by
    the Free Software Foundation, either version 3 of the License, or
    (at your option) any later version.

    This program is distributed in the hope that it will be useful,
    but WITHOUT ANY WARRANTY; without even the implied warranty of
    MERCHANTABILITY or FITNESS FOR A PARTICULAR PURPOSE.  See the
    GNU General Public License for more details.

    You should have received a copy of the GNU General Public License
    along with this program.  If not, see <https://www.gnu.org/licenses/>.
"""
from typing import Optional

import torch
import logging
from . import model_base
from . import utils
from . import latent_formats
from .ops import Operations


class ClipTarget:
    def __init__(self, tokenizer, clip):
        self.clip = clip
        self.tokenizer = tokenizer
        self.params = {}

class BASE:
    unet_config = {}
    unet_extra_config = {
        "num_heads": -1,
        "num_head_channels": 64,
    }

    required_keys = {}

    clip_prefix: list[str] = []
    clip_vision_prefix: Optional[str] = None
    noise_aug_config = None
    sampling_settings = {}
    latent_format = latent_formats.LatentFormat
    vae_key_prefix = ["first_stage_model."]
    text_encoder_key_prefix = ["cond_stage_model."]
    supported_inference_dtypes = [torch.float16, torch.bfloat16, torch.float32]

    memory_usage_factor = 2.0

<<<<<<< HEAD
    manual_cast_dtype: Optional[torch.dtype] = None
    custom_operations: Optional[Operations] = None
    scaled_fp8: Optional[torch.dtype] = None
=======
    manual_cast_dtype = None
    custom_operations = None
    quant_config = None  # quantization configuration for mixed precision
>>>>>>> fd271ded
    optimizations = {"fp8": False}

    @classmethod
    def matches(s, unet_config, state_dict=None):
        for k in s.unet_config:
            if k not in unet_config or s.unet_config[k] != unet_config[k]:
                return False
        if state_dict is not None:
            for k in s.required_keys:
                if k not in state_dict:
                    return False
        return True

    def model_type(self, state_dict, prefix=""):
        return model_base.ModelType.EPS

    def inpaint_model(self):
        return self.unet_config["in_channels"] > 4

    def __init__(self, unet_config):
        self.unet_config = unet_config.copy()
        self.sampling_settings = self.sampling_settings.copy()
        self.latent_format = self.latent_format()
        self.optimizations = self.optimizations.copy()
        for x in self.unet_extra_config:
            self.unet_config[x] = self.unet_extra_config[x]

    def get_model(self, state_dict, prefix="", device=None):
        if self.noise_aug_config is not None:
            out = model_base.SD21UNCLIP(self, self.noise_aug_config, model_type=self.model_type(state_dict, prefix), device=device)
        else:
            out = model_base.BaseModel(self, model_type=self.model_type(state_dict, prefix), device=device)
        if self.inpaint_model():
            out.set_inpaint()
        return out

    def process_clip_state_dict(self, state_dict):
        state_dict = utils.state_dict_prefix_replace(state_dict, {k: "" for k in self.text_encoder_key_prefix}, filter_keys=True)
        return state_dict

    def process_unet_state_dict(self, state_dict):
        return state_dict

    def process_vae_state_dict(self, state_dict):
        return state_dict

    def process_clip_state_dict_for_saving(self, state_dict):
        replace_prefix = {"": self.text_encoder_key_prefix[0]}
        return utils.state_dict_prefix_replace(state_dict, replace_prefix)

    def process_clip_vision_state_dict_for_saving(self, state_dict):
        replace_prefix = {}
        if self.clip_vision_prefix is not None:
            replace_prefix[""] = self.clip_vision_prefix
        return utils.state_dict_prefix_replace(state_dict, replace_prefix)

    def process_unet_state_dict_for_saving(self, state_dict):
        replace_prefix = {"": "model.diffusion_model."}
        return utils.state_dict_prefix_replace(state_dict, replace_prefix)

    def process_vae_state_dict_for_saving(self, state_dict):
        replace_prefix = {"": self.vae_key_prefix[0]}
        return utils.state_dict_prefix_replace(state_dict, replace_prefix)

    def set_inference_dtype(self, dtype, manual_cast_dtype):
        self.unet_config['dtype'] = dtype
        self.manual_cast_dtype = manual_cast_dtype

    def __getattr__(self, name):
        logging.warning("\nWARNING, you accessed {} from the model config object which doesn't exist. Please fix your code.\n".format(name))
        return None<|MERGE_RESOLUTION|>--- conflicted
+++ resolved
@@ -22,7 +22,6 @@
 from . import model_base
 from . import utils
 from . import latent_formats
-from .ops import Operations
 
 
 class ClipTarget:
@@ -30,6 +29,7 @@
         self.clip = clip
         self.tokenizer = tokenizer
         self.params = {}
+
 
 class BASE:
     unet_config = {}
@@ -51,15 +51,9 @@
 
     memory_usage_factor = 2.0
 
-<<<<<<< HEAD
     manual_cast_dtype: Optional[torch.dtype] = None
-    custom_operations: Optional[Operations] = None
-    scaled_fp8: Optional[torch.dtype] = None
-=======
-    manual_cast_dtype = None
-    custom_operations = None
+    custom_operations: Optional[torch.dtype] = None
     quant_config = None  # quantization configuration for mixed precision
->>>>>>> fd271ded
     optimizations = {"fp8": False}
 
     @classmethod
