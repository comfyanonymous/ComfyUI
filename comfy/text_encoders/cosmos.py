--- conflicted
+++ resolved
@@ -7,19 +7,12 @@
 
 
 class T5XXLModel(sd1_clip.SDClipModel):
-<<<<<<< HEAD
     def __init__(self, device="cpu", layer="last", layer_idx=None, dtype=None, attention_mask=True, model_options=None, textmodel_json_config=None):
         if model_options is None:
             model_options = {}
         textmodel_json_config = get_path_as_dict(textmodel_json_config, "t5_old_config_xxl.json", package=__package__)
-        t5xxl_scaled_fp8 = model_options.get("t5xxl_scaled_fp8", None)
-        if t5xxl_scaled_fp8 is not None:
-=======
-    def __init__(self, device="cpu", layer="last", layer_idx=None, dtype=None, attention_mask=True, model_options={}):
-        textmodel_json_config = os.path.join(os.path.dirname(os.path.realpath(__file__)), "t5_old_config_xxl.json")
         t5xxl_quantization_metadata = model_options.get("t5xxl_quantization_metadata", None)
         if t5xxl_quantization_metadata is not None:
->>>>>>> fd271ded
             model_options = model_options.copy()
             model_options["quantization_metadata"] = t5xxl_quantization_metadata
 
@@ -49,20 +42,13 @@
         super().__init__(embedding_directory=embedding_directory, tokenizer_data=tokenizer_data, clip_name="t5xxl", tokenizer=T5XXLTokenizer)
 
 
-<<<<<<< HEAD
 
-def te(dtype_t5=None, t5xxl_scaled_fp8=None):
+def te(dtype_t5=None, t5_quantization_metadata=None):
     class CosmosTEModel_(CosmosT5XXL):
         def __init__(self, device="cpu", dtype=None, model_options=None):
             if model_options is None:
                 model_options = {}
-            if t5xxl_scaled_fp8 is not None and "t5xxl_scaled_fp8" not in model_options:
-=======
-def te(dtype_t5=None, t5_quantization_metadata=None):
-    class CosmosTEModel_(CosmosT5XXL):
-        def __init__(self, device="cpu", dtype=None, model_options={}):
             if t5_quantization_metadata is not None:
->>>>>>> fd271ded
                 model_options = model_options.copy()
                 model_options["t5xxl_quantization_metadata"] = t5_quantization_metadata
             if dtype is None:
