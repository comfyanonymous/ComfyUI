--- conflicted
+++ resolved
@@ -1,32 +1,13 @@
-<<<<<<< HEAD
 import copy
 
-=======
-from comfy import sd1_clip
-import comfy.text_encoders.t5
-import comfy.text_encoders.sd3_clip
-import comfy.model_management
-from transformers import T5TokenizerFast
->>>>>>> 65a86591
 import torch
 from transformers import T5TokenizerFast
 
-from .t5 import T5
+from .sd3_clip import T5XXLModel
 from .. import sd1_clip, model_management
 from ..component_model import files
 
 
-<<<<<<< HEAD
-class T5XXLModel(sd1_clip.SDClipModel):
-    def __init__(self, device="cpu", layer="last", layer_idx=None, dtype=None, model_options=None, textmodel_json_config=None):
-        if model_options is None:
-            model_options = dict()
-        textmodel_json_config = files.get_path_as_dict(textmodel_json_config, "t5_config_xxl.json", package=__package__)
-        super().__init__(device=device, layer=layer, layer_idx=layer_idx, textmodel_json_config=textmodel_json_config, dtype=dtype, special_tokens={"end": 1, "pad": 0}, model_class=T5)
-
-
-=======
->>>>>>> 65a86591
 class T5XXLTokenizer(sd1_clip.SDTokenizer):
     def __init__(self, embedding_directory=None, tokenizer_data=None):
         if tokenizer_data is None:
@@ -68,13 +49,8 @@
         dtype_t5 = model_management.pick_weight_dtype(dtype_t5, dtype, device)
         clip_l_class = model_options.get("clip_l_class", sd1_clip.SDClipModel)
         self.clip_l = clip_l_class(device=device, dtype=dtype, return_projected_pooled=False, model_options=model_options)
-<<<<<<< HEAD
         self.t5xxl = T5XXLModel(device=device, dtype=dtype_t5, model_options=model_options)
         self.dtypes = {dtype, dtype_t5}
-=======
-        self.t5xxl = comfy.text_encoders.sd3_clip.T5XXLModel(device=device, dtype=dtype_t5, model_options=model_options)
-        self.dtypes = set([dtype, dtype_t5])
->>>>>>> 65a86591
 
     def set_clip_options(self, options):
         self.clip_l.set_clip_options(options)
@@ -98,21 +74,15 @@
         else:
             return self.t5xxl.load_sd(sd)
 
-<<<<<<< HEAD
 
-def flux_clip(dtype_t5=None):
+def flux_clip(dtype_t5=None, t5xxl_scaled_fp8=None):
     class FluxClipModel_(FluxClipModel):
         def __init__(self, device="cpu", dtype=None, model_options=None):
             if model_options is None:
                 model_options = {}
-=======
-def flux_clip(dtype_t5=None, t5xxl_scaled_fp8=None):
-    class FluxClipModel_(FluxClipModel):
-        def __init__(self, device="cpu", dtype=None, model_options={}):
             if t5xxl_scaled_fp8 is not None and "t5xxl_scaled_fp8" not in model_options:
                 model_options = model_options.copy()
                 model_options["t5xxl_scaled_fp8"] = t5xxl_scaled_fp8
->>>>>>> 65a86591
             super().__init__(dtype_t5=dtype_t5, device=device, dtype=dtype, model_options=model_options)
 
     return FluxClipModel_