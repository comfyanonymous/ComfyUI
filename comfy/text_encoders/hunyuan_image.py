--- conflicted
+++ resolved
@@ -14,7 +14,7 @@
         if tokenizer_data is None:
             tokenizer_data = {}
         tokenizer_path = files.get_package_as_path("byt5_tokenizer")
-        super().__init__(tokenizer_path, pad_with_end=False, embedding_size=1472, embedding_key='byt5_small', tokenizer_class=ByT5Tokenizer, has_start_token=False, pad_to_max_length=False, max_length=99999999, min_length=1, tokenizer_data=tokenizer_data)
+        super().__init__(tokenizer_path, embedding_directory=None, pad_with_end=False, embedding_size=1472, embedding_key='byt5_small', tokenizer_class=ByT5Tokenizer, has_start_token=False, pad_to_max_length=False, max_length=99999999, min_length=1, tokenizer_data=tokenizer_data)
 
 
 class HunyuanImageTokenizer(QwenImageTokenizer):
@@ -49,23 +49,14 @@
 
 
 class Qwen25_7BVLIModel(sd1_clip.SDClipModel):
-<<<<<<< HEAD
     def __init__(self, device="cpu", layer="hidden", layer_idx=-3, dtype=None, attention_mask=True, model_options=None):
         if model_options is None:
             model_options = {}
-        llama_scaled_fp8 = model_options.get("qwen_scaled_fp8", None)
-        if llama_scaled_fp8 is not None:
-            model_options = model_options.copy()
-            model_options["scaled_fp8"] = llama_scaled_fp8
-        super().__init__(device=device, layer=layer, layer_idx=layer_idx, textmodel_json_config={}, dtype=dtype, special_tokens={"pad": 151643}, layer_norm_hidden_state=False, model_class=Qwen25_7BVLI, enable_attention_masks=attention_mask, return_attention_masks=attention_mask, model_options=model_options)
-=======
-    def __init__(self, device="cpu", layer="hidden", layer_idx=-3, dtype=None, attention_mask=True, model_options={}):
         llama_quantization_metadata = model_options.get("llama_quantization_metadata", None)
         if llama_quantization_metadata is not None:
             model_options = model_options.copy()
             model_options["quantization_metadata"] = llama_quantization_metadata
-        super().__init__(device=device, layer=layer, layer_idx=layer_idx, textmodel_json_config={}, dtype=dtype, special_tokens={"pad": 151643}, layer_norm_hidden_state=False, model_class=comfy.text_encoders.llama.Qwen25_7BVLI, enable_attention_masks=attention_mask, return_attention_masks=attention_mask, model_options=model_options)
->>>>>>> fd271ded
+        super().__init__(device=device, layer=layer, layer_idx=layer_idx, textmodel_json_config={}, dtype=dtype, special_tokens={"pad": 151643}, layer_norm_hidden_state=False, model_class=Qwen25_7BVLI, enable_attention_masks=attention_mask, return_attention_masks=attention_mask, model_options=model_options)
 
 
 class ByT5SmallModel(sd1_clip.SDClipModel):
@@ -116,20 +107,13 @@
         else:
             return super().load_sd(sd)
 
-<<<<<<< HEAD
 
-def te(byt5=True, dtype_llama=None, llama_scaled_fp8=None):
+def te(byt5=True, dtype_llama=None, llama_quantization_metadata=None):
     class QwenImageTEModel_(HunyuanImageTEModel):
         def __init__(self, device="cpu", dtype=None, model_options=None):
             if model_options is None:
                 model_options = {}
-            if llama_scaled_fp8 is not None and "scaled_fp8" not in model_options:
-=======
-def te(byt5=True, dtype_llama=None, llama_quantization_metadata=None):
-    class QwenImageTEModel_(HunyuanImageTEModel):
-        def __init__(self, device="cpu", dtype=None, model_options={}):
             if llama_quantization_metadata is not None:
->>>>>>> fd271ded
                 model_options = model_options.copy()
                 model_options["llama_quantization_metadata"] = llama_quantization_metadata
             if dtype_llama is not None:
