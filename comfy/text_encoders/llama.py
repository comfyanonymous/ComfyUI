--- conflicted
+++ resolved
@@ -1,13 +1,10 @@
 import torch
 import torch.nn as nn
 from typing import Optional, Any
-<<<<<<< HEAD
 from dataclasses import dataclass, field
 from transformers.cache_utils import Cache
 from transformers.modeling_rope_utils import ROPE_INIT_FUNCTIONS
-=======
 import math
->>>>>>> 2ee7879a
 
 from comfy.ldm.modules.attention import optimized_attention_for_device
 import comfy.ldm.common_dit
@@ -30,7 +27,6 @@
     head_dim: int = 128
     rms_norm_add = False
     mlp_activation = "silu"
-<<<<<<< HEAD
     qkv_bias: bool = False
     rope_type: str = "llama3"
     rope_scaling: dict = field(
@@ -42,10 +38,8 @@
             "rope_type": "llama3"
         }
     )
-=======
     qkv_bias = False
     rope_dims = None
->>>>>>> 2ee7879a
 
 @dataclass
 class Qwen25_3BConfig:
