import torch
import torch.nn as nn
from typing import Optional, Any
from dataclasses import dataclass, field
from transformers.cache_utils import Cache
from transformers.modeling_rope_utils import ROPE_INIT_FUNCTIONS
import math

from comfy.ldm.modules.attention import optimized_attention_for_device
import comfy.ldm.common_dit

import comfy.model_management
from . import qwen_vl

@dataclass
class Llama2Config:
    vocab_size: int = 128320
    hidden_size: int = 4096
    intermediate_size: int = 14336
    num_hidden_layers: int = 32
    num_attention_heads: int = 32
    num_key_value_heads: int = 8
    max_position_embeddings: int = 8192
    rms_norm_eps: float = 1e-5
    rope_theta: float = 500000.0
    transformer_type: str = "llama"
    head_dim: int = 128
    rms_norm_add = False
    mlp_activation = "silu"
    qkv_bias: bool = False
    rope_type: str = "llama3"
    rope_scaling: dict = field(
        default_factory=lambda: {
            "factor": 32.0,
            "high_freq_factor": 4.0,
            "low_freq_factor": 1.0,
            "original_max_position_embeddings": 8192,
            "rope_type": "llama3"
        }
    )
    qkv_bias = False
    rope_dims = None

@dataclass
class Qwen25_3BConfig:
    vocab_size: int = 151936
    hidden_size: int = 2048
    intermediate_size: int = 11008
    num_hidden_layers: int = 36
    num_attention_heads: int = 16
    num_key_value_heads: int = 2
    max_position_embeddings: int = 128000
    rms_norm_eps: float = 1e-6
    rope_theta: float = 1000000.0
    transformer_type: str = "llama"
    head_dim = 128
    rms_norm_add = False
    mlp_activation = "silu"
    qkv_bias = True
    rope_dims = None

@dataclass
class Qwen25_7BVLI_Config:
    vocab_size: int = 152064
    hidden_size: int = 3584
    intermediate_size: int = 18944
    num_hidden_layers: int = 28
    num_attention_heads: int = 28
    num_key_value_heads: int = 4
    max_position_embeddings: int = 128000
    rms_norm_eps: float = 1e-6
    rope_theta: float = 1000000.0
    transformer_type: str = "llama"
    head_dim = 128
    rms_norm_add = False
    mlp_activation = "silu"
    qkv_bias = True
    rope_dims = [16, 24, 24]

@dataclass
class Gemma2_2B_Config:
    vocab_size: int = 256000
    hidden_size: int = 2304
    intermediate_size: int = 9216
    num_hidden_layers: int = 26
    num_attention_heads: int = 8
    num_key_value_heads: int = 4
    max_position_embeddings: int = 8192
    rms_norm_eps: float = 1e-6
    rope_theta: float = 10000.0
    transformer_type: str = "gemma2"
    head_dim = 256
    rms_norm_add = True
    mlp_activation = "gelu_pytorch_tanh"
    qkv_bias = False
    rope_dims = None

class RMSNorm(nn.Module):
    def __init__(self, dim: int, eps: float = 1e-5, add=False, device=None, dtype=None):
        super().__init__()
        self.eps = eps
        self.weight = nn.Parameter(torch.empty(dim, device=device, dtype=dtype))
        self.add = add

    def forward(self, x: torch.Tensor):
        w = self.weight
        if self.add:
            w = w + 1.0

        return comfy.ldm.common_dit.rms_norm(x, w, self.eps)



def rotate_half(x):
    """Rotates half the hidden dims of the input."""
    x1 = x[..., : x.shape[-1] // 2]
    x2 = x[..., x.shape[-1] // 2 :]
    return torch.cat((-x2, x1), dim=-1)


def precompute_freqs_cis(head_dim, position_ids, theta, rope_dims=None, device=None):
    theta_numerator = torch.arange(0, head_dim, 2, device=device).float()
    inv_freq = 1.0 / (theta ** (theta_numerator / head_dim))

    inv_freq_expanded = inv_freq[None, :, None].float().expand(position_ids.shape[0], -1, 1)
    position_ids_expanded = position_ids[:, None, :].float()
    freqs = (inv_freq_expanded.float() @ position_ids_expanded.float()).transpose(1, 2)
    emb = torch.cat((freqs, freqs), dim=-1)
    cos = emb.cos()
    sin = emb.sin()
    if rope_dims is not None and position_ids.shape[0] > 1:
        mrope_section = rope_dims * 2
        cos = torch.cat([m[i % 3] for i, m in enumerate(cos.split(mrope_section, dim=-1))], dim=-1).unsqueeze(0)
        sin = torch.cat([m[i % 3] for i, m in enumerate(sin.split(mrope_section, dim=-1))], dim=-1).unsqueeze(0)
    else:
        cos = cos.unsqueeze(1)
        sin = sin.unsqueeze(1)

    return (cos, sin)


def apply_rope(xq, xk, freqs_cis):
    org_dtype = xq.dtype
    cos = freqs_cis[0]
    sin = freqs_cis[1]
    q_embed = (xq * cos) + (rotate_half(xq) * sin)
    k_embed = (xk * cos) + (rotate_half(xk) * sin)
<<<<<<< HEAD
    return q_embed, k_embed, sin, cos

class LlamaRoPE(nn.Module):
    def __init__(self, config, device = None, dtype = None):
        super().__init__()

        if config.rope_scaling is not None:
            self.rope_type = config.rope_scaling.get("rope_type", config.rope_type)
        else:
            self.rope_type = "default"

        self.config = config
        self.rope_init_fn = ROPE_INIT_FUNCTIONS[self.rope_type]

        inv_freq, self.attention_scaling = self.rope_init_fn(self.config, device)
        self.register_buffer("inv_freq", inv_freq, persistent=False)
        self.original_inv_freq = self.inv_freq

    def _dynamic_frequency_update(self, position_ids, device):

        seq_len = torch.max(position_ids) + 1
        if seq_len > self.max_seq_len_cached:
            inv_freq, self.attention_scaling = self.rope_init_fn(
                self.config, device, seq_len=seq_len, **self.rope_kwargs
            )
            self.register_buffer("inv_freq", inv_freq, persistent=False)
            self.max_seq_len_cached = seq_len

        if seq_len < self.original_max_seq_len and self.max_seq_len_cached > self.original_max_seq_len:
            self.register_buffer("inv_freq", self.original_inv_freq, persistent=False)
            self.max_seq_len_cached = self.original_max_seq_len

    @torch.no_grad()
    def forward(self, x, position_ids):
        if "dynamic" in self.rope_type:
            self._dynamic_frequency_update(position_ids, device=x.device)

        inv_freq_expanded = self.inv_freq[None, :, None].float().expand(position_ids.shape[0], -1, 1)
        position_ids_expanded = position_ids[:, None, :].float()

        device_type = x.device.type
        device_type = device_type if isinstance(device_type, str) and device_type != "mps" else "cpu"
        with torch.autocast(device_type=device_type, enabled=False):
            freqs = (inv_freq_expanded.float() @ position_ids_expanded.float()).transpose(1, 2)
            emb = torch.cat((freqs, freqs), dim=-1)
            cos = emb.cos()
            sin = emb.sin()

        cos = cos * self.attention_scaling
        sin = sin * self.attention_scaling

        return cos.to(dtype=x.dtype), sin.to(dtype=x.dtype)
=======
    return q_embed.to(org_dtype), k_embed.to(org_dtype)
>>>>>>> 103a12cb


class Attention(nn.Module):
    def __init__(self, config: Llama2Config, layer_idx: int = None, device=None, dtype=None, ops: Any = None):
        super().__init__()
        self.num_heads = config.num_attention_heads
        self.num_kv_heads = config.num_key_value_heads
        self.hidden_size = config.hidden_size
        self.layer_idx = layer_idx

        self.head_dim = config.head_dim
        self.inner_size = self.num_heads * self.head_dim

        ops = ops or nn
        self.q_proj = ops.Linear(config.hidden_size, self.inner_size, bias=config.qkv_bias, device=device, dtype=dtype)
        self.k_proj = ops.Linear(config.hidden_size, self.num_kv_heads * self.head_dim, bias=config.qkv_bias, device=device, dtype=dtype)
        self.v_proj = ops.Linear(config.hidden_size, self.num_kv_heads * self.head_dim, bias=config.qkv_bias, device=device, dtype=dtype)
        self.o_proj = ops.Linear(self.inner_size, config.hidden_size, bias=False, device=device, dtype=dtype)

    def forward(
        self,
        hidden_states: torch.Tensor,
        attention_mask: Optional[torch.Tensor] = None,
        past_key_value: Optional[Cache] = None,
        cache_position: Optional[torch.LongTensor] = None,
        freqs_cis: Optional[torch.Tensor] = None,
        optimized_attention=None,
    ):
        batch_size, seq_length, _ = hidden_states.shape
        xq = self.q_proj(hidden_states)
        xk = self.k_proj(hidden_states)
        xv = self.v_proj(hidden_states)

        xq = xq.view(batch_size, seq_length, self.num_heads, self.head_dim).transpose(1, 2)
        xk = xk.view(batch_size, seq_length, self.num_kv_heads, self.head_dim).transpose(1, 2)
        xv = xv.view(batch_size, seq_length, self.num_kv_heads, self.head_dim).transpose(1, 2)

        xq, xk, sin, cos = apply_rope(xq, xk, freqs_cis=freqs_cis)

        if past_key_value is not None:
            cache_kwargs = {"sin": sin, "cos": cos, "cache_position": cache_position}
            xk, xv = past_key_value.update(xk, xv, self.layer_idx, cache_kwargs)

        xk = xk.repeat_interleave(self.num_heads // self.num_kv_heads, dim=1)
        xv = xv.repeat_interleave(self.num_heads // self.num_kv_heads, dim=1)

        output = optimized_attention(xq, xk, xv, self.num_heads, mask=attention_mask, skip_reshape=True)
        out = self.o_proj(output)

        if past_key_value is not None:
            return out, past_key_value

        return out

class MLP(nn.Module):
    def __init__(self, config: Llama2Config, device=None, dtype=None, ops: Any = None):
        super().__init__()
        ops = ops or nn
        self.gate_proj = ops.Linear(config.hidden_size, config.intermediate_size, bias=False, device=device, dtype=dtype)
        self.up_proj = ops.Linear(config.hidden_size, config.intermediate_size, bias=False, device=device, dtype=dtype)
        self.down_proj = ops.Linear(config.intermediate_size, config.hidden_size, bias=False, device=device, dtype=dtype)
        if config.mlp_activation == "silu":
            self.activation = torch.nn.functional.silu
        elif config.mlp_activation == "gelu_pytorch_tanh":
            self.activation = lambda a: torch.nn.functional.gelu(a, approximate="tanh")

    def forward(self, x):
        return self.down_proj(self.activation(self.gate_proj(x)) * self.up_proj(x))

class TransformerBlock(nn.Module):
    def __init__(self, config: Llama2Config, device=None, dtype=None, ops: Any = None):
        super().__init__()
        self.self_attn = Attention(config, device=device, dtype=dtype, ops=ops)
        self.mlp = MLP(config, device=device, dtype=dtype, ops=ops)
        self.input_layernorm = RMSNorm(config.hidden_size, eps=config.rms_norm_eps, device=device, dtype=dtype)
        self.post_attention_layernorm = RMSNorm(config.hidden_size, eps=config.rms_norm_eps, device=device, dtype=dtype)

    def forward(
        self,
        x: torch.Tensor,
        attention_mask: Optional[torch.Tensor] = None,
        freqs_cis: Optional[torch.Tensor] = None,
        optimized_attention=None,
    ):
        # Self Attention
        residual = x
        x = self.input_layernorm(x)
        x = self.self_attn(
            hidden_states=x,
            attention_mask=attention_mask,
            freqs_cis=freqs_cis,
            optimized_attention=optimized_attention,
        )
        x = residual + x

        # MLP
        residual = x
        x = self.post_attention_layernorm(x)
        x = self.mlp(x)
        x = residual + x

        return x

class TransformerBlockGemma2(nn.Module):
    def __init__(self, config: Llama2Config, device=None, dtype=None, ops: Any = None):
        super().__init__()
        self.self_attn = Attention(config, device=device, dtype=dtype, ops=ops)
        self.mlp = MLP(config, device=device, dtype=dtype, ops=ops)
        self.input_layernorm = RMSNorm(config.hidden_size, eps=config.rms_norm_eps, add=config.rms_norm_add, device=device, dtype=dtype)
        self.post_attention_layernorm = RMSNorm(config.hidden_size, eps=config.rms_norm_eps, add=config.rms_norm_add, device=device, dtype=dtype)
        self.pre_feedforward_layernorm = RMSNorm(config.hidden_size, eps=config.rms_norm_eps, add=config.rms_norm_add, device=device, dtype=dtype)
        self.post_feedforward_layernorm = RMSNorm(config.hidden_size, eps=config.rms_norm_eps, add=config.rms_norm_add, device=device, dtype=dtype)

    def forward(
        self,
        x: torch.Tensor,
        attention_mask: Optional[torch.Tensor] = None,
        freqs_cis: Optional[torch.Tensor] = None,
        optimized_attention=None,
    ):
        # Self Attention
        residual = x
        x = self.input_layernorm(x)
        x = self.self_attn(
            hidden_states=x,
            attention_mask=attention_mask,
            freqs_cis=freqs_cis,
            optimized_attention=optimized_attention,
        )

        x = self.post_attention_layernorm(x)
        x = residual + x

        # MLP
        residual = x
        x = self.pre_feedforward_layernorm(x)
        x = self.mlp(x)
        x = self.post_feedforward_layernorm(x)
        x = residual + x

        return x

class Llama2_(nn.Module):
    def __init__(self, config, device=None, dtype=None, ops=None):
        super().__init__()
        self.config = config
        self.vocab_size = config.vocab_size

        self.embed_tokens = ops.Embedding(
            config.vocab_size,
            config.hidden_size,
            device=device,
            dtype=dtype
        )
        if self.config.transformer_type == "gemma2":
            transformer = TransformerBlockGemma2
            self.normalize_in = True
        else:
            transformer = TransformerBlock
            self.normalize_in = False

        self.layers = nn.ModuleList([
            transformer(config, device=device, dtype=dtype, ops=ops)
            for _ in range(config.num_hidden_layers)
        ])
        self.norm = RMSNorm(config.hidden_size, eps=config.rms_norm_eps, add=config.rms_norm_add, device=device, dtype=dtype)
        # self.lm_head = ops.Linear(config.hidden_size, config.vocab_size, bias=False, device=device, dtype=dtype)

    def forward(self, x, attention_mask=None, embeds=None, num_tokens=None, intermediate_output=None, final_layer_norm_intermediate=True, dtype=None, position_ids=None, embeds_info=[]):
        if embeds is not None:
            x = embeds
        else:
            x = self.embed_tokens(x, out_dtype=dtype)

        if self.normalize_in:
            x *= self.config.hidden_size ** 0.5

        if position_ids is None:
            position_ids = torch.arange(0, x.shape[1], device=x.device).unsqueeze(0)

        freqs_cis = precompute_freqs_cis(self.config.head_dim,
                                         position_ids,
                                         self.config.rope_theta,
                                         self.config.rope_dims,
                                         device=x.device)

        mask = None
        if attention_mask is not None:
            mask = 1.0 - attention_mask.to(x.dtype).reshape((attention_mask.shape[0], 1, -1, attention_mask.shape[-1])).expand(attention_mask.shape[0], 1, attention_mask.shape[-1], attention_mask.shape[-1])
            mask = mask.masked_fill(mask.to(torch.bool), float("-inf"))

        causal_mask = torch.empty(x.shape[1], x.shape[1], dtype=x.dtype, device=x.device).fill_(float("-inf")).triu_(1)
        if mask is not None:
            mask += causal_mask
        else:
            mask = causal_mask
        optimized_attention = optimized_attention_for_device(x.device, mask=mask is not None, small_input=True)

        intermediate = None
        all_intermediate = None
        if intermediate_output is not None:
            if intermediate_output == "all":
                all_intermediate = []
                intermediate_output = None
            elif intermediate_output < 0:
                intermediate_output = len(self.layers) + intermediate_output

        for i, layer in enumerate(self.layers):
            if all_intermediate is not None:
                all_intermediate.append(x.unsqueeze(1).clone())
            x = layer(
                x=x,
                attention_mask=mask,
                freqs_cis=freqs_cis,
                optimized_attention=optimized_attention,
            )
            if i == intermediate_output:
                intermediate = x.clone()

        x = self.norm(x)
        if all_intermediate is not None:
            all_intermediate.append(x.unsqueeze(1).clone())

        if all_intermediate is not None:
            intermediate = torch.cat(all_intermediate, dim=1)

        if intermediate is not None and final_layer_norm_intermediate:
            intermediate = self.norm(intermediate)

        return x, intermediate

class BaseLlama:
    def get_input_embeddings(self):
        return self.model.embed_tokens

    def set_input_embeddings(self, embeddings):
        self.model.embed_tokens = embeddings

    def forward(self, input_ids, *args, **kwargs):
        return self.model(input_ids, *args, **kwargs)


class Llama2(BaseLlama, torch.nn.Module):
    def __init__(self, config_dict, dtype, device, operations):
        super().__init__()
        config = Llama2Config(**config_dict)
        self.num_layers = config.num_hidden_layers

        self.model = Llama2_(config, device=device, dtype=dtype, ops=operations)
        self.dtype = dtype

class Qwen25_3B(BaseLlama, torch.nn.Module):
    def __init__(self, config_dict, dtype, device, operations):
        super().__init__()
        config = Qwen25_3BConfig(**config_dict)
        self.num_layers = config.num_hidden_layers

        self.model = Llama2_(config, device=device, dtype=dtype, ops=operations)
        self.dtype = dtype

class Qwen25_7BVLI(BaseLlama, torch.nn.Module):
    def __init__(self, config_dict, dtype, device, operations):
        super().__init__()
        config = Qwen25_7BVLI_Config(**config_dict)
        self.num_layers = config.num_hidden_layers

        self.model = Llama2_(config, device=device, dtype=dtype, ops=operations)
        self.visual = qwen_vl.Qwen2VLVisionTransformer(hidden_size=1280, output_hidden_size=config.hidden_size, device=device, dtype=dtype, ops=operations)
        self.dtype = dtype

    def preprocess_embed(self, embed, device):
        if embed["type"] == "image":
            image, grid = qwen_vl.process_qwen2vl_images(embed["data"])
            return self.visual(image.to(device, dtype=torch.float32), grid), grid
        return None, None

    def forward(self, x, attention_mask=None, embeds=None, num_tokens=None, intermediate_output=None, final_layer_norm_intermediate=True, dtype=None, embeds_info=[]):
        grid = None
        for e in embeds_info:
            if e.get("type") == "image":
                grid = e.get("extra", None)
                position_ids = torch.zeros((3, embeds.shape[1]), device=embeds.device)
                start = e.get("index")
                position_ids[:, :start] = torch.arange(0, start, device=embeds.device)
                end = e.get("size") + start
                len_max = int(grid.max()) // 2
                start_next = len_max + start
                position_ids[:, end:] = torch.arange(start_next, start_next + (embeds.shape[1] - end), device=embeds.device)
                position_ids[0, start:end] = start
                max_d = int(grid[0][1]) // 2
                position_ids[1, start:end] = torch.arange(start, start + max_d, device=embeds.device).unsqueeze(1).repeat(1, math.ceil((end - start) / max_d)).flatten(0)[:end - start]
                max_d = int(grid[0][2]) // 2
                position_ids[2, start:end] = torch.arange(start, start + max_d, device=embeds.device).unsqueeze(0).repeat(math.ceil((end - start) / max_d), 1).flatten(0)[:end - start]

        if grid is None:
            position_ids = None

        return super().forward(x, attention_mask=attention_mask, embeds=embeds, num_tokens=num_tokens, intermediate_output=intermediate_output, final_layer_norm_intermediate=final_layer_norm_intermediate, dtype=dtype, position_ids=position_ids)

class Gemma2_2B(BaseLlama, torch.nn.Module):
    def __init__(self, config_dict, dtype, device, operations):
        super().__init__()
        config = Gemma2_2B_Config(**config_dict)
        self.num_layers = config.num_hidden_layers

        self.model = Llama2_(config, device=device, dtype=dtype, ops=operations)
        self.dtype = dtype<|MERGE_RESOLUTION|>--- conflicted
+++ resolved
@@ -145,8 +145,7 @@
     sin = freqs_cis[1]
     q_embed = (xq * cos) + (rotate_half(xq) * sin)
     k_embed = (xk * cos) + (rotate_half(xk) * sin)
-<<<<<<< HEAD
-    return q_embed, k_embed, sin, cos
+    return q_embed.to(org_dtype), k_embed.to(org_dtype), sin, cos
 
 class LlamaRoPE(nn.Module):
     def __init__(self, config, device = None, dtype = None):
@@ -198,9 +197,6 @@
         sin = sin * self.attention_scaling
 
         return cos.to(dtype=x.dtype), sin.to(dtype=x.dtype)
-=======
-    return q_embed.to(org_dtype), k_embed.to(org_dtype)
->>>>>>> 103a12cb
 
 
 class Attention(nn.Module):
