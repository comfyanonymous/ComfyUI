from .llama import Gemma2_2B
from .spiece_tokenizer import SPieceTokenizer
from .. import sd1_clip


class Gemma2BTokenizer(sd1_clip.SDTokenizer):
    def __init__(self, embedding_directory=None, tokenizer_data=None):
        if tokenizer_data is None:
            tokenizer_data = {}
        tokenizer = tokenizer_data.get("spiece_model", None)
        super().__init__(tokenizer, pad_with_end=False, embedding_size=2304, embedding_key='gemma2_2b', tokenizer_class=SPieceTokenizer, has_end_token=False, pad_to_max_length=False, max_length=99999999, min_length=1, tokenizer_args={"add_bos": True, "add_eos": False}, tokenizer_data=tokenizer_data)

    def state_dict(self):
        return {"spiece_model": self.tokenizer.serialize_model()}

class Gemma3_4BTokenizer(sd1_clip.SDTokenizer):
    def __init__(self, embedding_directory=None, tokenizer_data={}):
        tokenizer = tokenizer_data.get("spiece_model", None)
        super().__init__(tokenizer, pad_with_end=False, embedding_size=2560, embedding_key='gemma3_4b', tokenizer_class=SPieceTokenizer, has_end_token=False, pad_to_max_length=False, max_length=99999999, min_length=1, tokenizer_args={"add_bos": True, "add_eos": False}, tokenizer_data=tokenizer_data)

    def state_dict(self):
        return {"spiece_model": self.tokenizer.serialize_model()}

class LuminaTokenizer(sd1_clip.SD1Tokenizer):
    def __init__(self, embedding_directory=None, tokenizer_data=None):
        if tokenizer_data is None:
            tokenizer_data = {}
        super().__init__(embedding_directory=embedding_directory, tokenizer_data=tokenizer_data, name="gemma2_2b", tokenizer=Gemma2BTokenizer)

class NTokenizer(sd1_clip.SD1Tokenizer):
    def __init__(self, embedding_directory=None, tokenizer_data={}):
        super().__init__(embedding_directory=embedding_directory, tokenizer_data=tokenizer_data, name="gemma3_4b", tokenizer=Gemma3_4BTokenizer)

class Gemma2_2BModel(sd1_clip.SDClipModel):
    def __init__(self, device="cpu", layer="hidden", layer_idx=-2, dtype=None, attention_mask=True, model_options=None, textmodel_json_config=None):
        if model_options is None:
            model_options = {}
        textmodel_json_config = textmodel_json_config or {}
        super().__init__(device=device, layer=layer, layer_idx=layer_idx, textmodel_json_config=textmodel_json_config, dtype=dtype, special_tokens={"start": 2, "pad": 0}, layer_norm_hidden_state=False, model_class=Gemma2_2B, enable_attention_masks=attention_mask, return_attention_masks=attention_mask, model_options=model_options)

class Gemma3_4BModel(sd1_clip.SDClipModel):
    def __init__(self, device="cpu", layer="hidden", layer_idx=-2, dtype=None, attention_mask=True, model_options={}):
        super().__init__(device=device, layer=layer, layer_idx=layer_idx, textmodel_json_config={}, dtype=dtype, special_tokens={"start": 2, "pad": 0}, layer_norm_hidden_state=False, model_class=comfy.text_encoders.llama.Gemma3_4B, enable_attention_masks=attention_mask, return_attention_masks=attention_mask, model_options=model_options)

class LuminaModel(sd1_clip.SD1ClipModel):
<<<<<<< HEAD
    def __init__(self, device="cpu", dtype=None, model_options=None):
        if model_options is None:
            model_options = {}
        super().__init__(device=device, dtype=dtype, name="gemma2_2b", clip_model=Gemma2_2BModel, model_options=model_options)
=======
    def __init__(self, device="cpu", dtype=None, model_options={}, name="gemma2_2b", clip_model=Gemma2_2BModel):
        super().__init__(device=device, dtype=dtype, name=name, clip_model=clip_model, model_options=model_options)

>>>>>>> a4787ac8

def te(dtype_llama=None, llama_scaled_fp8=None, model_type="gemma2_2b"):
    if model_type == "gemma2_2b":
        model = Gemma2_2BModel
    elif model_type == "gemma3_4b":
        model = Gemma3_4BModel

<<<<<<< HEAD

def te(dtype_llama=None, llama_scaled_fp8=None):
=======
>>>>>>> a4787ac8
    class LuminaTEModel_(LuminaModel):
        def __init__(self, device="cpu", dtype=None, model_options=None):
            if model_options is None:
                model_options = {}
            if llama_scaled_fp8 is not None and "scaled_fp8" not in model_options:
                model_options = model_options.copy()
                model_options["scaled_fp8"] = llama_scaled_fp8
            if dtype_llama is not None:
                dtype = dtype_llama
<<<<<<< HEAD
            super().__init__(device=device, dtype=dtype, model_options=model_options)

=======
            super().__init__(device=device, dtype=dtype, name=model_type, model_options=model_options, clip_model=model)
>>>>>>> a4787ac8
    return LuminaTEModel_<|MERGE_RESOLUTION|>--- conflicted
+++ resolved
@@ -43,28 +43,18 @@
         super().__init__(device=device, layer=layer, layer_idx=layer_idx, textmodel_json_config={}, dtype=dtype, special_tokens={"start": 2, "pad": 0}, layer_norm_hidden_state=False, model_class=comfy.text_encoders.llama.Gemma3_4B, enable_attention_masks=attention_mask, return_attention_masks=attention_mask, model_options=model_options)
 
 class LuminaModel(sd1_clip.SD1ClipModel):
-<<<<<<< HEAD
-    def __init__(self, device="cpu", dtype=None, model_options=None):
+    def __init__(self, device="cpu", dtype=None, model_options=None, name="gemma2_2b", clip_model=Gemma2_2BModel):
         if model_options is None:
             model_options = {}
-        super().__init__(device=device, dtype=dtype, name="gemma2_2b", clip_model=Gemma2_2BModel, model_options=model_options)
-=======
-    def __init__(self, device="cpu", dtype=None, model_options={}, name="gemma2_2b", clip_model=Gemma2_2BModel):
         super().__init__(device=device, dtype=dtype, name=name, clip_model=clip_model, model_options=model_options)
 
->>>>>>> a4787ac8
+
 
 def te(dtype_llama=None, llama_scaled_fp8=None, model_type="gemma2_2b"):
     if model_type == "gemma2_2b":
         model = Gemma2_2BModel
     elif model_type == "gemma3_4b":
         model = Gemma3_4BModel
-
-<<<<<<< HEAD
-
-def te(dtype_llama=None, llama_scaled_fp8=None):
-=======
->>>>>>> a4787ac8
     class LuminaTEModel_(LuminaModel):
         def __init__(self, device="cpu", dtype=None, model_options=None):
             if model_options is None:
@@ -74,10 +64,5 @@
                 model_options["scaled_fp8"] = llama_scaled_fp8
             if dtype_llama is not None:
                 dtype = dtype_llama
-<<<<<<< HEAD
-            super().__init__(device=device, dtype=dtype, model_options=model_options)
-
-=======
             super().__init__(device=device, dtype=dtype, name=model_type, model_options=model_options, clip_model=model)
->>>>>>> a4787ac8
     return LuminaTEModel_