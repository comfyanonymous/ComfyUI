from transformers import T5TokenizerFast

from .t5 import T5
from .. import sd1_clip
from ..component_model import files


class T5BaseModel(sd1_clip.SDClipModel):
    def __init__(self, device="cpu", layer="last", layer_idx=None, dtype=None, model_options=None, textmodel_json_config=None):
        if model_options is None:
            model_options = dict()
        textmodel_json_config = files.get_path_as_dict(textmodel_json_config, "t5_config_base.json", package=__package__)
        super().__init__(device=device, layer=layer, layer_idx=layer_idx, textmodel_json_config=textmodel_json_config, dtype=dtype, special_tokens={"end": 1, "pad": 0}, model_class=T5, model_options=model_options, enable_attention_masks=True, zero_out_masked=True)


class T5BaseTokenizer(sd1_clip.SDTokenizer):
<<<<<<< HEAD
    def __init__(self, *args, **kwargs):
        tokenizer_path = files.get_package_as_path("comfy.text_encoders.t5_tokenizer")
        super().__init__(tokenizer_path, pad_with_end=False, embedding_size=768, embedding_key='t5base', tokenizer_class=T5TokenizerFast, has_start_token=False, pad_to_max_length=False, max_length=99999999, min_length=128)
=======
    def __init__(self, embedding_directory=None, tokenizer_data={}):
        tokenizer_path = os.path.join(os.path.dirname(os.path.realpath(__file__)), "t5_tokenizer")
        super().__init__(tokenizer_path, pad_with_end=False, embedding_size=768, embedding_key='t5base', tokenizer_class=T5TokenizerFast, has_start_token=False, pad_to_max_length=False, max_length=99999999, min_length=128, tokenizer_data=tokenizer_data)
>>>>>>> ce22f687


class SAT5Tokenizer(sd1_clip.SD1Tokenizer):
    def __init__(self, embedding_directory=None, tokenizer_data=None):
        if tokenizer_data is None:
            tokenizer_data = dict()
        super().__init__(embedding_directory=embedding_directory, tokenizer_data=tokenizer_data, clip_name="t5base", tokenizer=T5BaseTokenizer)


class SAT5Model(sd1_clip.SD1ClipModel):
    def __init__(self, device="cpu", dtype=None, model_options={}, **kwargs):
        super().__init__(device=device, dtype=dtype, model_options=model_options, name="t5base", clip_model=T5BaseModel, **kwargs)<|MERGE_RESOLUTION|>--- conflicted
+++ resolved
@@ -14,15 +14,10 @@
 
 
 class T5BaseTokenizer(sd1_clip.SDTokenizer):
-<<<<<<< HEAD
     def __init__(self, *args, **kwargs):
         tokenizer_path = files.get_package_as_path("comfy.text_encoders.t5_tokenizer")
-        super().__init__(tokenizer_path, pad_with_end=False, embedding_size=768, embedding_key='t5base', tokenizer_class=T5TokenizerFast, has_start_token=False, pad_to_max_length=False, max_length=99999999, min_length=128)
-=======
-    def __init__(self, embedding_directory=None, tokenizer_data={}):
-        tokenizer_path = os.path.join(os.path.dirname(os.path.realpath(__file__)), "t5_tokenizer")
+        tokenizer_data = kwargs.pop("tokenizer_data", {})
         super().__init__(tokenizer_path, pad_with_end=False, embedding_size=768, embedding_key='t5base', tokenizer_class=T5TokenizerFast, has_start_token=False, pad_to_max_length=False, max_length=99999999, min_length=128, tokenizer_data=tokenizer_data)
->>>>>>> ce22f687
 
 
 class SAT5Tokenizer(sd1_clip.SD1Tokenizer):
@@ -33,5 +28,7 @@
 
 
 class SAT5Model(sd1_clip.SD1ClipModel):
-    def __init__(self, device="cpu", dtype=None, model_options={}, **kwargs):
+    def __init__(self, device="cpu", dtype=None, model_options=None, **kwargs):
+        if model_options is None:
+            model_options = {}
         super().__init__(device=device, dtype=dtype, model_options=model_options, name="t5base", clip_model=T5BaseModel, **kwargs)