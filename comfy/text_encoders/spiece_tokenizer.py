import copy

import sentencepiece
import torch


class SPieceTokenizer:
    @staticmethod
    def from_pretrained(path, **kwargs):
        return SPieceTokenizer(path, **kwargs)

<<<<<<< HEAD
    def __init__(self, tokenizer_path):
=======
    def __init__(self, tokenizer_path, add_bos=False, add_eos=True):
        self.add_bos = add_bos
        self.add_eos = add_eos
        import sentencepiece
>>>>>>> 96d891cb
        if torch.is_tensor(tokenizer_path):
            tokenizer_path = tokenizer_path.numpy().tobytes()

        construction_args = {}
        if isinstance(tokenizer_path, bytes):
<<<<<<< HEAD
            construction_args["model_proto"] = tokenizer_path
        else:
            construction_args["model_file"] = tokenizer_path
        self.tokenizer = sentencepiece.SentencePieceProcessor(add_eos=SPieceTokenizer.add_eos, **construction_args)  # pylint: disable=unexpected-keyword-arg

        self.end = self.tokenizer.eos_id()
        self.eos_token_id = self.end
        self.eos_token = self.tokenizer.id_to_piece(self.eos_token_id)  # pylint: disable=no-member
        self._vocab = {
            self.tokenizer.id_to_piece(i): i for i in range(self.tokenizer.get_piece_size())  # pylint: disable=no-member
        }
=======
            self.tokenizer = sentencepiece.SentencePieceProcessor(model_proto=tokenizer_path, add_bos=self.add_bos, add_eos=self.add_eos)
        else:
            self.tokenizer = sentencepiece.SentencePieceProcessor(model_file=tokenizer_path, add_bos=self.add_bos, add_eos=self.add_eos)
>>>>>>> 96d891cb

    def get_vocab(self):
        return self._vocab

    def __call__(self, string):
        out = self.tokenizer.encode(string)  # pylint: disable=no-member
        return {"input_ids": out}

    def serialize_model(self):
        return torch.ByteTensor(list(self.tokenizer.serialized_model_proto()))

    def clone(self):
        return copy.copy(self)
<|MERGE_RESOLUTION|>--- conflicted
+++ resolved
@@ -1,4 +1,5 @@
 import copy
+from pathlib import Path
 
 import sentencepiece
 import torch
@@ -9,24 +10,22 @@
     def from_pretrained(path, **kwargs):
         return SPieceTokenizer(path, **kwargs)
 
-<<<<<<< HEAD
-    def __init__(self, tokenizer_path):
-=======
-    def __init__(self, tokenizer_path, add_bos=False, add_eos=True):
+    def __init__(self, tokenizer_path: bytes | str | Path, add_bos=False, add_eos=True):
         self.add_bos = add_bos
         self.add_eos = add_eos
-        import sentencepiece
->>>>>>> 96d891cb
         if torch.is_tensor(tokenizer_path):
             tokenizer_path = tokenizer_path.numpy().tobytes()
 
-        construction_args = {}
+        construction_args = {
+            'add_bos': self.add_bos,
+            'add_eos': self.add_eos
+        }
+
         if isinstance(tokenizer_path, bytes):
-<<<<<<< HEAD
             construction_args["model_proto"] = tokenizer_path
         else:
             construction_args["model_file"] = tokenizer_path
-        self.tokenizer = sentencepiece.SentencePieceProcessor(add_eos=SPieceTokenizer.add_eos, **construction_args)  # pylint: disable=unexpected-keyword-arg
+        self.tokenizer = sentencepiece.SentencePieceProcessor(**construction_args)  # pylint: disable=unexpected-keyword-arg
 
         self.end = self.tokenizer.eos_id()
         self.eos_token_id = self.end
@@ -34,11 +33,6 @@
         self._vocab = {
             self.tokenizer.id_to_piece(i): i for i in range(self.tokenizer.get_piece_size())  # pylint: disable=no-member
         }
-=======
-            self.tokenizer = sentencepiece.SentencePieceProcessor(model_proto=tokenizer_path, add_bos=self.add_bos, add_eos=self.add_eos)
-        else:
-            self.tokenizer = sentencepiece.SentencePieceProcessor(model_file=tokenizer_path, add_bos=self.add_bos, add_eos=self.add_eos)
->>>>>>> 96d891cb
 
     def get_vocab(self):
         return self._vocab
@@ -51,4 +45,4 @@
         return torch.ByteTensor(list(self.tokenizer.serialized_model_proto()))
 
     def clone(self):
-        return copy.copy(self)
+        return copy.copy(self)