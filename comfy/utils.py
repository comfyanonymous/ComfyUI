--- conflicted
+++ resolved
@@ -1,6 +1,7 @@
 from __future__ import annotations
 
 import contextlib
+import itertools
 import logging
 import math
 import os
@@ -16,7 +17,6 @@
 import safetensors.torch
 import torch
 from PIL import Image
-<<<<<<< HEAD
 from tqdm import tqdm
 
 from . import checkpoint_pickle, interruption
@@ -37,10 +37,6 @@
 
 setattr(sys.modules[__name__], 'PROGRESS_BAR_ENABLED', property(_get_progress_bar_enabled))
 
-=======
-import logging
-import itertools
->>>>>>> 24b969d3
 
 def load_torch_file(ckpt, safe_load=False, device=None):
     if device is None:
@@ -292,12 +288,12 @@
 
     return diffusers_unet_map
 
-<<<<<<< HEAD
-=======
+
 def swap_scale_shift(weight):
     shift, scale = weight.chunk(2, dim=0)
     new_weight = torch.cat([scale, shift], dim=0)
     return new_weight
+
 
 MMDIT_MAP_BASIC = {
     ("context_embedder.bias", "context_embedder.bias"),
@@ -338,6 +334,7 @@
     ("x_block.mlp.fc2.weight", "ff.net.2.weight"),
 }
 
+
 def mmdit_to_diffusers(mmdit_config, output_prefix=""):
     key_map = {}
 
@@ -375,7 +372,7 @@
             key_map[k[1]] = "{}{}".format(output_prefix, k[0])
 
     return key_map
->>>>>>> 24b969d3
+
 
 def repeat_to_batch_size(tensor, batch_size, dim=0):
     if tensor.shape[dim] > batch_size:
@@ -565,38 +562,12 @@
 
 
 @torch.inference_mode()
-<<<<<<< HEAD
-def tiled_scale(samples, function, tile_x=64, tile_y=64, overlap=8, upscale_amount=4, out_channels=3, output_device="cpu", pbar=None):
-    output = torch.empty((samples.shape[0], out_channels, round(samples.shape[2] * upscale_amount), round(samples.shape[3] * upscale_amount)), device=output_device)
+def tiled_scale_multidim(samples, function, tile=(64, 64), overlap=8, upscale_amount=4, out_channels=3, output_device="cpu", pbar=None):
+    dims = len(tile)
+    output = torch.empty([samples.shape[0], out_channels] + list(map(lambda a: round(a * upscale_amount), samples.shape[2:])), device=output_device)
+
     for b in range(samples.shape[0]):
         s = samples[b:b + 1]
-        out = torch.zeros((s.shape[0], out_channels, round(s.shape[2] * upscale_amount), round(s.shape[3] * upscale_amount)), device=output_device)
-        out_div = torch.zeros((s.shape[0], out_channels, round(s.shape[2] * upscale_amount), round(s.shape[3] * upscale_amount)), device=output_device)
-        for y in range(0, s.shape[2], tile_y - overlap):
-            for x in range(0, s.shape[3], tile_x - overlap):
-                x = max(0, min(s.shape[-1] - overlap, x))
-                y = max(0, min(s.shape[-2] - overlap, y))
-                s_in = s[:, :, y:y + tile_y, x:x + tile_x]
-
-                ps = function(s_in).to(output_device)
-                mask = torch.ones_like(ps)
-                feather = round(overlap * upscale_amount)
-                for t in range(feather):
-                    mask[:, :, t:1 + t, :] *= ((1.0 / feather) * (t + 1))
-                    mask[:, :, mask.shape[2] - 1 - t: mask.shape[2] - t, :] *= ((1.0 / feather) * (t + 1))
-                    mask[:, :, :, t:1 + t] *= ((1.0 / feather) * (t + 1))
-                    mask[:, :, :, mask.shape[3] - 1 - t: mask.shape[3] - t] *= ((1.0 / feather) * (t + 1))
-                out[:, :, round(y * upscale_amount):round((y + tile_y) * upscale_amount), round(x * upscale_amount):round((x + tile_x) * upscale_amount)] += ps * mask
-                out_div[:, :, round(y * upscale_amount):round((y + tile_y) * upscale_amount), round(x * upscale_amount):round((x + tile_x) * upscale_amount)] += mask
-                if pbar is not None:
-                    pbar.update(1)
-=======
-def tiled_scale_multidim(samples, function, tile=(64, 64), overlap = 8, upscale_amount = 4, out_channels = 3, output_device="cpu", pbar = None):
-    dims = len(tile)
-    output = torch.empty([samples.shape[0], out_channels] + list(map(lambda a: round(a * upscale_amount), samples.shape[2:])), device=output_device)
-
-    for b in range(samples.shape[0]):
-        s = samples[b:b+1]
         out = torch.zeros([s.shape[0], out_channels] + list(map(lambda a: round(a * upscale_amount), s.shape[2:])), device=output_device)
         out_div = torch.zeros([s.shape[0], out_channels] + list(map(lambda a: round(a * upscale_amount), s.shape[2:])), device=output_device)
 
@@ -615,9 +586,9 @@
             for t in range(feather):
                 for d in range(2, dims + 2):
                     m = mask.narrow(d, t, 1)
-                    m *= ((1.0/feather) * (t + 1))
-                    m = mask.narrow(d, mask.shape[d] -1 -t, 1)
-                    m *= ((1.0/feather) * (t + 1))
+                    m *= ((1.0 / feather) * (t + 1))
+                    m = mask.narrow(d, mask.shape[d] - 1 - t, 1)
+                    m *= ((1.0 / feather) * (t + 1))
 
             o = out
             o_d = out_div
@@ -630,21 +601,14 @@
 
             if pbar is not None:
                 pbar.update(1)
->>>>>>> 24b969d3
 
         output[b:b + 1] = out / out_div
     return output
 
-<<<<<<< HEAD
-=======
-def tiled_scale(samples, function, tile_x=64, tile_y=64, overlap = 8, upscale_amount = 4, out_channels = 3, output_device="cpu", pbar = None):
+
+def tiled_scale(samples, function, tile_x=64, tile_y=64, overlap=8, upscale_amount=4, out_channels=3, output_device="cpu", pbar=None):
     return tiled_scale_multidim(samples, function, (tile_y, tile_x), overlap, upscale_amount, out_channels, output_device, pbar)
 
-PROGRESS_BAR_ENABLED = True
-def set_progress_bar_enabled(enabled):
-    global PROGRESS_BAR_ENABLED
-    PROGRESS_BAR_ENABLED = enabled
->>>>>>> 24b969d3
 
 def _progress_bar_update(value: float, total: float, preview_image_or_data: Optional[Any] = None, client_id: Optional[str] = None, server: Optional[ExecutorToClientProgress] = None):
     server = server or current_execution_context().server
