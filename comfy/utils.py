--- conflicted
+++ resolved
@@ -769,10 +769,14 @@
 
 
 def common_upscale(samples, width, height, upscale_method, crop):
-<<<<<<< HEAD
+    orig_shape = tuple(samples.shape)
+    if len(orig_shape) > 4:
+        samples = samples.reshape(samples.shape[0], samples.shape[1], -1, samples.shape[-2], samples.shape[-1])
+        samples = samples.movedim(2, 1)
+        samples = samples.reshape(-1, orig_shape[1], orig_shape[-2], orig_shape[-1])
     if crop == "center":
-        old_width = samples.shape[3]
-        old_height = samples.shape[2]
+        old_width = samples.shape[-1]
+        old_height = samples.shape[-2]
         old_aspect = old_width / old_height
         new_aspect = width / height
         x = 0
@@ -781,51 +785,23 @@
             x = round((old_width - old_width * (new_aspect / old_aspect)) / 2)
         elif old_aspect < new_aspect:
             y = round((old_height - old_height * (old_aspect / new_aspect)) / 2)
-        s = samples[:, :, y:old_height - y, x:old_width - x]
+        s = samples.narrow(-2, y, old_height - y * 2).narrow(-1, x, old_width - x * 2)
     else:
         s = samples
 
     if upscale_method == "bislerp":
-        return bislerp(s, width, height)
+        out = bislerp(s, width, height)
     elif upscale_method == "lanczos":
-        return lanczos(s, width, height)
+        out = lanczos(s, width, height)
     else:
-        return torch.nn.functional.interpolate(s, size=(height, width), mode=upscale_method)
-
-=======
-        orig_shape = tuple(samples.shape)
-        if len(orig_shape) > 4:
-            samples = samples.reshape(samples.shape[0], samples.shape[1], -1, samples.shape[-2], samples.shape[-1])
-            samples = samples.movedim(2, 1)
-            samples = samples.reshape(-1, orig_shape[1], orig_shape[-2], orig_shape[-1])
-        if crop == "center":
-            old_width = samples.shape[-1]
-            old_height = samples.shape[-2]
-            old_aspect = old_width / old_height
-            new_aspect = width / height
-            x = 0
-            y = 0
-            if old_aspect > new_aspect:
-                x = round((old_width - old_width * (new_aspect / old_aspect)) / 2)
-            elif old_aspect < new_aspect:
-                y = round((old_height - old_height * (old_aspect / new_aspect)) / 2)
-            s = samples.narrow(-2, y, old_height - y * 2).narrow(-1, x, old_width - x * 2)
-        else:
-            s = samples
-
-        if upscale_method == "bislerp":
-            out = bislerp(s, width, height)
-        elif upscale_method == "lanczos":
-            out = lanczos(s, width, height)
-        else:
-            out = torch.nn.functional.interpolate(s, size=(height, width), mode=upscale_method)
-
-        if len(orig_shape) == 4:
-            return out
-
-        out = out.reshape((orig_shape[0], -1, orig_shape[1]) + (height, width))
-        return out.movedim(2, 1).reshape(orig_shape[:-2] + (height, width))
->>>>>>> 65a86591
+        out = torch.nn.functional.interpolate(s, size=(height, width), mode=upscale_method)
+
+    if len(orig_shape) == 4:
+        return out
+
+    out = out.reshape((orig_shape[0], -1, orig_shape[1]) + (height, width))
+    return out.movedim(2, 1).reshape(orig_shape[:-2] + (height, width))
+
 
 def get_tiled_scale_steps(width, height, tile_x, tile_y, overlap):
     rows = 1 if height <= tile_y else math.ceil((height - overlap) / (tile_y - overlap))
@@ -867,18 +843,10 @@
             if pbar is not None:
                 pbar.update(1)
             continue
-<<<<<<< HEAD
-        out = torch.zeros([s.shape[0], out_channels] + list(map(lambda a: round(a * upscale_amount), s.shape[2:])), device=output_device)
-        out_div = torch.zeros([s.shape[0], out_channels] + list(map(lambda a: round(a * upscale_amount), s.shape[2:])), device=output_device)
-
-        positions = [range(0, s.shape[d + 2], tile[d] - overlap) if s.shape[d + 2] > tile[d] else [0] for d in range(dims)]
-=======
-
         out = torch.zeros([s.shape[0], out_channels] + mult_list_upscale(s.shape[2:]), device=output_device)
         out_div = torch.zeros([s.shape[0], out_channels] + mult_list_upscale(s.shape[2:]), device=output_device)
 
-        positions = [range(0, s.shape[d+2], tile[d] - overlap[d]) if s.shape[d+2] > tile[d] else [0] for d in range(dims)]
->>>>>>> 65a86591
+        positions = [range(0, s.shape[d + 2], tile[d] - overlap[d]) if s.shape[d + 2] > tile[d] else [0] for d in range(dims)]
 
         for it in itertools.product(*positions):
             s_in = s
