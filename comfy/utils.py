"""
    This file is part of ComfyUI.
    Copyright (C) 2024 Comfy

    This program is free software: you can redistribute it and/or modify
    it under the terms of the GNU General Public License as published by
    the Free Software Foundation, either version 3 of the License, or
    (at your option) any later version.

    This program is distributed in the hope that it will be useful,
    but WITHOUT ANY WARRANTY; without even the implied warranty of
    MERCHANTABILITY or FITNESS FOR A PARTICULAR PURPOSE.  See the
    GNU General Public License for more details.

    You should have received a copy of the GNU General Public License
    along with this program.  If not, see <https://www.gnu.org/licenses/>.
"""
from __future__ import annotations

import contextlib
import contextvars
import itertools
import json
import logging
import math
import os
import random
import struct
import sys
import threading
import warnings
from contextlib import contextmanager
from pathlib import Path
from pickle import UnpicklingError
from typing import Optional, Any, Literal, Generator

import numpy as np
import safetensors.torch
import torch
from PIL import Image
from einops import rearrange
from torch.nn.functional import interpolate
from tqdm import tqdm
from typing_extensions import TypedDict, NotRequired

from comfy_execution.progress import get_progress_state
from . import interruption, checkpoint_pickle
from .cli_args import args
from .component_model import files
from .component_model.deprecation import _deprecate_method
from .component_model.executor_types import ExecutorToClientProgress, ProgressMessage
from .component_model.tqdm_watcher import TqdmWatcher
from .execution_context import current_execution_context

MMAP_TORCH_FILES = args.mmap_torch_files
DISABLE_MMAP = args.disable_mmap

logger = logging.getLogger(__name__)

ALWAYS_SAFE_LOAD = False

_lock = threading.RLock()

if hasattr(torch.serialization, "add_safe_globals"):  # TODO: this was added in pytorch 2.4, the unsafe path should be removed once earlier versions are deprecated
    class ModelCheckpoint:
        pass


    ModelCheckpoint.__module__ = "pytorch_lightning.callbacks.model_checkpoint"

    # todo: upstream had a patch here for scalar, ours seems to work better, so i'm not sure
    # def scalar(*args, **kwargs):
    #     from numpy.core.multiarray import scalar as sc
    #     return sc(*args, **kwargs)
    # scalar.__module__ = "numpy.core.multiarray"

    try:
        from numpy.core.multiarray import scalar  # pylint: disable=no-name-in-module
    except (ImportError, ModuleNotFoundError):
        from numpy import generic as scalar
    from numpy import dtype

    try:
        from numpy.dtypes import Float64DType  # pylint: disable=no-name-in-module,import-error
    except (ImportError, ModuleNotFoundError):
        Float64DType = np.float64
    from _codecs import encode

    torch.serialization.add_safe_globals([ModelCheckpoint, scalar, dtype, Float64DType, encode])
    ALWAYS_SAFE_LOAD = True
    logger.debug("Checkpoint files will always be loaded safely.")
else:
<<<<<<< HEAD
    logger.debug("Warning, you are using an old pytorch version and some ckpt/pt files might be loaded unsafely. Upgrading to 2.4 or above is recommended.")

=======
    logging.warning("Warning, you are using an old pytorch version and some ckpt/pt files might be loaded unsafely. Upgrading to 2.4 or above is recommended as older versions of pytorch are no longer supported.")
>>>>>>> 3a5f239c

# deprecate PROGRESS_BAR_ENABLED
def _get_progress_bar_enabled():
    warnings.warn(
        "The global variable 'PROGRESS_BAR_ENABLED' is deprecated and will be removed in a future version. Use current_execution_context().server.receive_all_progress_notifications instead.",
        DeprecationWarning,
        stacklevel=2
    )
    return current_execution_context().server.receive_all_progress_notifications


setattr(sys.modules[__name__], 'PROGRESS_BAR_ENABLED', property(_get_progress_bar_enabled))


class FileMetadata(TypedDict):
    format: NotRequired[Literal["gguf"]]


def load_torch_file(ckpt: str, safe_load=False, device=None, return_metadata=False) -> dict[str, torch.Tensor] | tuple[dict[str, torch.Tensor], Optional[FileMetadata]]:
    if device is None:
        device = torch.device("cpu")
    if ckpt is None:
        raise FileNotFoundError("The checkpoint was not found")
    metadata: Optional[dict[str, str]] = None
    sd: dict[str, torch.Tensor] = None
    if ckpt.lower().endswith(".safetensors") or ckpt.lower().endswith(".sft"):
        try:
            with safetensors.safe_open(Path(ckpt).resolve(strict=True), framework="pt", device=device.type) as f:
                sd = {}
                for k in f.keys():
                    tensor = f.get_tensor(k)
                    if DISABLE_MMAP:  # TODO: Not sure if this is the best way to bypass the mmap issues
                        tensor = tensor.to(device=device, copy=True)
                    sd[k] = tensor
                if return_metadata:
                    metadata = f.metadata()
        except Exception as e:
            message = str(e)
            if "HeaderTooLarge" in message:
                raise ValueError(f"{message} (File path: {ckpt} The safetensors file is corrupt or invalid. Make sure this is actually a safetensors file and not a ckpt or pt or other filetype.")
            if "MetadataIncompleteBuffer" in message or "InvalidHeaderDeserialization" in message:
                raise ValueError(f"{message} (File path: {ckpt} The safetensors file is corrupt/incomplete. Check the file size and make sure you have copied/downloaded it correctly.")
            raise e
    elif ckpt.lower().endswith("index.json"):
        # from accelerate
        index_filename = ckpt
        checkpoint_folder = os.path.split(index_filename)[0]
        with open(index_filename) as f:
            index = json.loads(f.read())

        if "weight_map" in index:
            index = index["weight_map"]
        checkpoint_files = sorted(list(set(index.values())))
        checkpoint_files = [os.path.join(checkpoint_folder, f) for f in checkpoint_files]
        sd: dict[str, torch.Tensor] = {}
        for checkpoint_file in checkpoint_files:
            sd.update(safetensors.torch.load_file(str(checkpoint_file), device=device.type))
    elif ckpt.lower().endswith(".gguf"):
        # from gguf
        # avoiding circular imports here by importing it lazily
        from .gguf import gguf_sd_loader
        sd = gguf_sd_loader(ckpt)
        metadata = {"format": "gguf"}
    else:
        try:
            torch_args = {}
            if MMAP_TORCH_FILES:
                torch_args["mmap"] = True

            if safe_load or ALWAYS_SAFE_LOAD:
                pl_sd = torch.load(ckpt, map_location=device, weights_only=True, **torch_args)
            else:
                logger.warning("WARNING: loading {} unsafely, upgrade your pytorch to 2.4 or newer to load this file safely.".format(ckpt))
                pl_sd = torch.load(ckpt, map_location=device, pickle_module=checkpoint_pickle)
            if "state_dict" in pl_sd:
                sd = pl_sd["state_dict"]
            else:
                if len(pl_sd) == 1:
                    key = list(pl_sd.keys())[0]
                    sd = pl_sd[key]
                    if not isinstance(sd, dict):
                        sd = pl_sd
                else:
                    sd = pl_sd
        except UnpicklingError as exc_info:
            try:
                # wrong extension is most likely, try to load as safetensors anyway
                sd = safetensors.torch.load_file(Path(ckpt).resolve(strict=True), device=device.type)
            except Exception:
                msg = f"The checkpoint at {ckpt} could not be loaded as a safetensor nor a torch checkpoint. The file at the path is corrupted or unexpected. Try deleting it and downloading it again"
                if hasattr(exc_info, "add_note"):
                    exc_info.add_note(msg)
                else:
                    logger.error(msg, exc_info=exc_info)
            if sd is None:
                raise exc_info
    return (sd, metadata) if return_metadata else sd


def save_torch_file(sd, ckpt, metadata=None):
    if metadata is not None:
        safetensors.torch.save_file(sd, ckpt, metadata=metadata)
    else:
        safetensors.torch.save_file(sd, ckpt)


def calculate_parameters(sd, prefix=""):
    params = 0
    for k in sd.keys():
        if k.startswith(prefix):
            w = sd[k]
            params += w.nelement()
    return params


def weight_dtype(sd, prefix=""):
    dtypes = {}
    for k in sd.keys():
        if k.startswith(prefix):
            w = sd[k]
            dtypes[w.dtype] = dtypes.get(w.dtype, 0) + w.numel()

    if len(dtypes) == 0:
        return None

    return max(dtypes, key=dtypes.get)


def state_dict_key_replace(state_dict, keys_to_replace):
    for x in keys_to_replace:
        if x in state_dict:
            state_dict[keys_to_replace[x]] = state_dict.pop(x)
    return state_dict


def state_dict_prefix_replace(state_dict, replace_prefix, filter_keys=False):
    if filter_keys:
        out = {}
    else:
        out = state_dict
    for rp in replace_prefix:
        replace = list(map(lambda a: (a, "{}{}".format(replace_prefix[rp], a[len(rp):])), filter(lambda a: a.startswith(rp), state_dict.keys())))
        for x in replace:
            w = state_dict.pop(x[0])
            out[x[1]] = w
    return out


def transformers_convert(sd, prefix_from, prefix_to, number):
    keys_to_replace = {
        "{}positional_embedding": "{}embeddings.position_embedding.weight",
        "{}token_embedding.weight": "{}embeddings.token_embedding.weight",
        "{}ln_final.weight": "{}final_layer_norm.weight",
        "{}ln_final.bias": "{}final_layer_norm.bias",
    }

    for k in keys_to_replace:
        x = k.format(prefix_from)
        if x in sd:
            sd[keys_to_replace[k].format(prefix_to)] = sd.pop(x)

    resblock_to_replace = {
        "ln_1": "layer_norm1",
        "ln_2": "layer_norm2",
        "mlp.c_fc": "mlp.fc1",
        "mlp.c_proj": "mlp.fc2",
        "attn.out_proj": "self_attn.out_proj",
    }

    for resblock in range(number):
        for x in resblock_to_replace:
            for y in ["weight", "bias"]:
                k = "{}transformer.resblocks.{}.{}.{}".format(prefix_from, resblock, x, y)
                k_to = "{}encoder.layers.{}.{}.{}".format(prefix_to, resblock, resblock_to_replace[x], y)
                if k in sd:
                    sd[k_to] = sd.pop(k)

        for y in ["weight", "bias"]:
            k_from = "{}transformer.resblocks.{}.attn.in_proj_{}".format(prefix_from, resblock, y)
            if k_from in sd:
                weights = sd.pop(k_from)
                shape_from = weights.shape[0] // 3
                for x in range(3):
                    p = ["self_attn.q_proj", "self_attn.k_proj", "self_attn.v_proj"]
                    k_to = "{}encoder.layers.{}.{}.{}".format(prefix_to, resblock, p[x], y)
                    sd[k_to] = weights[shape_from * x:shape_from * (x + 1)]

    return sd


def clip_text_transformers_convert(sd, prefix_from, prefix_to):
    sd = transformers_convert(sd, prefix_from, "{}text_model.".format(prefix_to), 32)

    tp = "{}text_projection.weight".format(prefix_from)
    if tp in sd:
        sd["{}text_projection.weight".format(prefix_to)] = sd.pop(tp)

    tp = "{}text_projection".format(prefix_from)
    if tp in sd:
        sd["{}text_projection.weight".format(prefix_to)] = sd.pop(tp).transpose(0, 1).contiguous()
    return sd


UNET_MAP_ATTENTIONS = {
    "proj_in.weight",
    "proj_in.bias",
    "proj_out.weight",
    "proj_out.bias",
    "norm.weight",
    "norm.bias",
}

TRANSFORMER_BLOCKS = {
    "norm1.weight",
    "norm1.bias",
    "norm2.weight",
    "norm2.bias",
    "norm3.weight",
    "norm3.bias",
    "attn1.to_q.weight",
    "attn1.to_k.weight",
    "attn1.to_v.weight",
    "attn1.to_out.0.weight",
    "attn1.to_out.0.bias",
    "attn2.to_q.weight",
    "attn2.to_k.weight",
    "attn2.to_v.weight",
    "attn2.to_out.0.weight",
    "attn2.to_out.0.bias",
    "ff.net.0.proj.weight",
    "ff.net.0.proj.bias",
    "ff.net.2.weight",
    "ff.net.2.bias",
}

UNET_MAP_RESNET = {
    "in_layers.2.weight": "conv1.weight",
    "in_layers.2.bias": "conv1.bias",
    "emb_layers.1.weight": "time_emb_proj.weight",
    "emb_layers.1.bias": "time_emb_proj.bias",
    "out_layers.3.weight": "conv2.weight",
    "out_layers.3.bias": "conv2.bias",
    "skip_connection.weight": "conv_shortcut.weight",
    "skip_connection.bias": "conv_shortcut.bias",
    "in_layers.0.weight": "norm1.weight",
    "in_layers.0.bias": "norm1.bias",
    "out_layers.0.weight": "norm2.weight",
    "out_layers.0.bias": "norm2.bias",
}

UNET_MAP_BASIC = {
    ("label_emb.0.0.weight", "class_embedding.linear_1.weight"),
    ("label_emb.0.0.bias", "class_embedding.linear_1.bias"),
    ("label_emb.0.2.weight", "class_embedding.linear_2.weight"),
    ("label_emb.0.2.bias", "class_embedding.linear_2.bias"),
    ("label_emb.0.0.weight", "add_embedding.linear_1.weight"),
    ("label_emb.0.0.bias", "add_embedding.linear_1.bias"),
    ("label_emb.0.2.weight", "add_embedding.linear_2.weight"),
    ("label_emb.0.2.bias", "add_embedding.linear_2.bias"),
    ("input_blocks.0.0.weight", "conv_in.weight"),
    ("input_blocks.0.0.bias", "conv_in.bias"),
    ("out.0.weight", "conv_norm_out.weight"),
    ("out.0.bias", "conv_norm_out.bias"),
    ("out.2.weight", "conv_out.weight"),
    ("out.2.bias", "conv_out.bias"),
    ("time_embed.0.weight", "time_embedding.linear_1.weight"),
    ("time_embed.0.bias", "time_embedding.linear_1.bias"),
    ("time_embed.2.weight", "time_embedding.linear_2.weight"),
    ("time_embed.2.bias", "time_embedding.linear_2.bias")
}


def unet_to_diffusers(unet_config):
    if "num_res_blocks" not in unet_config:
        return {}
    num_res_blocks = unet_config["num_res_blocks"]
    channel_mult = unet_config["channel_mult"]
    transformer_depth = unet_config["transformer_depth"][:]
    transformer_depth_output = unet_config["transformer_depth_output"][:]
    num_blocks = len(channel_mult)

    transformers_mid = unet_config.get("transformer_depth_middle", None)

    diffusers_unet_map = {}
    for x in range(num_blocks):
        n = 1 + (num_res_blocks[x] + 1) * x
        for i in range(num_res_blocks[x]):
            for b in UNET_MAP_RESNET:
                diffusers_unet_map["down_blocks.{}.resnets.{}.{}".format(x, i, UNET_MAP_RESNET[b])] = "input_blocks.{}.0.{}".format(n, b)
            num_transformers = transformer_depth.pop(0)
            if num_transformers > 0:
                for b in UNET_MAP_ATTENTIONS:
                    diffusers_unet_map["down_blocks.{}.attentions.{}.{}".format(x, i, b)] = "input_blocks.{}.1.{}".format(n, b)
                for t in range(num_transformers):
                    for b in TRANSFORMER_BLOCKS:
                        diffusers_unet_map["down_blocks.{}.attentions.{}.transformer_blocks.{}.{}".format(x, i, t, b)] = "input_blocks.{}.1.transformer_blocks.{}.{}".format(n, t, b)
            n += 1
        for k in ["weight", "bias"]:
            diffusers_unet_map["down_blocks.{}.downsamplers.0.conv.{}".format(x, k)] = "input_blocks.{}.0.op.{}".format(n, k)

    i = 0
    for b in UNET_MAP_ATTENTIONS:
        diffusers_unet_map["mid_block.attentions.{}.{}".format(i, b)] = "middle_block.1.{}".format(b)
    for t in range(transformers_mid):
        for b in TRANSFORMER_BLOCKS:
            diffusers_unet_map["mid_block.attentions.{}.transformer_blocks.{}.{}".format(i, t, b)] = "middle_block.1.transformer_blocks.{}.{}".format(t, b)

    for i, n in enumerate([0, 2]):
        for b in UNET_MAP_RESNET:
            diffusers_unet_map["mid_block.resnets.{}.{}".format(i, UNET_MAP_RESNET[b])] = "middle_block.{}.{}".format(n, b)

    num_res_blocks = list(reversed(num_res_blocks))
    for x in range(num_blocks):
        n = (num_res_blocks[x] + 1) * x
        l = num_res_blocks[x] + 1
        for i in range(l):
            c = 0
            for b in UNET_MAP_RESNET:
                diffusers_unet_map["up_blocks.{}.resnets.{}.{}".format(x, i, UNET_MAP_RESNET[b])] = "output_blocks.{}.0.{}".format(n, b)
            c += 1
            num_transformers = transformer_depth_output.pop()
            if num_transformers > 0:
                c += 1
                for b in UNET_MAP_ATTENTIONS:
                    diffusers_unet_map["up_blocks.{}.attentions.{}.{}".format(x, i, b)] = "output_blocks.{}.1.{}".format(n, b)
                for t in range(num_transformers):
                    for b in TRANSFORMER_BLOCKS:
                        diffusers_unet_map["up_blocks.{}.attentions.{}.transformer_blocks.{}.{}".format(x, i, t, b)] = "output_blocks.{}.1.transformer_blocks.{}.{}".format(n, t, b)
            if i == l - 1:
                for k in ["weight", "bias"]:
                    diffusers_unet_map["up_blocks.{}.upsamplers.0.conv.{}".format(x, k)] = "output_blocks.{}.{}.conv.{}".format(n, c, k)
            n += 1

    for k in UNET_MAP_BASIC:
        diffusers_unet_map[k[1]] = k[0]

    return diffusers_unet_map


def swap_scale_shift(weight):
    shift, scale = weight.chunk(2, dim=0)
    new_weight = torch.cat([scale, shift], dim=0)
    return new_weight


MMDIT_MAP_BASIC = {
    ("context_embedder.bias", "context_embedder.bias"),
    ("context_embedder.weight", "context_embedder.weight"),
    ("t_embedder.mlp.0.bias", "time_text_embed.timestep_embedder.linear_1.bias"),
    ("t_embedder.mlp.0.weight", "time_text_embed.timestep_embedder.linear_1.weight"),
    ("t_embedder.mlp.2.bias", "time_text_embed.timestep_embedder.linear_2.bias"),
    ("t_embedder.mlp.2.weight", "time_text_embed.timestep_embedder.linear_2.weight"),
    ("x_embedder.proj.bias", "pos_embed.proj.bias"),
    ("x_embedder.proj.weight", "pos_embed.proj.weight"),
    ("y_embedder.mlp.0.bias", "time_text_embed.text_embedder.linear_1.bias"),
    ("y_embedder.mlp.0.weight", "time_text_embed.text_embedder.linear_1.weight"),
    ("y_embedder.mlp.2.bias", "time_text_embed.text_embedder.linear_2.bias"),
    ("y_embedder.mlp.2.weight", "time_text_embed.text_embedder.linear_2.weight"),
    ("pos_embed", "pos_embed.pos_embed"),
    ("final_layer.adaLN_modulation.1.bias", "norm_out.linear.bias", swap_scale_shift),
    ("final_layer.adaLN_modulation.1.weight", "norm_out.linear.weight", swap_scale_shift),
    ("final_layer.linear.bias", "proj_out.bias"),
    ("final_layer.linear.weight", "proj_out.weight"),
}

MMDIT_MAP_BLOCK = {
    ("context_block.adaLN_modulation.1.bias", "norm1_context.linear.bias"),
    ("context_block.adaLN_modulation.1.weight", "norm1_context.linear.weight"),
    ("context_block.attn.proj.bias", "attn.to_add_out.bias"),
    ("context_block.attn.proj.weight", "attn.to_add_out.weight"),
    ("context_block.mlp.fc1.bias", "ff_context.net.0.proj.bias"),
    ("context_block.mlp.fc1.weight", "ff_context.net.0.proj.weight"),
    ("context_block.mlp.fc2.bias", "ff_context.net.2.bias"),
    ("context_block.mlp.fc2.weight", "ff_context.net.2.weight"),
    ("context_block.attn.ln_q.weight", "attn.norm_added_q.weight"),
    ("context_block.attn.ln_k.weight", "attn.norm_added_k.weight"),
    ("x_block.adaLN_modulation.1.bias", "norm1.linear.bias"),
    ("x_block.adaLN_modulation.1.weight", "norm1.linear.weight"),
    ("x_block.attn.proj.bias", "attn.to_out.0.bias"),
    ("x_block.attn.proj.weight", "attn.to_out.0.weight"),
    ("x_block.attn.ln_q.weight", "attn.norm_q.weight"),
    ("x_block.attn.ln_k.weight", "attn.norm_k.weight"),
    ("x_block.attn2.proj.bias", "attn2.to_out.0.bias"),
    ("x_block.attn2.proj.weight", "attn2.to_out.0.weight"),
    ("x_block.attn2.ln_q.weight", "attn2.norm_q.weight"),
    ("x_block.attn2.ln_k.weight", "attn2.norm_k.weight"),
    ("x_block.mlp.fc1.bias", "ff.net.0.proj.bias"),
    ("x_block.mlp.fc1.weight", "ff.net.0.proj.weight"),
    ("x_block.mlp.fc2.bias", "ff.net.2.bias"),
    ("x_block.mlp.fc2.weight", "ff.net.2.weight"),
}


def mmdit_to_diffusers(mmdit_config, output_prefix=""):
    key_map = {}

    depth = mmdit_config.get("depth", 0)
    num_blocks = mmdit_config.get("num_blocks", depth)
    for i in range(num_blocks):
        block_from = "transformer_blocks.{}".format(i)
        block_to = "{}joint_blocks.{}".format(output_prefix, i)

        offset = depth * 64

        for end in ("weight", "bias"):
            k = "{}.attn.".format(block_from)
            qkv = "{}.x_block.attn.qkv.{}".format(block_to, end)
            key_map["{}to_q.{}".format(k, end)] = (qkv, (0, 0, offset))
            key_map["{}to_k.{}".format(k, end)] = (qkv, (0, offset, offset))
            key_map["{}to_v.{}".format(k, end)] = (qkv, (0, offset * 2, offset))

            qkv = "{}.context_block.attn.qkv.{}".format(block_to, end)
            key_map["{}add_q_proj.{}".format(k, end)] = (qkv, (0, 0, offset))
            key_map["{}add_k_proj.{}".format(k, end)] = (qkv, (0, offset, offset))
            key_map["{}add_v_proj.{}".format(k, end)] = (qkv, (0, offset * 2, offset))

            k = "{}.attn2.".format(block_from)
            qkv = "{}.x_block.attn2.qkv.{}".format(block_to, end)
            key_map["{}to_q.{}".format(k, end)] = (qkv, (0, 0, offset))
            key_map["{}to_k.{}".format(k, end)] = (qkv, (0, offset, offset))
            key_map["{}to_v.{}".format(k, end)] = (qkv, (0, offset * 2, offset))

        for k in MMDIT_MAP_BLOCK:
            key_map["{}.{}".format(block_from, k[1])] = "{}.{}".format(block_to, k[0])

    map_basic = MMDIT_MAP_BASIC.copy()
    map_basic.add(("joint_blocks.{}.context_block.adaLN_modulation.1.bias".format(depth - 1), "transformer_blocks.{}.norm1_context.linear.bias".format(depth - 1), swap_scale_shift))
    map_basic.add(("joint_blocks.{}.context_block.adaLN_modulation.1.weight".format(depth - 1), "transformer_blocks.{}.norm1_context.linear.weight".format(depth - 1), swap_scale_shift))

    for k in map_basic:
        if len(k) > 2:
            key_map[k[1]] = ("{}{}".format(output_prefix, k[0]), None, k[2])
        else:
            key_map[k[1]] = "{}{}".format(output_prefix, k[0])

    return key_map


PIXART_MAP_BASIC = {
    ("csize_embedder.mlp.0.weight", "adaln_single.emb.resolution_embedder.linear_1.weight"),
    ("csize_embedder.mlp.0.bias", "adaln_single.emb.resolution_embedder.linear_1.bias"),
    ("csize_embedder.mlp.2.weight", "adaln_single.emb.resolution_embedder.linear_2.weight"),
    ("csize_embedder.mlp.2.bias", "adaln_single.emb.resolution_embedder.linear_2.bias"),
    ("ar_embedder.mlp.0.weight", "adaln_single.emb.aspect_ratio_embedder.linear_1.weight"),
    ("ar_embedder.mlp.0.bias", "adaln_single.emb.aspect_ratio_embedder.linear_1.bias"),
    ("ar_embedder.mlp.2.weight", "adaln_single.emb.aspect_ratio_embedder.linear_2.weight"),
    ("ar_embedder.mlp.2.bias", "adaln_single.emb.aspect_ratio_embedder.linear_2.bias"),
    ("x_embedder.proj.weight", "pos_embed.proj.weight"),
    ("x_embedder.proj.bias", "pos_embed.proj.bias"),
    ("y_embedder.y_embedding", "caption_projection.y_embedding"),
    ("y_embedder.y_proj.fc1.weight", "caption_projection.linear_1.weight"),
    ("y_embedder.y_proj.fc1.bias", "caption_projection.linear_1.bias"),
    ("y_embedder.y_proj.fc2.weight", "caption_projection.linear_2.weight"),
    ("y_embedder.y_proj.fc2.bias", "caption_projection.linear_2.bias"),
    ("t_embedder.mlp.0.weight", "adaln_single.emb.timestep_embedder.linear_1.weight"),
    ("t_embedder.mlp.0.bias", "adaln_single.emb.timestep_embedder.linear_1.bias"),
    ("t_embedder.mlp.2.weight", "adaln_single.emb.timestep_embedder.linear_2.weight"),
    ("t_embedder.mlp.2.bias", "adaln_single.emb.timestep_embedder.linear_2.bias"),
    ("t_block.1.weight", "adaln_single.linear.weight"),
    ("t_block.1.bias", "adaln_single.linear.bias"),
    ("final_layer.linear.weight", "proj_out.weight"),
    ("final_layer.linear.bias", "proj_out.bias"),
    ("final_layer.scale_shift_table", "scale_shift_table"),
}

PIXART_MAP_BLOCK = {
    ("scale_shift_table", "scale_shift_table"),
    ("attn.proj.weight", "attn1.to_out.0.weight"),
    ("attn.proj.bias", "attn1.to_out.0.bias"),
    ("mlp.fc1.weight", "ff.net.0.proj.weight"),
    ("mlp.fc1.bias", "ff.net.0.proj.bias"),
    ("mlp.fc2.weight", "ff.net.2.weight"),
    ("mlp.fc2.bias", "ff.net.2.bias"),
    ("cross_attn.proj.weight", "attn2.to_out.0.weight"),
    ("cross_attn.proj.bias", "attn2.to_out.0.bias"),
}


def pixart_to_diffusers(mmdit_config, output_prefix=""):
    key_map = {}

    depth = mmdit_config.get("depth", 0)
    offset = mmdit_config.get("hidden_size", 1152)

    for i in range(depth):
        block_from = "transformer_blocks.{}".format(i)
        block_to = "{}blocks.{}".format(output_prefix, i)

        for end in ("weight", "bias"):
            s = "{}.attn1.".format(block_from)
            qkv = "{}.attn.qkv.{}".format(block_to, end)
            key_map["{}to_q.{}".format(s, end)] = (qkv, (0, 0, offset))
            key_map["{}to_k.{}".format(s, end)] = (qkv, (0, offset, offset))
            key_map["{}to_v.{}".format(s, end)] = (qkv, (0, offset * 2, offset))

            s = "{}.attn2.".format(block_from)
            q = "{}.cross_attn.q_linear.{}".format(block_to, end)
            kv = "{}.cross_attn.kv_linear.{}".format(block_to, end)

            key_map["{}to_q.{}".format(s, end)] = q
            key_map["{}to_k.{}".format(s, end)] = (kv, (0, 0, offset))
            key_map["{}to_v.{}".format(s, end)] = (kv, (0, offset, offset))

        for k in PIXART_MAP_BLOCK:
            key_map["{}.{}".format(block_from, k[1])] = "{}.{}".format(block_to, k[0])

    for k in PIXART_MAP_BASIC:
        key_map[k[1]] = "{}{}".format(output_prefix, k[0])

    return key_map


def auraflow_to_diffusers(mmdit_config, output_prefix=""):
    n_double_layers = mmdit_config.get("n_double_layers", 0)
    n_layers = mmdit_config.get("n_layers", 0)

    key_map = {}
    for i in range(n_layers):
        if i < n_double_layers:
            index = i
            prefix_from = "joint_transformer_blocks"
            prefix_to = "{}double_layers".format(output_prefix)
            block_map = {
                "attn.to_q.weight": "attn.w2q.weight",
                "attn.to_k.weight": "attn.w2k.weight",
                "attn.to_v.weight": "attn.w2v.weight",
                "attn.to_out.0.weight": "attn.w2o.weight",
                "attn.add_q_proj.weight": "attn.w1q.weight",
                "attn.add_k_proj.weight": "attn.w1k.weight",
                "attn.add_v_proj.weight": "attn.w1v.weight",
                "attn.to_add_out.weight": "attn.w1o.weight",
                "ff.linear_1.weight": "mlpX.c_fc1.weight",
                "ff.linear_2.weight": "mlpX.c_fc2.weight",
                "ff.out_projection.weight": "mlpX.c_proj.weight",
                "ff_context.linear_1.weight": "mlpC.c_fc1.weight",
                "ff_context.linear_2.weight": "mlpC.c_fc2.weight",
                "ff_context.out_projection.weight": "mlpC.c_proj.weight",
                "norm1.linear.weight": "modX.1.weight",
                "norm1_context.linear.weight": "modC.1.weight",
            }
        else:
            index = i - n_double_layers
            prefix_from = "single_transformer_blocks"
            prefix_to = "{}single_layers".format(output_prefix)

            block_map = {
                "attn.to_q.weight": "attn.w1q.weight",
                "attn.to_k.weight": "attn.w1k.weight",
                "attn.to_v.weight": "attn.w1v.weight",
                "attn.to_out.0.weight": "attn.w1o.weight",
                "norm1.linear.weight": "modCX.1.weight",
                "ff.linear_1.weight": "mlp.c_fc1.weight",
                "ff.linear_2.weight": "mlp.c_fc2.weight",
                "ff.out_projection.weight": "mlp.c_proj.weight"
            }

        for k in block_map:
            key_map["{}.{}.{}".format(prefix_from, index, k)] = "{}.{}.{}".format(prefix_to, index, block_map[k])

    MAP_BASIC = {
        ("positional_encoding", "pos_embed.pos_embed"),
        ("register_tokens", "register_tokens"),
        ("t_embedder.mlp.0.weight", "time_step_proj.linear_1.weight"),
        ("t_embedder.mlp.0.bias", "time_step_proj.linear_1.bias"),
        ("t_embedder.mlp.2.weight", "time_step_proj.linear_2.weight"),
        ("t_embedder.mlp.2.bias", "time_step_proj.linear_2.bias"),
        ("cond_seq_linear.weight", "context_embedder.weight"),
        ("init_x_linear.weight", "pos_embed.proj.weight"),
        ("init_x_linear.bias", "pos_embed.proj.bias"),
        ("final_linear.weight", "proj_out.weight"),
        ("modF.1.weight", "norm_out.linear.weight", swap_scale_shift),
    }

    for k in MAP_BASIC:
        if len(k) > 2:
            key_map[k[1]] = ("{}{}".format(output_prefix, k[0]), None, k[2])
        else:
            key_map[k[1]] = "{}{}".format(output_prefix, k[0])

    return key_map


def flux_to_diffusers(mmdit_config, output_prefix=""):
    n_double_layers = mmdit_config.get("depth", 0)
    n_single_layers = mmdit_config.get("depth_single_blocks", 0)
    hidden_size = mmdit_config.get("hidden_size", 0)

    key_map = {}
    for index in range(n_double_layers):
        prefix_from = "transformer_blocks.{}".format(index)
        prefix_to = "{}double_blocks.{}".format(output_prefix, index)

        for end in ("weight", "bias"):
            k = "{}.attn.".format(prefix_from)
            qkv = "{}.img_attn.qkv.{}".format(prefix_to, end)
            key_map["{}to_q.{}".format(k, end)] = (qkv, (0, 0, hidden_size))
            key_map["{}to_k.{}".format(k, end)] = (qkv, (0, hidden_size, hidden_size))
            key_map["{}to_v.{}".format(k, end)] = (qkv, (0, hidden_size * 2, hidden_size))

            k = "{}.attn.".format(prefix_from)
            qkv = "{}.txt_attn.qkv.{}".format(prefix_to, end)
            key_map["{}add_q_proj.{}".format(k, end)] = (qkv, (0, 0, hidden_size))
            key_map["{}add_k_proj.{}".format(k, end)] = (qkv, (0, hidden_size, hidden_size))
            key_map["{}add_v_proj.{}".format(k, end)] = (qkv, (0, hidden_size * 2, hidden_size))

        block_map = {
            "attn.to_out.0.weight": "img_attn.proj.weight",
            "attn.to_out.0.bias": "img_attn.proj.bias",
            "norm1.linear.weight": "img_mod.lin.weight",
            "norm1.linear.bias": "img_mod.lin.bias",
            "norm1_context.linear.weight": "txt_mod.lin.weight",
            "norm1_context.linear.bias": "txt_mod.lin.bias",
            "attn.to_add_out.weight": "txt_attn.proj.weight",
            "attn.to_add_out.bias": "txt_attn.proj.bias",
            "ff.net.0.proj.weight": "img_mlp.0.weight",
            "ff.net.0.proj.bias": "img_mlp.0.bias",
            "ff.net.2.weight": "img_mlp.2.weight",
            "ff.net.2.bias": "img_mlp.2.bias",
            "ff_context.net.0.proj.weight": "txt_mlp.0.weight",
            "ff_context.net.0.proj.bias": "txt_mlp.0.bias",
            "ff_context.net.2.weight": "txt_mlp.2.weight",
            "ff_context.net.2.bias": "txt_mlp.2.bias",
            "attn.norm_q.weight": "img_attn.norm.query_norm.scale",
            "attn.norm_k.weight": "img_attn.norm.key_norm.scale",
            "attn.norm_added_q.weight": "txt_attn.norm.query_norm.scale",
            "attn.norm_added_k.weight": "txt_attn.norm.key_norm.scale",
        }

        for k in block_map:
            key_map["{}.{}".format(prefix_from, k)] = "{}.{}".format(prefix_to, block_map[k])

    for index in range(n_single_layers):
        prefix_from = "single_transformer_blocks.{}".format(index)
        prefix_to = "{}single_blocks.{}".format(output_prefix, index)

        for end in ("weight", "bias"):
            k = "{}.attn.".format(prefix_from)
            qkv = "{}.linear1.{}".format(prefix_to, end)
            key_map["{}to_q.{}".format(k, end)] = (qkv, (0, 0, hidden_size))
            key_map["{}to_k.{}".format(k, end)] = (qkv, (0, hidden_size, hidden_size))
            key_map["{}to_v.{}".format(k, end)] = (qkv, (0, hidden_size * 2, hidden_size))
            key_map["{}.proj_mlp.{}".format(prefix_from, end)] = (qkv, (0, hidden_size * 3, hidden_size * 4))

        block_map = {
            "norm.linear.weight": "modulation.lin.weight",
            "norm.linear.bias": "modulation.lin.bias",
            "proj_out.weight": "linear2.weight",
            "proj_out.bias": "linear2.bias",
            "attn.norm_q.weight": "norm.query_norm.scale",
            "attn.norm_k.weight": "norm.key_norm.scale",
        }

        for k in block_map:
            key_map["{}.{}".format(prefix_from, k)] = "{}.{}".format(prefix_to, block_map[k])

    MAP_BASIC = {
        ("final_layer.linear.bias", "proj_out.bias"),
        ("final_layer.linear.weight", "proj_out.weight"),
        ("img_in.bias", "x_embedder.bias"),
        ("img_in.weight", "x_embedder.weight"),
        ("time_in.in_layer.bias", "time_text_embed.timestep_embedder.linear_1.bias"),
        ("time_in.in_layer.weight", "time_text_embed.timestep_embedder.linear_1.weight"),
        ("time_in.out_layer.bias", "time_text_embed.timestep_embedder.linear_2.bias"),
        ("time_in.out_layer.weight", "time_text_embed.timestep_embedder.linear_2.weight"),
        ("txt_in.bias", "context_embedder.bias"),
        ("txt_in.weight", "context_embedder.weight"),
        ("vector_in.in_layer.bias", "time_text_embed.text_embedder.linear_1.bias"),
        ("vector_in.in_layer.weight", "time_text_embed.text_embedder.linear_1.weight"),
        ("vector_in.out_layer.bias", "time_text_embed.text_embedder.linear_2.bias"),
        ("vector_in.out_layer.weight", "time_text_embed.text_embedder.linear_2.weight"),
        ("guidance_in.in_layer.bias", "time_text_embed.guidance_embedder.linear_1.bias"),
        ("guidance_in.in_layer.weight", "time_text_embed.guidance_embedder.linear_1.weight"),
        ("guidance_in.out_layer.bias", "time_text_embed.guidance_embedder.linear_2.bias"),
        ("guidance_in.out_layer.weight", "time_text_embed.guidance_embedder.linear_2.weight"),
        ("final_layer.adaLN_modulation.1.bias", "norm_out.linear.bias", swap_scale_shift),
        ("final_layer.adaLN_modulation.1.weight", "norm_out.linear.weight", swap_scale_shift),
        ("pos_embed_input.bias", "controlnet_x_embedder.bias"),
        ("pos_embed_input.weight", "controlnet_x_embedder.weight"),
    }

    for k in MAP_BASIC:
        if len(k) > 2:
            key_map[k[1]] = ("{}{}".format(output_prefix, k[0]), None, k[2])
        else:
            key_map[k[1]] = "{}{}".format(output_prefix, k[0])

    return key_map

def z_image_to_diffusers(mmdit_config, output_prefix=""):
    n_layers = mmdit_config.get("n_layers", 0)
    hidden_size = mmdit_config.get("dim", 0)
    n_context_refiner = mmdit_config.get("n_refiner_layers", 2)
    n_noise_refiner = mmdit_config.get("n_refiner_layers", 2)
    key_map = {}

    def add_block_keys(prefix_from, prefix_to, has_adaln=True):
        for end in ("weight", "bias"):
            k = "{}.attention.".format(prefix_from)
            qkv = "{}.attention.qkv.{}".format(prefix_to, end)
            key_map["{}to_q.{}".format(k, end)] = (qkv, (0, 0, hidden_size))
            key_map["{}to_k.{}".format(k, end)] = (qkv, (0, hidden_size, hidden_size))
            key_map["{}to_v.{}".format(k, end)] = (qkv, (0, hidden_size * 2, hidden_size))

        block_map = {
            "attention.norm_q.weight": "attention.q_norm.weight",
            "attention.norm_k.weight": "attention.k_norm.weight",
            "attention.to_out.0.weight": "attention.out.weight",
            "attention.to_out.0.bias": "attention.out.bias",
            "attention_norm1.weight": "attention_norm1.weight",
            "attention_norm2.weight": "attention_norm2.weight",
            "feed_forward.w1.weight": "feed_forward.w1.weight",
            "feed_forward.w2.weight": "feed_forward.w2.weight",
            "feed_forward.w3.weight": "feed_forward.w3.weight",
            "ffn_norm1.weight": "ffn_norm1.weight",
            "ffn_norm2.weight": "ffn_norm2.weight",
        }
        if has_adaln:
            block_map["adaLN_modulation.0.weight"] = "adaLN_modulation.0.weight"
            block_map["adaLN_modulation.0.bias"] = "adaLN_modulation.0.bias"
        for k, v in block_map.items():
            key_map["{}.{}".format(prefix_from, k)] = "{}.{}".format(prefix_to, v)

    for i in range(n_layers):
        add_block_keys("layers.{}".format(i), "{}layers.{}".format(output_prefix, i))

    for i in range(n_context_refiner):
        add_block_keys("context_refiner.{}".format(i), "{}context_refiner.{}".format(output_prefix, i))

    for i in range(n_noise_refiner):
        add_block_keys("noise_refiner.{}".format(i), "{}noise_refiner.{}".format(output_prefix, i))

    MAP_BASIC = [
        ("final_layer.linear.weight", "all_final_layer.2-1.linear.weight"),
        ("final_layer.linear.bias", "all_final_layer.2-1.linear.bias"),
        ("final_layer.adaLN_modulation.1.weight", "all_final_layer.2-1.adaLN_modulation.1.weight"),
        ("final_layer.adaLN_modulation.1.bias", "all_final_layer.2-1.adaLN_modulation.1.bias"),
        ("x_embedder.weight", "all_x_embedder.2-1.weight"),
        ("x_embedder.bias", "all_x_embedder.2-1.bias"),
        ("x_pad_token", "x_pad_token"),
        ("cap_embedder.0.weight", "cap_embedder.0.weight"),
        ("cap_embedder.1.weight", "cap_embedder.1.weight"),
        ("cap_embedder.1.bias", "cap_embedder.1.bias"),
        ("cap_pad_token", "cap_pad_token"),
        ("t_embedder.mlp.0.weight", "t_embedder.mlp.0.weight"),
        ("t_embedder.mlp.0.bias", "t_embedder.mlp.0.bias"),
        ("t_embedder.mlp.2.weight", "t_embedder.mlp.2.weight"),
        ("t_embedder.mlp.2.bias", "t_embedder.mlp.2.bias"),
    ]

    for c, diffusers in MAP_BASIC:
        key_map[diffusers] = "{}{}".format(output_prefix, c)

    return key_map


def repeat_to_batch_size(tensor, batch_size, dim=0):
    if tensor.shape[dim] > batch_size:
        return tensor.narrow(dim, 0, batch_size)
    elif tensor.shape[dim] < batch_size:
        return tensor.repeat(dim * [1] + [math.ceil(batch_size / tensor.shape[dim])] + [1] * (len(tensor.shape) - 1 - dim)).narrow(dim, 0, batch_size)
    return tensor


def resize_to_batch_size(tensor, batch_size):
    in_batch_size = tensor.shape[0]
    if in_batch_size == batch_size:
        return tensor

    if batch_size <= 1:
        return tensor[:batch_size]

    output = torch.empty([batch_size] + list(tensor.shape)[1:], dtype=tensor.dtype, device=tensor.device)
    if batch_size < in_batch_size:
        scale = (in_batch_size - 1) / (batch_size - 1)
        for i in range(batch_size):
            output[i] = tensor[min(round(i * scale), in_batch_size - 1)]
    else:
        scale = in_batch_size / batch_size
        for i in range(batch_size):
            output[i] = tensor[min(math.floor((i + 0.5) * scale), in_batch_size - 1)]

    return output


def resize_list_to_batch_size(l, batch_size):
    in_batch_size = len(l)
    if in_batch_size == batch_size or in_batch_size == 0:
        return l

    if batch_size <= 1:
        return l[:batch_size]

    output = []
    if batch_size < in_batch_size:
        scale = (in_batch_size - 1) / (batch_size - 1)
        for i in range(batch_size):
            output.append(l[min(round(i * scale), in_batch_size - 1)])
    else:
        scale = in_batch_size / batch_size
        for i in range(batch_size):
            output.append(l[min(math.floor((i + 0.5) * scale), in_batch_size - 1)])

    return output


def convert_sd_to(state_dict, dtype):
    keys = list(state_dict.keys())
    for k in keys:
        state_dict[k] = state_dict[k].to(dtype)
    return state_dict


def safetensors_header(safetensors_path, max_size=100 * 1024 * 1024):
    with open(safetensors_path, "rb") as f:
        header = f.read(8)
        length_of_header = struct.unpack('<Q', header)[0]
        if length_of_header > max_size:
            return None
        return f.read(length_of_header)

# todo: wtf?
ATTR_UNSET={}

def set_attr(obj, attr, value):
    attrs = attr.split(".")
    for name in attrs[:-1]:
        obj = getattr(obj, name)
    prev = getattr(obj, attrs[-1], ATTR_UNSET)
    if value is ATTR_UNSET:
        delattr(obj, attrs[-1])
    else:
        setattr(obj, attrs[-1], value)
    return prev


def set_attr_param(obj, attr, value):
    return set_attr(obj, attr, torch.nn.Parameter(value, requires_grad=False))


def copy_to_param(obj, attr, value):
    # inplace update tensor instead of replacing it
    attrs = attr.split(".")
    for name in attrs[:-1]:
        obj = getattr(obj, name)
    prev = getattr(obj, attrs[-1])
    prev.data.copy_(value)


def get_attr(obj, attr: str):
    """Retrieves a nested attribute from an object using dot notation.

    Args:
        obj: The object to get the attribute from
        attr (str): The attribute path using dot notation (e.g. "model.layer.weight")

    Returns:
        The value of the requested attribute

    Example:
        model = MyModel()
        weight = get_attr(model, "layer1.conv.weight")
        # Equivalent to: model.layer1.conv.weight

    Important:
        Always prefer `comfy.model_patcher.ModelPatcher.get_model_object` when
        accessing nested model objects under `ModelPatcher.model`.
    """
    attrs = attr.split(".")
    for name in attrs:
        obj = getattr(obj, name)
    return obj


def bislerp(samples, width, height):
    def slerp(b1, b2, r):
        '''slerps batches b1, b2 according to ratio r, batches should be flat e.g. NxC'''

        c = b1.shape[-1]

        # norms
        b1_norms = torch.norm(b1, dim=-1, keepdim=True)
        b2_norms = torch.norm(b2, dim=-1, keepdim=True)

        # normalize
        b1_normalized = b1 / b1_norms
        b2_normalized = b2 / b2_norms

        # zero when norms are zero
        b1_normalized[b1_norms.expand(-1, c) == 0.0] = 0.0
        b2_normalized[b2_norms.expand(-1, c) == 0.0] = 0.0

        # slerp
        dot = (b1_normalized * b2_normalized).sum(1)
        omega = torch.acos(dot)
        so = torch.sin(omega)

        # technically not mathematically correct, but more pleasing?
        res = (torch.sin((1.0 - r.squeeze(1)) * omega) / so).unsqueeze(1) * b1_normalized + (torch.sin(r.squeeze(1) * omega) / so).unsqueeze(1) * b2_normalized
        res *= (b1_norms * (1.0 - r) + b2_norms * r).expand(-1, c)

        # edge cases for same or polar opposites
        res[dot > 1 - 1e-5] = b1[dot > 1 - 1e-5]
        res[dot < 1e-5 - 1] = (b1 * (1.0 - r) + b2 * r)[dot < 1e-5 - 1]
        return res

    def generate_bilinear_data(length_old, length_new, device):
        coords_1 = torch.arange(length_old, dtype=torch.float32, device=device).reshape((1, 1, 1, -1))
        coords_1 = torch.nn.functional.interpolate(coords_1, size=(1, length_new), mode="bilinear")
        ratios = coords_1 - coords_1.floor()
        coords_1 = coords_1.to(torch.int64)

        coords_2 = torch.arange(length_old, dtype=torch.float32, device=device).reshape((1, 1, 1, -1)) + 1
        coords_2[:, :, :, -1] -= 1
        coords_2 = torch.nn.functional.interpolate(coords_2, size=(1, length_new), mode="bilinear")
        coords_2 = coords_2.to(torch.int64)
        return ratios, coords_1, coords_2

    orig_dtype = samples.dtype
    samples = samples.float()
    n, c, h, w = samples.shape
    h_new, w_new = (height, width)

    # linear w
    ratios, coords_1, coords_2 = generate_bilinear_data(w, w_new, samples.device)
    coords_1 = coords_1.expand((n, c, h, -1))
    coords_2 = coords_2.expand((n, c, h, -1))
    ratios = ratios.expand((n, 1, h, -1))

    pass_1 = samples.gather(-1, coords_1).movedim(1, -1).reshape((-1, c))
    pass_2 = samples.gather(-1, coords_2).movedim(1, -1).reshape((-1, c))
    ratios = ratios.movedim(1, -1).reshape((-1, 1))

    result = slerp(pass_1, pass_2, ratios)
    result = result.reshape(n, h, w_new, c).movedim(-1, 1)

    # linear h
    ratios, coords_1, coords_2 = generate_bilinear_data(h, h_new, samples.device)
    coords_1 = coords_1.reshape((1, 1, -1, 1)).expand((n, c, -1, w_new))
    coords_2 = coords_2.reshape((1, 1, -1, 1)).expand((n, c, -1, w_new))
    ratios = ratios.reshape((1, 1, -1, 1)).expand((n, 1, -1, w_new))

    pass_1 = result.gather(-2, coords_1).movedim(1, -1).reshape((-1, c))
    pass_2 = result.gather(-2, coords_2).movedim(1, -1).reshape((-1, c))
    ratios = ratios.movedim(1, -1).reshape((-1, 1))

    result = slerp(pass_1, pass_2, ratios)
    result = result.reshape(n, h_new, w_new, c).movedim(-1, 1)
    return result.to(orig_dtype)


def lanczos(samples, width, height):
    images = [Image.fromarray(np.clip(255. * image.movedim(0, -1).cpu().numpy(), 0, 255).astype(np.uint8)) for image in samples]
    images = [image.resize((width, height), resample=Image.Resampling.LANCZOS) for image in images]
    images = [torch.from_numpy(np.array(image).astype(np.float32) / 255.0).movedim(-1, 0) for image in images]
    result = torch.stack(images)
    return result.to(samples.device, samples.dtype)


def common_upscale(samples, width, height, upscale_method, crop):
    orig_shape = tuple(samples.shape)
    if len(orig_shape) > 4:
        samples = samples.reshape(samples.shape[0], samples.shape[1], -1, samples.shape[-2], samples.shape[-1])
        samples = samples.movedim(2, 1)
        samples = samples.reshape(-1, orig_shape[1], orig_shape[-2], orig_shape[-1])
    if crop == "center":
        old_width = samples.shape[-1]
        old_height = samples.shape[-2]
        old_aspect = old_width / old_height
        new_aspect = width / height
        x = 0
        y = 0
        if old_aspect > new_aspect:
            x = round((old_width - old_width * (new_aspect / old_aspect)) / 2)
        elif old_aspect < new_aspect:
            y = round((old_height - old_height * (old_aspect / new_aspect)) / 2)
        s = samples.narrow(-2, y, old_height - y * 2).narrow(-1, x, old_width - x * 2)
    else:
        s = samples

    if upscale_method == "bislerp":
        out = bislerp(s, width, height)
    elif upscale_method == "lanczos":
        out = lanczos(s, width, height)
    else:
        out = torch.nn.functional.interpolate(s, size=(height, width), mode=upscale_method)

    if len(orig_shape) == 4:
        return out

    out = out.reshape((orig_shape[0], -1, orig_shape[1]) + (height, width))
    return out.movedim(2, 1).reshape(orig_shape[:-2] + (height, width))


def get_tiled_scale_steps(width, height, tile_x, tile_y, overlap):
    rows = 1 if height <= tile_y else math.ceil((height - overlap) / (tile_y - overlap))
    cols = 1 if width <= tile_x else math.ceil((width - overlap) / (tile_x - overlap))
    return rows * cols


@torch.inference_mode()
def tiled_scale_multidim(samples, function, tile=(64, 64), overlap=8, upscale_amount=4, out_channels=3, output_device="cpu", downscale=False, index_formulas=None, pbar=None):
    dims = len(tile)

    if not (isinstance(upscale_amount, (tuple, list))):
        upscale_amount = [upscale_amount] * dims

    if not (isinstance(overlap, (tuple, list))):
        overlap = [overlap] * dims

    if index_formulas is None:
        index_formulas = upscale_amount

    if not (isinstance(index_formulas, (tuple, list))):
        index_formulas = [index_formulas] * dims

    def get_upscale(dim, val):
        up = upscale_amount[dim]
        if callable(up):
            return up(val)
        else:
            return up * val

    def get_downscale(dim, val):
        up = upscale_amount[dim]
        if callable(up):
            return up(val)
        else:
            return val / up

    def get_upscale_pos(dim, val):
        up = index_formulas[dim]
        if callable(up):
            return up(val)
        else:
            return up * val

    def get_downscale_pos(dim, val):
        up = index_formulas[dim]
        if callable(up):
            return up(val)
        else:
            return val / up

    if downscale:
        get_scale = get_downscale
        get_pos = get_downscale_pos
    else:
        get_scale = get_upscale
        get_pos = get_upscale_pos

    def mult_list_upscale(a):
        out = []
        for i in range(len(a)):
            out.append(round(get_scale(i, a[i])))
        return out

    output = torch.empty([samples.shape[0], out_channels] + mult_list_upscale(samples.shape[2:]), device=output_device)

    for b in range(samples.shape[0]):
        s = samples[b:b + 1]

        # handle entire input fitting in a single tile
        if all(s.shape[d + 2] <= tile[d] for d in range(dims)):
            output[b:b + 1] = function(s).to(output_device)
            if pbar is not None:
                pbar.update(1)
            continue
        out = torch.zeros([s.shape[0], out_channels] + mult_list_upscale(s.shape[2:]), device=output_device)
        out_div = torch.zeros([s.shape[0], out_channels] + mult_list_upscale(s.shape[2:]), device=output_device)

        positions = [range(0, s.shape[d + 2] - overlap[d], tile[d] - overlap[d]) if s.shape[d + 2] > tile[d] else [0] for d in range(dims)]

        for it in itertools.product(*positions):
            s_in = s
            upscaled = []

            for d in range(dims):
                pos = max(0, min(s.shape[d + 2] - overlap[d], it[d]))
                l = min(tile[d], s.shape[d + 2] - pos)
                s_in = s_in.narrow(d + 2, pos, l)
                upscaled.append(round(get_pos(d, pos)))

            ps = function(s_in).to(output_device)
            mask = torch.ones_like(ps)

            for d in range(2, dims + 2):
                feather = round(get_scale(d - 2, overlap[d - 2]))
                if feather >= mask.shape[d]:
                    continue
                for t in range(feather):
                    a = (t + 1) / feather
                    mask.narrow(d, t, 1).mul_(a)
                    mask.narrow(d, mask.shape[d] - 1 - t, 1).mul_(a)

            o = out
            o_d = out_div
            for d in range(dims):
                o = o.narrow(d + 2, upscaled[d], mask.shape[d + 2])
                o_d = o_d.narrow(d + 2, upscaled[d], mask.shape[d + 2])

            o.add_(ps * mask)
            o_d.add_(mask)

            if pbar is not None:
                pbar.update(1)

        output[b:b + 1] = out / out_div
    return output


def tiled_scale(samples, function, tile_x=64, tile_y=64, overlap=8, upscale_amount=4, out_channels=3, output_device="cpu", pbar=None):
    return tiled_scale_multidim(samples, function, (tile_y, tile_x), overlap=overlap, upscale_amount=upscale_amount, out_channels=out_channels, output_device=output_device, pbar=pbar)


def _progress_bar_update(value: float, total: float, preview_image_or_data: Optional[Any] = None, client_id: Optional[str] = None, server: Optional[ExecutorToClientProgress] = None, node_id: str = None, prompt_id: str = None):
    context = current_execution_context()
    server = server or context.server
    executing_context = context
    prompt_id = prompt_id or executing_context.task_id or server.last_prompt_id
    node_id = node_id or executing_context.node_id or server.last_node_id
    interruption.throw_exception_if_processing_interrupted()

    progress: ProgressMessage = {"value": value, "max": total, "prompt_id": prompt_id, "node": node_id}
    # todo: is this still necessary?
    if isinstance(preview_image_or_data, dict):
        progress["output"] = preview_image_or_data

    # this is responsible for encoding the image
    get_progress_state().update_progress(node_id, value, total, preview_image_or_data)
    server.send_sync("progress", progress, client_id)


def set_progress_bar_enabled(enabled: bool):
    warnings.warn(
        "The global method 'set_progress_bar_enabled' is deprecated and will be removed in a future version. Use current_execution_context().server.receive_all_progress_notifications instead.",
        DeprecationWarning,
        stacklevel=2
    )

    current_execution_context().server.receive_all_progress_notifications = enabled
    pass


def get_progress_bar_enabled() -> bool:
    warnings.warn(
        "The global method 'get_progress_bar_enabled' is deprecated and will be removed in a future version. Use current_execution_context().server.receive_all_progress_notifications instead.",
        DeprecationWarning,
        stacklevel=2
    )
    return current_execution_context().server.receive_all_progress_notifications


class _DisabledProgressBar:
    def __init__(self, *args, **kwargs):
        pass

    def update(self, *args, **kwargs):
        pass

    def update_absolute(self, *args, **kwargs):
        pass


class ProgressBar:
    def __init__(self, total: float, node_id: Any = None):
        self.total: float = total
        self.current: float = 0.0
        self.server = current_execution_context().server
        self.node_id = node_id

    def update_absolute(self, value, total=None, preview_image_or_output=None):
        if total is not None:
            self.total = total
        if value is None:
            return
        if self.total is not None and value > self.total:
            value = self.total
        self.current = value
        _progress_bar_update(self.current, self.total, preview_image_or_output, server=self.server, node_id=self.node_id)

    def update(self, value):
        self.update_absolute(self.current + value)


@_deprecate_method(version="1.0.0", message="The root project directory isn't valid when the application is installed as a package. Use os.getcwd() instead.")
def get_project_root() -> str:
    return files.get_package_as_path("comfy")


@contextmanager
def comfy_tqdm() -> Generator[TqdmWatcher, None, None]:
    """
    Monkey patches child calls to tqdm, sends progress to the UI,
    and yields a watcher object for stall detection.
    """
    with _lock:
        if hasattr(tqdm, "__patched_by_comfyui__"):
            yield getattr(tqdm, "__patched_by_comfyui__")
            return

        watcher = TqdmWatcher()
        setattr(tqdm, "__patched_by_comfyui__", watcher)

    _original_init = tqdm.__init__
    _original_call = tqdm.__call__
    _original_update = tqdm.update

    # Create the watcher instance that the patched methods will update
    # and that will be yielded to the caller.
    context = contextvars.copy_context()

    try:

        # These inner functions are closures; they capture the `watcher` variable
        # from the enclosing scope.
        def __init(self, *args, **kwargs):
            _original_init(self, *args, **kwargs)
            self._progress_bar = context.run(lambda: ProgressBar(self.total))
            watcher.tick()  # Signal progress on initialization

        def __update(self, n=1):
            assert self._progress_bar is not None
            _original_update(self, n)
            context.run(lambda: self._progress_bar.update(n))
            watcher.tick()  # Signal progress on update

        def __call(self, *args, **kwargs):
            instance = _original_call(self, *args, **kwargs)
            return instance

        tqdm.__init__ = __init
        tqdm.__call__ = __call
        tqdm.update = __update

        yield watcher

    finally:
        # Restore original tqdm
        tqdm.__init__ = _original_init
        tqdm.__call__ = _original_call
        tqdm.update = _original_update
        delattr(tqdm, "__patched_by_comfyui__")


@contextmanager
def comfy_progress(total: float) -> Generator[ProgressBar, Any, None]:
    ctx = current_execution_context()
    if ctx.server.receive_all_progress_notifications:
        yield ProgressBar(total)
    else:
        yield _DisabledProgressBar()


@contextlib.contextmanager
def seed_for_block(seed):
    # Save the current random state
    torch_rng_state = torch.get_rng_state()
    random_state = random.getstate()
    numpy_rng_state = np.random.get_state()
    # todo: investigate with torch.random.fork_rng(devices=(device,))
    if torch.cuda.is_available():
        cuda_rng_state = torch.cuda.get_rng_state_all()
    else:
        cuda_rng_state = None

    # Set the new seed
    torch.manual_seed(seed)
    random.seed(seed)
    np.random.seed(seed)
    if torch.cuda.is_available():
        torch.cuda.manual_seed_all(seed)

    try:
        yield
    finally:
        # Restore the previous random state
        torch.set_rng_state(torch_rng_state)
        random.setstate(random_state)
        np.random.set_state(numpy_rng_state)
        if torch.cuda.is_available():
            torch.cuda.set_rng_state_all(cuda_rng_state)


def pil2tensor(image: Image) -> torch.Tensor:
    return torch.from_numpy(np.array(image).astype(np.float32) / 255.0).unsqueeze(0)


def tensor2pil(t_image: torch.Tensor) -> Image:
    return Image.fromarray(np.clip(255.0 * t_image.cpu().numpy().squeeze(), 0, 255).astype(np.uint8))


def pil2mask(image):
    image_np = np.array(image.convert("L")).astype(np.float32) / 255.0
    mask = torch.from_numpy(image_np)
    return 1.0 - mask


def reshape_mask(input_mask, output_shape):
    dims = len(output_shape) - 2

    if dims == 1:
        scale_mode = "linear"
    elif dims == 2:
        input_mask = input_mask.reshape((-1, 1, input_mask.shape[-2], input_mask.shape[-1]))
        scale_mode = "bilinear"
    elif dims == 3:
        if len(input_mask.shape) < 5:
            input_mask = input_mask.reshape((1, 1, -1, input_mask.shape[-2], input_mask.shape[-1]))
        scale_mode = "trilinear"
    else:
        raise ValueError(f"invalid dims={dims}")

    mask = torch.nn.functional.interpolate(input_mask, size=output_shape[2:], mode=scale_mode)
    if mask.shape[1] < output_shape[1]:
        mask = mask.repeat((1, output_shape[1]) + (1,) * dims)[:, :output_shape[1]]
    mask = repeat_to_batch_size(mask, output_shape[0])
    return mask


def upscale_dit_mask(mask: torch.Tensor, img_size_in, img_size_out):
    hi, wi = img_size_in
    ho, wo = img_size_out
    # if it's already the correct size, no need to do anything
    if (hi, wi) == (ho, wo):
        return mask
    if mask.ndim == 2:
        mask = mask.unsqueeze(0)
    if mask.ndim != 3:
        raise ValueError(f"Got a mask of shape {list(mask.shape)}, expected [b, q, k] or [q, k]")
    txt_tokens = mask.shape[1] - (hi * wi)
    # quadrants of the mask
    txt_to_txt = mask[:, :txt_tokens, :txt_tokens]
    txt_to_img = mask[:, :txt_tokens, txt_tokens:]
    img_to_img = mask[:, txt_tokens:, txt_tokens:]
    img_to_txt = mask[:, txt_tokens:, :txt_tokens]

    # convert to 1d x 2d, interpolate, then back to 1d x 1d
    txt_to_img = rearrange(txt_to_img, "b t (h w) -> b t h w", h=hi, w=wi)
    txt_to_img = interpolate(txt_to_img, size=img_size_out, mode="bilinear")
    txt_to_img = rearrange(txt_to_img, "b t h w -> b t (h w)")
    # this one is hard because we have to do it twice
    # convert to 1d x 2d, interpolate, then to 2d x 1d, interpolate, then 1d x 1d
    img_to_img = rearrange(img_to_img, "b hw (h w) -> b hw h w", h=hi, w=wi)
    img_to_img = interpolate(img_to_img, size=img_size_out, mode="bilinear")
    img_to_img = rearrange(img_to_img, "b (hk wk) hq wq -> b (hq wq) hk wk", hk=hi, wk=wi)
    img_to_img = interpolate(img_to_img, size=img_size_out, mode="bilinear")
    img_to_img = rearrange(img_to_img, "b (hq wq) hk wk -> b (hk wk) (hq wq)", hq=ho, wq=wo)
    # convert to 2d x 1d, interpolate, then back to 1d x 1d
    img_to_txt = rearrange(img_to_txt, "b (h w) t -> b t h w", h=hi, w=wi)
    img_to_txt = interpolate(img_to_txt, size=img_size_out, mode="bilinear")
    img_to_txt = rearrange(img_to_txt, "b t h w -> b (h w) t")

    # reassemble the mask from blocks
    out = torch.cat([
        torch.cat([txt_to_txt, txt_to_img], dim=2),
        torch.cat([img_to_txt, img_to_img], dim=2)],
        dim=1
    )
    return out


def pack_latents(latents):
    latent_shapes = []
    tensors = []
    for tensor in latents:
        latent_shapes.append(tensor.shape)
        tensors.append(tensor.reshape(tensor.shape[0], 1, -1))

    latent = torch.cat(tensors, dim=-1)
    return latent, latent_shapes


def unpack_latents(combined_latent, latent_shapes):
    if len(latent_shapes) > 1:
        output_tensors = []
        for shape in latent_shapes:
            cut = math.prod(shape[1:])
            tens = combined_latent[:, :, :cut]
            combined_latent = combined_latent[:, :, cut:]
            output_tensors.append(tens.reshape([tens.shape[0]] + list(shape)[1:]))
    else:
        output_tensors = combined_latent
    return output_tensors


def detect_layer_quantization(state_dict, prefix):
    for k in state_dict:
        if k.startswith(prefix) and k.endswith(".comfy_quant"):
            logger.debug("Found quantization metadata version 1")
            return {"mixed_ops": True}
    return None


def convert_old_quants(state_dict, model_prefix="", metadata={}):
    if metadata is None:
        metadata = {}

    quant_metadata = None
    if "_quantization_metadata" not in metadata:
        scaled_fp8_key = "{}scaled_fp8".format(model_prefix)

        if scaled_fp8_key in state_dict:
            scaled_fp8_weight = state_dict[scaled_fp8_key]
            scaled_fp8_dtype = scaled_fp8_weight.dtype
            if scaled_fp8_dtype == torch.float32:
                scaled_fp8_dtype = torch.float8_e4m3fn

            if scaled_fp8_weight.nelement() == 2:
                full_precision_matrix_mult = True
            else:
                full_precision_matrix_mult = False

            out_sd = {}
            layers = {}
            for k in list(state_dict.keys()):
                if not k.startswith(model_prefix):
                    out_sd[k] = state_dict[k]
                    continue
                k_out = k
                w = state_dict.pop(k)
                layer = None
                if k_out.endswith(".scale_weight"):
                    layer = k_out[:-len(".scale_weight")]
                    k_out = "{}.weight_scale".format(layer)

                if layer is not None:
                    layer_conf = {"format": "float8_e4m3fn"}  # TODO: check if anyone did some non e4m3fn scaled checkpoints
                    if full_precision_matrix_mult:
                        layer_conf["full_precision_matrix_mult"] = full_precision_matrix_mult
                    layers[layer] = layer_conf

                if k_out.endswith(".scale_input"):
                    layer = k_out[:-len(".scale_input")]
                    k_out = "{}.input_scale".format(layer)
                    if w.item() == 1.0:
                        continue

                out_sd[k_out] = w

            state_dict = out_sd
            quant_metadata = {"layers": layers}
    else:
        quant_metadata = json.loads(metadata["_quantization_metadata"])

    if quant_metadata is not None:
        layers = quant_metadata["layers"]
        for k, v in layers.items():
<<<<<<< HEAD
            state_dict["{}.comfy_quant".format(k)] = torch.frombuffer(bytearray(json.dumps(v).encode('utf-8')), dtype=torch.uint8)
=======
            state_dict["{}.comfy_quant".format(k)] = torch.tensor(list(json.dumps(v).encode('utf-8')), dtype=torch.uint8)
>>>>>>> 3a5f239c

    return state_dict, metadata<|MERGE_RESOLUTION|>--- conflicted
+++ resolved
@@ -90,12 +90,8 @@
     ALWAYS_SAFE_LOAD = True
     logger.debug("Checkpoint files will always be loaded safely.")
 else:
-<<<<<<< HEAD
     logger.debug("Warning, you are using an old pytorch version and some ckpt/pt files might be loaded unsafely. Upgrading to 2.4 or above is recommended.")
 
-=======
-    logging.warning("Warning, you are using an old pytorch version and some ckpt/pt files might be loaded unsafely. Upgrading to 2.4 or above is recommended as older versions of pytorch are no longer supported.")
->>>>>>> 3a5f239c
 
 # deprecate PROGRESS_BAR_ENABLED
 def _get_progress_bar_enabled():
@@ -1543,10 +1539,5 @@
     if quant_metadata is not None:
         layers = quant_metadata["layers"]
         for k, v in layers.items():
-<<<<<<< HEAD
-            state_dict["{}.comfy_quant".format(k)] = torch.frombuffer(bytearray(json.dumps(v).encode('utf-8')), dtype=torch.uint8)
-=======
             state_dict["{}.comfy_quant".format(k)] = torch.tensor(list(json.dumps(v).encode('utf-8')), dtype=torch.uint8)
->>>>>>> 3a5f239c
-
     return state_dict, metadata