from .base import WeightAdapterBase, WeightAdapterTrainBase
from .lora import LoRAAdapter
from .loha import LoHaAdapter
from .lokr import LoKrAdapter
from .glora import GLoRAAdapter
from .oft import OFTAdapter
from .boft import BOFTAdapter


adapters: list[type[WeightAdapterBase]] = [
    LoRAAdapter,
    LoHaAdapter,
    LoKrAdapter,
    GLoRAAdapter,
<<<<<<< HEAD
]

__all__ = [
    "WeightAdapterBase",
    "WeightAdapterTrainBase",
    "adapters"
] + [a.__name__ for a in adapters]
=======
    OFTAdapter,
    BOFTAdapter,
]
>>>>>>> 08b7cc75
<|MERGE_RESOLUTION|>--- conflicted
+++ resolved
@@ -12,16 +12,12 @@
     LoHaAdapter,
     LoKrAdapter,
     GLoRAAdapter,
-<<<<<<< HEAD
+    OFTAdapter,
+    BOFTAdapter,
 ]
 
 __all__ = [
     "WeightAdapterBase",
     "WeightAdapterTrainBase",
     "adapters"
-] + [a.__name__ for a in adapters]
-=======
-    OFTAdapter,
-    BOFTAdapter,
-]
->>>>>>> 08b7cc75
+] + [a.__name__ for a in adapters]