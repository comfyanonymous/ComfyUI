import logging
from typing import Optional

import torch
<<<<<<< HEAD
from ..model_management import cast_to_device
from .base import WeightAdapterBase, weight_decompose
=======
import comfy.model_management
from .base import (
    WeightAdapterBase,
    WeightAdapterTrainBase,
    weight_decompose,
    factorization,
)


class LokrDiff(WeightAdapterTrainBase):
    def __init__(self, weights):
        super().__init__()
        (lokr_w1, lokr_w2, alpha, lokr_w1_a, lokr_w1_b, lokr_w2_a, lokr_w2_b, lokr_t2, dora_scale) = weights
        self.use_tucker = False
        if lokr_w1_a is not None:
            _, rank_a = lokr_w1_a.shape[0], lokr_w1_a.shape[1]
            rank_a, _ = lokr_w1_b.shape[0], lokr_w1_b.shape[1]
            self.lokr_w1_a = torch.nn.Parameter(lokr_w1_a)
            self.lokr_w1_b = torch.nn.Parameter(lokr_w1_b)
            self.w1_rebuild = True
            self.ranka = rank_a

        if lokr_w2_a is not None:
            _, rank_b = lokr_w2_a.shape[0], lokr_w2_a.shape[1]
            rank_b, _ = lokr_w2_b.shape[0], lokr_w2_b.shape[1]
            self.lokr_w2_a = torch.nn.Parameter(lokr_w2_a)
            self.lokr_w2_b = torch.nn.Parameter(lokr_w2_b)
            if lokr_t2 is not None:
                self.use_tucker = True
                self.lokr_t2 = torch.nn.Parameter(lokr_t2)
            self.w2_rebuild = True
            self.rankb = rank_b

        if lokr_w1 is not None:
            self.lokr_w1 = torch.nn.Parameter(lokr_w1)
            self.w1_rebuild = False

        if lokr_w2 is not None:
            self.lokr_w2 = torch.nn.Parameter(lokr_w2)
            self.w2_rebuild = False

        self.alpha = torch.nn.Parameter(torch.tensor(alpha), requires_grad=False)

    @property
    def w1(self):
        if self.w1_rebuild:
            return (self.lokr_w1_a @ self.lokr_w1_b) * (self.alpha / self.ranka)
        else:
            return self.lokr_w1

    @property
    def w2(self):
        if self.w2_rebuild:
            if self.use_tucker:
                w2 = torch.einsum(
                    'i j k l, j r, i p -> p r k l',
                    self.lokr_t2,
                    self.lokr_w2_b,
                    self.lokr_w2_a
                )
            else:
                w2 = self.lokr_w2_a @ self.lokr_w2_b
            return w2 * (self.alpha / self.rankb)
        else:
            return self.lokr_w2

    def __call__(self, w):
        diff = torch.kron(self.w1, self.w2)
        return w + diff.reshape(w.shape).to(w)

    def passive_memory_usage(self):
        return sum(param.numel() * param.element_size() for param in self.parameters())
>>>>>>> 93bc2f8e

logger = logging.getLogger(__name__)

class LoKrAdapter(WeightAdapterBase):
    name = "lokr"

    def __init__(self, loaded_keys, weights):
        self.loaded_keys = loaded_keys
        self.weights = weights

    @classmethod
    def create_train(cls, weight, rank=1, alpha=1.0):
        out_dim = weight.shape[0]
        in_dim = weight.shape[1:].numel()
        out1, out2 = factorization(out_dim, rank)
        in1, in2 = factorization(in_dim, rank)
        mat1 = torch.empty(out1, in1, device=weight.device, dtype=weight.dtype)
        mat2 = torch.empty(out2, in2, device=weight.device, dtype=weight.dtype)
        torch.nn.init.kaiming_uniform_(mat2, a=5**0.5)
        torch.nn.init.constant_(mat1, 0.0)
        return LokrDiff(
            (mat1, mat2, alpha, None, None, None, None, None, None)
        )

    @classmethod
    def load(
        cls,
        x: str,
        lora: dict[str, torch.Tensor],
        alpha: float,
        dora_scale: torch.Tensor,
        loaded_keys: set[str] = None,
    ) -> Optional["LoKrAdapter"]:
        if loaded_keys is None:
            loaded_keys = set()
        lokr_w1_name = "{}.lokr_w1".format(x)
        lokr_w2_name = "{}.lokr_w2".format(x)
        lokr_w1_a_name = "{}.lokr_w1_a".format(x)
        lokr_w1_b_name = "{}.lokr_w1_b".format(x)
        lokr_t2_name = "{}.lokr_t2".format(x)
        lokr_w2_a_name = "{}.lokr_w2_a".format(x)
        lokr_w2_b_name = "{}.lokr_w2_b".format(x)

        lokr_w1 = None
        if lokr_w1_name in lora.keys():
            lokr_w1 = lora[lokr_w1_name]
            loaded_keys.add(lokr_w1_name)

        lokr_w2 = None
        if lokr_w2_name in lora.keys():
            lokr_w2 = lora[lokr_w2_name]
            loaded_keys.add(lokr_w2_name)

        lokr_w1_a = None
        if lokr_w1_a_name in lora.keys():
            lokr_w1_a = lora[lokr_w1_a_name]
            loaded_keys.add(lokr_w1_a_name)

        lokr_w1_b = None
        if lokr_w1_b_name in lora.keys():
            lokr_w1_b = lora[lokr_w1_b_name]
            loaded_keys.add(lokr_w1_b_name)

        lokr_w2_a = None
        if lokr_w2_a_name in lora.keys():
            lokr_w2_a = lora[lokr_w2_a_name]
            loaded_keys.add(lokr_w2_a_name)

        lokr_w2_b = None
        if lokr_w2_b_name in lora.keys():
            lokr_w2_b = lora[lokr_w2_b_name]
            loaded_keys.add(lokr_w2_b_name)

        lokr_t2 = None
        if lokr_t2_name in lora.keys():
            lokr_t2 = lora[lokr_t2_name]
            loaded_keys.add(lokr_t2_name)

        if (lokr_w1 is not None) or (lokr_w2 is not None) or (lokr_w1_a is not None) or (lokr_w2_a is not None):
            weights = (lokr_w1, lokr_w2, alpha, lokr_w1_a, lokr_w1_b, lokr_w2_a, lokr_w2_b, lokr_t2, dora_scale)
            return cls(loaded_keys, weights)
        else:
            return None

    def calculate_weight(
        self,
        weight,
        key,
        strength,
        strength_model,
        offset,
        function,
        intermediate_dtype=torch.float32,
        original_weight=None,
    ):
        v = self.weights
        w1 = v[0]
        w2 = v[1]
        w1_a = v[3]
        w1_b = v[4]
        w2_a = v[5]
        w2_b = v[6]
        t2 = v[7]
        dora_scale = v[8]
        dim = None

        if w1 is None:
            dim = w1_b.shape[0]
            w1 = torch.mm(cast_to_device(w1_a, weight.device, intermediate_dtype),
                          cast_to_device(w1_b, weight.device, intermediate_dtype))
        else:
            w1 = cast_to_device(w1, weight.device, intermediate_dtype)

        if w2 is None:
            dim = w2_b.shape[0]
            if t2 is None:
                w2 = torch.mm(cast_to_device(w2_a, weight.device, intermediate_dtype),
                              cast_to_device(w2_b, weight.device, intermediate_dtype))
            else:
                w2 = torch.einsum('i j k l, j r, i p -> p r k l',
                                  cast_to_device(t2, weight.device, intermediate_dtype),
                                  cast_to_device(w2_b, weight.device, intermediate_dtype),
                                  cast_to_device(w2_a, weight.device, intermediate_dtype))
        else:
            w2 = cast_to_device(w2, weight.device, intermediate_dtype)

        if len(w2.shape) == 4:
            w1 = w1.unsqueeze(2).unsqueeze(2)
        if v[2] is not None and dim is not None:
            alpha = v[2] / dim
        else:
            alpha = 1.0

        try:
            lora_diff = torch.kron(w1, w2).reshape(weight.shape)
            if dora_scale is not None:
                weight = weight_decompose(dora_scale, weight, lora_diff, alpha, strength, intermediate_dtype, function)
            else:
                weight += function(((strength * alpha) * lora_diff).type(weight.dtype))
        except Exception as e:
            logger.error("ERROR {} {} {}".format(self.name, key, e))
        return weight<|MERGE_RESOLUTION|>--- conflicted
+++ resolved
@@ -2,11 +2,7 @@
 from typing import Optional
 
 import torch
-<<<<<<< HEAD
 from ..model_management import cast_to_device
-from .base import WeightAdapterBase, weight_decompose
-=======
-import comfy.model_management
 from .base import (
     WeightAdapterBase,
     WeightAdapterTrainBase,
@@ -78,7 +74,6 @@
 
     def passive_memory_usage(self):
         return sum(param.numel() * param.element_size() for param in self.parameters())
->>>>>>> 93bc2f8e
 
 logger = logging.getLogger(__name__)
 
