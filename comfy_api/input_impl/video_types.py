<<<<<<< HEAD
from __future__ import annotations
from av.container import InputContainer
from av.subtitles.stream import SubtitleStream  # pylint: disable=no-name-in-module
from fractions import Fraction
from typing import Optional
from comfy_api.input import AudioInput
import av
import io
import json
import numpy as np
import torch
from comfy_api.input import VideoInput
from comfy_api.util import VideoContainer, VideoCodec, VideoComponents


def container_to_output_format(container_format: str | None) -> str | None:
    """
    A container's `format` may be a comma-separated list of formats.
    E.g., iso container's `format` may be `mov,mp4,m4a,3gp,3g2,mj2`.
    However, writing to a file/stream with `av.open` requires a single format,
    or `None` to auto-detect.
    """
    if not container_format:
        return None  # Auto-detect

    if "," not in container_format:
        return container_format

    formats = container_format.split(",")
    return formats[0]


def get_open_write_kwargs(
    dest: str | io.BytesIO, container_format: str, to_format: str | None
) -> dict:
    """Get kwargs for writing a `VideoFromFile` to a file/stream with `av.open`"""
    open_kwargs = {
        "mode": "w",
        # If isobmff, preserve custom metadata tags (workflow, prompt, extra_pnginfo)
        "options": {"movflags": "use_metadata_tags"},
    }

    is_write_to_buffer = isinstance(dest, io.BytesIO)
    if is_write_to_buffer:
        # Set output format explicitly, since it cannot be inferred from file extension
        if to_format == VideoContainer.AUTO:
            to_format = container_format.lower()
        elif isinstance(to_format, str):
            to_format = to_format.lower()
        open_kwargs["format"] = container_to_output_format(to_format)

    return open_kwargs


class VideoFromFile(VideoInput):
    """
    Class representing video input from a file.
    """

    def __init__(self, file: str | io.BytesIO):
        """
        Initialize the VideoFromFile object based off of either a path on disk or a BytesIO object
        containing the file contents.
        """
        self.__file = file

    def get_stream_source(self) -> str | io.BytesIO:
        """
        Return the underlying file source for efficient streaming.
        This avoids unnecessary memory copies when the source is already a file path.
        """
        if isinstance(self.__file, io.BytesIO):
            self.__file.seek(0)
        return self.__file

    def get_dimensions(self) -> tuple[int, int]:
        """
        Returns the dimensions of the video input.

        Returns:
            Tuple of (width, height)
        """
        if isinstance(self.__file, io.BytesIO):
            self.__file.seek(0)  # Reset the BytesIO object to the beginning
        with av.open(self.__file, mode='r') as container:
            for stream in container.streams:
                if stream.type == 'video':
                    assert isinstance(stream, av.VideoStream)
                    return stream.width, stream.height
        raise ValueError(f"No video stream found in file '{self.__file}'")

    def get_duration(self) -> float:
        """
        Returns the duration of the video in seconds.

        Returns:
            Duration in seconds
        """
        if isinstance(self.__file, io.BytesIO):
            self.__file.seek(0)
        with av.open(self.__file, mode="r") as container:
            if container.duration is not None:
                return float(container.duration / av.time_base)

            # Fallback: calculate from frame count and frame rate
            video_stream = next(
                (s for s in container.streams if s.type == "video"), None
            )
            if video_stream and video_stream.frames and video_stream.average_rate:
                return float(video_stream.frames / video_stream.average_rate)

            # Last resort: decode frames to count them
            if video_stream and video_stream.average_rate:
                frame_count = 0
                container.seek(0)
                for packet in container.demux(video_stream):
                    for _ in packet.decode():
                        frame_count += 1
                if frame_count > 0:
                    return float(frame_count / video_stream.average_rate)

        raise ValueError(f"Could not determine duration for file '{self.__file}'")

    def get_container_format(self) -> str:
        """
        Returns the container format of the video (e.g., 'mp4', 'mov', 'avi').

        Returns:
            Container format as string
        """
        if isinstance(self.__file, io.BytesIO):
            self.__file.seek(0)
        with av.open(self.__file, mode='r') as container:
            return container.format.name

    def get_components_internal(self, container: InputContainer) -> VideoComponents:
        # Get video frames
        frames = []
        for frame in container.decode(video=0):
            img = frame.to_ndarray(format='rgb24')  # shape: (H, W, 3)
            img = torch.from_numpy(img) / 255.0  # shape: (H, W, 3)
            frames.append(img)

        images = torch.stack(frames) if len(frames) > 0 else torch.zeros(0, 3, 0, 0)

        # Get frame rate
        video_stream = next(s for s in container.streams if s.type == 'video')
        frame_rate = Fraction(video_stream.average_rate) if video_stream and video_stream.average_rate else Fraction(1)

        # Get audio if available
        audio = None
        try:
            container.seek(0)  # Reset the container to the beginning
            for stream in container.streams:
                if stream.type != 'audio':
                    continue
                assert isinstance(stream, av.AudioStream)
                audio_frames = []
                for packet in container.demux(stream):
                    for frame in packet.decode():
                        assert isinstance(frame, av.AudioFrame)
                        audio_frames.append(frame.to_ndarray())  # shape: (channels, samples)
                if len(audio_frames) > 0:
                    audio_data = np.concatenate(audio_frames, axis=1)  # shape: (channels, total_samples)
                    audio_tensor = torch.from_numpy(audio_data).unsqueeze(0)  # shape: (1, channels, total_samples)
                    audio = AudioInput({
                        "waveform": audio_tensor,
                        "sample_rate": int(stream.sample_rate) if stream.sample_rate else 1,
                    })
        except StopIteration:
            pass  # No audio stream

        metadata = container.metadata
        return VideoComponents(images=images, audio=audio, frame_rate=frame_rate, metadata=metadata)

    def get_components(self) -> VideoComponents:
        if isinstance(self.__file, io.BytesIO):
            self.__file.seek(0)  # Reset the BytesIO object to the beginning
        with av.open(self.__file, mode='r') as container:
            return self.get_components_internal(container)
        raise ValueError(f"No video stream found in file '{self.__file}'")

    def save_to(
        self,
        path: str | io.BytesIO,
        format: VideoContainer = VideoContainer.AUTO,
        codec: VideoCodec = VideoCodec.AUTO,
        metadata: Optional[dict] = None
    ):
        if isinstance(self.__file, io.BytesIO):
            self.__file.seek(0)  # Reset the BytesIO object to the beginning
        with av.open(self.__file, mode='r') as container:
            container_format = container.format.name
            video_encoding = container.streams.video[0].codec.name if len(container.streams.video) > 0 else None
            reuse_streams = True
            if format != VideoContainer.AUTO and format not in container_format.split(","):
                reuse_streams = False
            if codec != VideoCodec.AUTO and codec != video_encoding and video_encoding is not None:
                reuse_streams = False

            if not reuse_streams:
                components = self.get_components_internal(container)
                video = VideoFromComponents(components)
                return video.save_to(
                    path,
                    format=format,
                    codec=codec,
                    metadata=metadata
                )

            streams = container.streams

            open_kwargs = get_open_write_kwargs(path, container_format, format)
            with av.open(path, **open_kwargs) as output_container:
                # Copy over the original metadata
                for key, value in container.metadata.items():
                    if metadata is None or key not in metadata:
                        output_container.metadata[key] = value

                # Add our new metadata
                if metadata is not None:
                    for key, value in metadata.items():
                        if isinstance(value, str):
                            output_container.metadata[key] = value
                        else:
                            output_container.metadata[key] = json.dumps(value)

                # Add streams to the new container
                stream_map = {}
                for stream in streams:
                    if isinstance(stream, (av.VideoStream, av.AudioStream, SubtitleStream)):
                        out_stream = output_container.add_stream_from_template(template=stream, opaque=True)
                        stream_map[stream] = out_stream

                # Write packets to the new container
                for packet in container.demux():
                    if packet.stream in stream_map and packet.dts is not None:
                        packet.stream = stream_map[packet.stream]
                        output_container.mux(packet)

class VideoFromComponents(VideoInput):
    """
    Class representing video input from tensors.
    """

    def __init__(self, components: VideoComponents):
        self.__components = components

    def get_components(self) -> VideoComponents:
        return VideoComponents(
            images=self.__components.images,
            audio=self.__components.audio,
            frame_rate=self.__components.frame_rate
        )

    def save_to(
        self,
        path: str,
        format: VideoContainer = VideoContainer.AUTO,
        codec: VideoCodec = VideoCodec.AUTO,
        metadata: Optional[dict] = None
    ):
        if format != VideoContainer.AUTO and format != VideoContainer.MP4:
            raise ValueError("Only MP4 format is supported for now")
        if codec != VideoCodec.AUTO and codec != VideoCodec.H264:
            raise ValueError("Only H264 codec is supported for now")
        with av.open(path, mode='w', options={'movflags': 'use_metadata_tags'}) as output:
            # Add metadata before writing any streams
            if metadata is not None:
                for key, value in metadata.items():
                    output.metadata[key] = json.dumps(value)

            frame_rate = Fraction(round(self.__components.frame_rate * 1000), 1000)
            # Create a video stream
            video_stream = output.add_stream('h264', rate=frame_rate)
            video_stream.width = self.__components.images.shape[2]
            video_stream.height = self.__components.images.shape[1]
            video_stream.pix_fmt = 'yuv420p'

            # Create an audio stream
            audio_sample_rate = 1
            audio_stream: Optional[av.AudioStream] = None
            if self.__components.audio:
                audio_sample_rate = int(self.__components.audio['sample_rate'])
                audio_stream = output.add_stream('aac', rate=audio_sample_rate)
                audio_stream.sample_rate = audio_sample_rate
                audio_stream.format = 'fltp'

            # Encode video
            for i, frame in enumerate(self.__components.images):
                img = (frame * 255).clamp(0, 255).byte().cpu().numpy() # shape: (H, W, 3)
                frame = av.VideoFrame.from_ndarray(img, format='rgb24')
                frame = frame.reformat(format='yuv420p')  # Convert to YUV420P as required by h264
                packet = video_stream.encode(frame)
                output.mux(packet)

            # Flush video
            packet = video_stream.encode(None)
            output.mux(packet)

            if audio_stream and self.__components.audio:
                # Encode audio
                samples_per_frame = int(audio_sample_rate / frame_rate)
                num_frames = self.__components.audio['waveform'].shape[2] // samples_per_frame
                for i in range(num_frames):
                    start = i * samples_per_frame
                    end = start + samples_per_frame
                    # TODO(Feature) - Add support for stereo audio
                    chunk = (
                        self.__components.audio["waveform"][0, 0, start:end]
                        .unsqueeze(0)
                        .contiguous()
                        .numpy()
                    )
                    audio_frame = av.AudioFrame.from_ndarray(chunk, format='fltp', layout='mono')
                    audio_frame.sample_rate = audio_sample_rate
                    audio_frame.pts = i * samples_per_frame
                    for packet in audio_stream.encode(audio_frame):
                        output.mux(packet)

                # Flush audio
                for packet in audio_stream.encode(None):
                    output.mux(packet)
=======
# This file only exists for backwards compatibility.
from comfy_api.latest._input_impl.video_types import *  # noqa: F403
>>>>>>> 1e638a14
<|MERGE_RESOLUTION|>--- conflicted
+++ resolved
@@ -1,328 +1,2 @@
-<<<<<<< HEAD
-from __future__ import annotations
-from av.container import InputContainer
-from av.subtitles.stream import SubtitleStream  # pylint: disable=no-name-in-module
-from fractions import Fraction
-from typing import Optional
-from comfy_api.input import AudioInput
-import av
-import io
-import json
-import numpy as np
-import torch
-from comfy_api.input import VideoInput
-from comfy_api.util import VideoContainer, VideoCodec, VideoComponents
-
-
-def container_to_output_format(container_format: str | None) -> str | None:
-    """
-    A container's `format` may be a comma-separated list of formats.
-    E.g., iso container's `format` may be `mov,mp4,m4a,3gp,3g2,mj2`.
-    However, writing to a file/stream with `av.open` requires a single format,
-    or `None` to auto-detect.
-    """
-    if not container_format:
-        return None  # Auto-detect
-
-    if "," not in container_format:
-        return container_format
-
-    formats = container_format.split(",")
-    return formats[0]
-
-
-def get_open_write_kwargs(
-    dest: str | io.BytesIO, container_format: str, to_format: str | None
-) -> dict:
-    """Get kwargs for writing a `VideoFromFile` to a file/stream with `av.open`"""
-    open_kwargs = {
-        "mode": "w",
-        # If isobmff, preserve custom metadata tags (workflow, prompt, extra_pnginfo)
-        "options": {"movflags": "use_metadata_tags"},
-    }
-
-    is_write_to_buffer = isinstance(dest, io.BytesIO)
-    if is_write_to_buffer:
-        # Set output format explicitly, since it cannot be inferred from file extension
-        if to_format == VideoContainer.AUTO:
-            to_format = container_format.lower()
-        elif isinstance(to_format, str):
-            to_format = to_format.lower()
-        open_kwargs["format"] = container_to_output_format(to_format)
-
-    return open_kwargs
-
-
-class VideoFromFile(VideoInput):
-    """
-    Class representing video input from a file.
-    """
-
-    def __init__(self, file: str | io.BytesIO):
-        """
-        Initialize the VideoFromFile object based off of either a path on disk or a BytesIO object
-        containing the file contents.
-        """
-        self.__file = file
-
-    def get_stream_source(self) -> str | io.BytesIO:
-        """
-        Return the underlying file source for efficient streaming.
-        This avoids unnecessary memory copies when the source is already a file path.
-        """
-        if isinstance(self.__file, io.BytesIO):
-            self.__file.seek(0)
-        return self.__file
-
-    def get_dimensions(self) -> tuple[int, int]:
-        """
-        Returns the dimensions of the video input.
-
-        Returns:
-            Tuple of (width, height)
-        """
-        if isinstance(self.__file, io.BytesIO):
-            self.__file.seek(0)  # Reset the BytesIO object to the beginning
-        with av.open(self.__file, mode='r') as container:
-            for stream in container.streams:
-                if stream.type == 'video':
-                    assert isinstance(stream, av.VideoStream)
-                    return stream.width, stream.height
-        raise ValueError(f"No video stream found in file '{self.__file}'")
-
-    def get_duration(self) -> float:
-        """
-        Returns the duration of the video in seconds.
-
-        Returns:
-            Duration in seconds
-        """
-        if isinstance(self.__file, io.BytesIO):
-            self.__file.seek(0)
-        with av.open(self.__file, mode="r") as container:
-            if container.duration is not None:
-                return float(container.duration / av.time_base)
-
-            # Fallback: calculate from frame count and frame rate
-            video_stream = next(
-                (s for s in container.streams if s.type == "video"), None
-            )
-            if video_stream and video_stream.frames and video_stream.average_rate:
-                return float(video_stream.frames / video_stream.average_rate)
-
-            # Last resort: decode frames to count them
-            if video_stream and video_stream.average_rate:
-                frame_count = 0
-                container.seek(0)
-                for packet in container.demux(video_stream):
-                    for _ in packet.decode():
-                        frame_count += 1
-                if frame_count > 0:
-                    return float(frame_count / video_stream.average_rate)
-
-        raise ValueError(f"Could not determine duration for file '{self.__file}'")
-
-    def get_container_format(self) -> str:
-        """
-        Returns the container format of the video (e.g., 'mp4', 'mov', 'avi').
-
-        Returns:
-            Container format as string
-        """
-        if isinstance(self.__file, io.BytesIO):
-            self.__file.seek(0)
-        with av.open(self.__file, mode='r') as container:
-            return container.format.name
-
-    def get_components_internal(self, container: InputContainer) -> VideoComponents:
-        # Get video frames
-        frames = []
-        for frame in container.decode(video=0):
-            img = frame.to_ndarray(format='rgb24')  # shape: (H, W, 3)
-            img = torch.from_numpy(img) / 255.0  # shape: (H, W, 3)
-            frames.append(img)
-
-        images = torch.stack(frames) if len(frames) > 0 else torch.zeros(0, 3, 0, 0)
-
-        # Get frame rate
-        video_stream = next(s for s in container.streams if s.type == 'video')
-        frame_rate = Fraction(video_stream.average_rate) if video_stream and video_stream.average_rate else Fraction(1)
-
-        # Get audio if available
-        audio = None
-        try:
-            container.seek(0)  # Reset the container to the beginning
-            for stream in container.streams:
-                if stream.type != 'audio':
-                    continue
-                assert isinstance(stream, av.AudioStream)
-                audio_frames = []
-                for packet in container.demux(stream):
-                    for frame in packet.decode():
-                        assert isinstance(frame, av.AudioFrame)
-                        audio_frames.append(frame.to_ndarray())  # shape: (channels, samples)
-                if len(audio_frames) > 0:
-                    audio_data = np.concatenate(audio_frames, axis=1)  # shape: (channels, total_samples)
-                    audio_tensor = torch.from_numpy(audio_data).unsqueeze(0)  # shape: (1, channels, total_samples)
-                    audio = AudioInput({
-                        "waveform": audio_tensor,
-                        "sample_rate": int(stream.sample_rate) if stream.sample_rate else 1,
-                    })
-        except StopIteration:
-            pass  # No audio stream
-
-        metadata = container.metadata
-        return VideoComponents(images=images, audio=audio, frame_rate=frame_rate, metadata=metadata)
-
-    def get_components(self) -> VideoComponents:
-        if isinstance(self.__file, io.BytesIO):
-            self.__file.seek(0)  # Reset the BytesIO object to the beginning
-        with av.open(self.__file, mode='r') as container:
-            return self.get_components_internal(container)
-        raise ValueError(f"No video stream found in file '{self.__file}'")
-
-    def save_to(
-        self,
-        path: str | io.BytesIO,
-        format: VideoContainer = VideoContainer.AUTO,
-        codec: VideoCodec = VideoCodec.AUTO,
-        metadata: Optional[dict] = None
-    ):
-        if isinstance(self.__file, io.BytesIO):
-            self.__file.seek(0)  # Reset the BytesIO object to the beginning
-        with av.open(self.__file, mode='r') as container:
-            container_format = container.format.name
-            video_encoding = container.streams.video[0].codec.name if len(container.streams.video) > 0 else None
-            reuse_streams = True
-            if format != VideoContainer.AUTO and format not in container_format.split(","):
-                reuse_streams = False
-            if codec != VideoCodec.AUTO and codec != video_encoding and video_encoding is not None:
-                reuse_streams = False
-
-            if not reuse_streams:
-                components = self.get_components_internal(container)
-                video = VideoFromComponents(components)
-                return video.save_to(
-                    path,
-                    format=format,
-                    codec=codec,
-                    metadata=metadata
-                )
-
-            streams = container.streams
-
-            open_kwargs = get_open_write_kwargs(path, container_format, format)
-            with av.open(path, **open_kwargs) as output_container:
-                # Copy over the original metadata
-                for key, value in container.metadata.items():
-                    if metadata is None or key not in metadata:
-                        output_container.metadata[key] = value
-
-                # Add our new metadata
-                if metadata is not None:
-                    for key, value in metadata.items():
-                        if isinstance(value, str):
-                            output_container.metadata[key] = value
-                        else:
-                            output_container.metadata[key] = json.dumps(value)
-
-                # Add streams to the new container
-                stream_map = {}
-                for stream in streams:
-                    if isinstance(stream, (av.VideoStream, av.AudioStream, SubtitleStream)):
-                        out_stream = output_container.add_stream_from_template(template=stream, opaque=True)
-                        stream_map[stream] = out_stream
-
-                # Write packets to the new container
-                for packet in container.demux():
-                    if packet.stream in stream_map and packet.dts is not None:
-                        packet.stream = stream_map[packet.stream]
-                        output_container.mux(packet)
-
-class VideoFromComponents(VideoInput):
-    """
-    Class representing video input from tensors.
-    """
-
-    def __init__(self, components: VideoComponents):
-        self.__components = components
-
-    def get_components(self) -> VideoComponents:
-        return VideoComponents(
-            images=self.__components.images,
-            audio=self.__components.audio,
-            frame_rate=self.__components.frame_rate
-        )
-
-    def save_to(
-        self,
-        path: str,
-        format: VideoContainer = VideoContainer.AUTO,
-        codec: VideoCodec = VideoCodec.AUTO,
-        metadata: Optional[dict] = None
-    ):
-        if format != VideoContainer.AUTO and format != VideoContainer.MP4:
-            raise ValueError("Only MP4 format is supported for now")
-        if codec != VideoCodec.AUTO and codec != VideoCodec.H264:
-            raise ValueError("Only H264 codec is supported for now")
-        with av.open(path, mode='w', options={'movflags': 'use_metadata_tags'}) as output:
-            # Add metadata before writing any streams
-            if metadata is not None:
-                for key, value in metadata.items():
-                    output.metadata[key] = json.dumps(value)
-
-            frame_rate = Fraction(round(self.__components.frame_rate * 1000), 1000)
-            # Create a video stream
-            video_stream = output.add_stream('h264', rate=frame_rate)
-            video_stream.width = self.__components.images.shape[2]
-            video_stream.height = self.__components.images.shape[1]
-            video_stream.pix_fmt = 'yuv420p'
-
-            # Create an audio stream
-            audio_sample_rate = 1
-            audio_stream: Optional[av.AudioStream] = None
-            if self.__components.audio:
-                audio_sample_rate = int(self.__components.audio['sample_rate'])
-                audio_stream = output.add_stream('aac', rate=audio_sample_rate)
-                audio_stream.sample_rate = audio_sample_rate
-                audio_stream.format = 'fltp'
-
-            # Encode video
-            for i, frame in enumerate(self.__components.images):
-                img = (frame * 255).clamp(0, 255).byte().cpu().numpy() # shape: (H, W, 3)
-                frame = av.VideoFrame.from_ndarray(img, format='rgb24')
-                frame = frame.reformat(format='yuv420p')  # Convert to YUV420P as required by h264
-                packet = video_stream.encode(frame)
-                output.mux(packet)
-
-            # Flush video
-            packet = video_stream.encode(None)
-            output.mux(packet)
-
-            if audio_stream and self.__components.audio:
-                # Encode audio
-                samples_per_frame = int(audio_sample_rate / frame_rate)
-                num_frames = self.__components.audio['waveform'].shape[2] // samples_per_frame
-                for i in range(num_frames):
-                    start = i * samples_per_frame
-                    end = start + samples_per_frame
-                    # TODO(Feature) - Add support for stereo audio
-                    chunk = (
-                        self.__components.audio["waveform"][0, 0, start:end]
-                        .unsqueeze(0)
-                        .contiguous()
-                        .numpy()
-                    )
-                    audio_frame = av.AudioFrame.from_ndarray(chunk, format='fltp', layout='mono')
-                    audio_frame.sample_rate = audio_sample_rate
-                    audio_frame.pts = i * samples_per_frame
-                    for packet in audio_stream.encode(audio_frame):
-                        output.mux(packet)
-
-                # Flush audio
-                for packet in audio_stream.encode(None):
-                    output.mux(packet)
-=======
 # This file only exists for backwards compatibility.
-from comfy_api.latest._input_impl.video_types import *  # noqa: F403
->>>>>>> 1e638a14
+from comfy_api.latest._input_impl.video_types import *  # noqa: F403