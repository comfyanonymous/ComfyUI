from __future__ import annotations

from abc import ABC, abstractmethod
from typing import Type, TYPE_CHECKING
from comfy_api.internal import ComfyAPIBase
from comfy_api.internal.singleton import ProxiedSingleton
from comfy_api.internal.async_to_sync import create_sync_class
from comfy_api.latest._input import ImageInput, AudioInput, MaskInput, LatentInput, VideoInput
from comfy_api.latest._input_impl import VideoFromFile, VideoFromComponents
from comfy_api.latest._util import VideoCodec, VideoContainer, VideoComponents
from . import _io as io
from . import _ui as ui
# from comfy_api.latest._resources import _RESOURCES as resources  #noqa: F401
from comfy_execution.utils import get_executing_context
from comfy_execution.progress import get_progress_state, PreviewImageTuple
from PIL import Image
from comfy.cli_args import args
import numpy as np


class ComfyAPI_latest(ComfyAPIBase):
    VERSION = "latest"
    STABLE = False

    class Execution(ProxiedSingleton):
        async def set_progress(
            self,
            value: float,
            max_value: float,
            node_id: str | None = None,
            preview_image: Image.Image | ImageInput | None = None,
            ignore_size_limit: bool = False,
        ) -> None:
            """
            Update the progress bar displayed in the ComfyUI interface.

            This function allows custom nodes and API calls to report their progress
            back to the user interface, providing visual feedback during long operations.

            Migration from previous API: comfy.utils.PROGRESS_BAR_HOOK
            """
            executing_context = get_executing_context()
            if node_id is None and executing_context is not None:
                node_id = executing_context.node_id
            if node_id is None:
                raise ValueError("node_id must be provided if not in executing context")

            # Convert preview_image to PreviewImageTuple if needed
            to_display: PreviewImageTuple | Image.Image | ImageInput | None = preview_image
            if to_display is not None:
                # First convert to PIL Image if needed
                if isinstance(to_display, ImageInput):
                    # Convert ImageInput (torch.Tensor) to PIL Image
                    # Handle tensor shape [B, H, W, C] -> get first image if batch
                    tensor = to_display
                    if len(tensor.shape) == 4:
                        tensor = tensor[0]

                    # Convert to numpy array and scale to 0-255
                    image_np = (tensor.cpu().numpy() * 255).astype(np.uint8)
                    to_display = Image.fromarray(image_np)

                if isinstance(to_display, Image.Image):
                    # Detect image format from PIL Image
                    image_format = to_display.format if to_display.format else "JPEG"
                    # Use None for preview_size if ignore_size_limit is True
                    preview_size = None if ignore_size_limit else args.preview_size
                    to_display = (image_format, to_display, preview_size)

            get_progress_state().update_progress(
                node_id=node_id,
                value=value,
                max_value=max_value,
                image=to_display,
            )

    execution: Execution

class ComfyExtension(ABC):
    async def on_load(self) -> None:
        """
        Called when an extension is loaded.
        This should be used to initialize any global resources neeeded by the extension.
        """

    @abstractmethod
    async def get_node_list(self) -> list[type[io.ComfyNode]]:
        """
        Returns a list of nodes that this extension provides.
        """

class Input:
    Image = ImageInput
    Audio = AudioInput
    Mask = MaskInput
    Latent = LatentInput
    Video = VideoInput

class InputImpl:
    VideoFromFile = VideoFromFile
    VideoFromComponents = VideoFromComponents

class Types:
    VideoCodec = VideoCodec
    VideoContainer = VideoContainer
    VideoComponents = VideoComponents

ComfyAPI = ComfyAPI_latest

# Create a synchronous version of the API
if TYPE_CHECKING:
    import comfy_api.latest.generated.ComfyAPISyncStub  # type: ignore

    ComfyAPISync: Type[comfy_api.latest.generated.ComfyAPISyncStub.ComfyAPISyncStub]
ComfyAPISync = create_sync_class(ComfyAPI_latest)

# create new aliases for io and ui
IO = io
UI = ui

__all__ = [
    "ComfyAPI",
    "ComfyAPISync",
    "Input",
    "InputImpl",
    "Types",
    "ComfyExtension",
    "io",
<<<<<<< HEAD
=======
    "IO",
    "ui",
    "UI",
>>>>>>> a4787ac8
]<|MERGE_RESOLUTION|>--- conflicted
+++ resolved
@@ -126,10 +126,7 @@
     "Types",
     "ComfyExtension",
     "io",
-<<<<<<< HEAD
-=======
     "IO",
     "ui",
     "UI",
->>>>>>> a4787ac8
 ]