from __future__ import annotations

import copy
import inspect
from abc import ABC, abstractmethod
from collections import Counter
from dataclasses import asdict, dataclass
from enum import Enum
from typing import Any, Callable, Literal, TypedDict, TypeVar, TYPE_CHECKING
from typing_extensions import NotRequired, final

# used for type hinting
import torch

if TYPE_CHECKING:
    from spandrel import ImageModelDescriptor
    from comfy.clip_vision import ClipVisionModel
    from comfy.clip_vision import Output as ClipVisionOutput_
    from comfy.controlnet import ControlNet
    from comfy.hooks import HookGroup, HookKeyframeGroup
    from comfy.model_patcher import ModelPatcher
    from comfy.samplers import CFGGuider, Sampler
    from comfy.sd import CLIP, VAE
    from comfy.sd import StyleModel as StyleModel_
    from comfy_api.input import VideoInput
from comfy_api.internal import (_ComfyNodeInternal, _NodeOutputInternal, classproperty, copy_class, first_real_override, is_class,
    prune_dict, shallow_clone_class)
from comfy_api.latest._resources import Resources, ResourcesLocal
from comfy_execution.graph_utils import ExecutionBlocker

# from comfy_extras.nodes_images import SVG as SVG_ # NOTE: needs to be moved before can be imported due to circular reference

class FolderType(str, Enum):
    input = "input"
    output = "output"
    temp = "temp"


class UploadType(str, Enum):
    image = "image_upload"
    audio = "audio_upload"
    video = "video_upload"
    model = "file_upload"


class RemoteOptions:
    def __init__(self, route: str, refresh_button: bool, control_after_refresh: Literal["first", "last"]="first",
                 timeout: int=None, max_retries: int=None, refresh: int=None):
        self.route = route
        """The route to the remote source."""
        self.refresh_button = refresh_button
        """Specifies whether to show a refresh button in the UI below the widget."""
        self.control_after_refresh = control_after_refresh
        """Specifies the control after the refresh button is clicked. If "first", the first item will be automatically selected, and so on."""
        self.timeout = timeout
        """The maximum amount of time to wait for a response from the remote source in milliseconds."""
        self.max_retries = max_retries
        """The maximum number of retries before aborting the request."""
        self.refresh = refresh
        """The TTL of the remote input's value in milliseconds. Specifies the interval at which the remote input's value is refreshed."""

    def as_dict(self):
        return prune_dict({
            "route": self.route,
            "refresh_button": self.refresh_button,
            "control_after_refresh": self.control_after_refresh,
            "timeout": self.timeout,
            "max_retries": self.max_retries,
            "refresh": self.refresh,
        })


class NumberDisplay(str, Enum):
    number = "number"
    slider = "slider"


class _StringIOType(str):
    def __ne__(self, value: object) -> bool:
        if self == "*" or value == "*":
            return False
        if not isinstance(value, str):
            return True
        a = frozenset(self.split(","))
        b = frozenset(value.split(","))
        return not (b.issubset(a) or a.issubset(b))

class _ComfyType(ABC):
    Type = Any
    io_type: str = None

# NOTE: this is a workaround to make the decorator return the correct type
T = TypeVar("T", bound=type)
def comfytype(io_type: str, **kwargs):
    '''
    Decorator to mark nested classes as ComfyType; io_type will be bound to the class.

    A ComfyType may have the following attributes:
    - Type = <type hint here>
    - class Input(Input): ...
    - class Output(Output): ...
    '''
    def decorator(cls: T) -> T:
        if isinstance(cls, _ComfyType) or issubclass(cls, _ComfyType):
            # clone Input and Output classes to avoid modifying the original class
            new_cls = cls
            if hasattr(new_cls, "Input"):
                new_cls.Input = copy_class(new_cls.Input)
            if hasattr(new_cls, "Output"):
                new_cls.Output = copy_class(new_cls.Output)
        else:
            # copy class attributes except for special ones that shouldn't be in type()
            cls_dict = {
                k: v for k, v in cls.__dict__.items()
                if k not in ('__dict__', '__weakref__', '__module__', '__doc__')
            }
            # new class
            new_cls: ComfyTypeIO = type(
                cls.__name__,
                (cls, ComfyTypeIO),
                cls_dict
            )
            # metadata preservation
            new_cls.__module__ = cls.__module__
            new_cls.__doc__ = cls.__doc__
            # assign ComfyType attributes, if needed
        # NOTE: use __ne__ trick for io_type (see node_typing.IO.__ne__ for details)
        new_cls.io_type = _StringIOType(io_type)
        if hasattr(new_cls, "Input") and new_cls.Input is not None:
            new_cls.Input.Parent = new_cls
        if hasattr(new_cls, "Output") and new_cls.Output is not None:
            new_cls.Output.Parent = new_cls
        return new_cls
    return decorator

def Custom(io_type: str) -> type[ComfyTypeIO]:
    '''Create a ComfyType for a custom io_type.'''
    @comfytype(io_type=io_type)
    class CustomComfyType(ComfyTypeIO):
        ...
    return CustomComfyType

class _IO_V3:
    '''
    Base class for V3 Inputs and Outputs.
    '''
    Parent: _ComfyType = None

    def __init__(self):
        pass

    @property
    def io_type(self):
        return self.Parent.io_type

    @property
    def Type(self):
        return self.Parent.Type

class Input(_IO_V3):
    '''
    Base class for a V3 Input.
    '''
    def __init__(self, id: str, display_name: str=None, optional=False, tooltip: str=None, lazy: bool=None, extra_dict=None):
        super().__init__()
        self.id = id
        self.display_name = display_name
        self.optional = optional
        self.tooltip = tooltip
        self.lazy = lazy
        self.extra_dict = extra_dict if extra_dict is not None else {}

    def as_dict(self):
        return prune_dict({
            "display_name": self.display_name,
            "optional": self.optional,
            "tooltip": self.tooltip,
            "lazy": self.lazy,
        }) | prune_dict(self.extra_dict)

    def get_io_type(self):
        return _StringIOType(self.io_type)

class WidgetInput(Input):
    '''
    Base class for a V3 Input with widget.
    '''
    def __init__(self, id: str, display_name: str=None, optional=False, tooltip: str=None, lazy: bool=None,
                 default: Any=None,
                 socketless: bool=None, widget_type: str=None, force_input: bool=None, extra_dict=None):
        super().__init__(id, display_name, optional, tooltip, lazy, extra_dict)
        self.default = default
        self.socketless = socketless
        self.widget_type = widget_type
        self.force_input = force_input

    def as_dict(self):
        return super().as_dict() | prune_dict({
            "default": self.default,
            "socketless": self.socketless,
            "widgetType": self.widget_type,
            "forceInput": self.force_input,
        })

    def get_io_type(self):
        return self.widget_type if self.widget_type is not None else super().get_io_type()


class Output(_IO_V3):
    def __init__(self, id: str=None, display_name: str=None, tooltip: str=None,
                 is_output_list=False):
        self.id = id
        self.display_name = display_name
        self.tooltip = tooltip
        self.is_output_list = is_output_list

    def as_dict(self):
        return prune_dict({
            "display_name": self.display_name,
            "tooltip": self.tooltip,
            "is_output_list": self.is_output_list,
        })

    def get_io_type(self):
        return self.io_type


class ComfyTypeI(_ComfyType):
    '''ComfyType subclass that only has a default Input class - intended for types that only have Inputs.'''
    class Input(Input):
        ...

class ComfyTypeIO(ComfyTypeI):
    '''ComfyType subclass that has default Input and Output classes; useful for types with both Inputs and Outputs.'''
    class Output(Output):
        ...


@comfytype(io_type="BOOLEAN")
class Boolean(ComfyTypeIO):
    Type = bool

    class Input(WidgetInput):
        '''Boolean input.'''
        def __init__(self, id: str, display_name: str=None, optional=False, tooltip: str=None, lazy: bool=None,
                    default: bool=None, label_on: str=None, label_off: str=None,
                    socketless: bool=None, force_input: bool=None):
            super().__init__(id, display_name, optional, tooltip, lazy, default, socketless, None, force_input)
            self.label_on = label_on
            self.label_off = label_off
            self.default: bool

        def as_dict(self):
            return super().as_dict() | prune_dict({
                "label_on": self.label_on,
                "label_off": self.label_off,
            })

@comfytype(io_type="INT")
class Int(ComfyTypeIO):
    Type = int

    class Input(WidgetInput):
        '''Integer input.'''
        def __init__(self, id: str, display_name: str=None, optional=False, tooltip: str=None, lazy: bool=None,
                    default: int=None, min: int=None, max: int=None, step: int=None, control_after_generate: bool=None,
                    display_mode: NumberDisplay=None, socketless: bool=None, force_input: bool=None):
            super().__init__(id, display_name, optional, tooltip, lazy, default, socketless, None, force_input)
            self.min = min
            self.max = max
            self.step = step
            self.control_after_generate = control_after_generate
            self.display_mode = display_mode
            self.default: int

        def as_dict(self):
            return super().as_dict() | prune_dict({
                "min": self.min,
                "max": self.max,
                "step": self.step,
                "control_after_generate": self.control_after_generate,
                "display": self.display_mode.value if self.display_mode else None,
            })

@comfytype(io_type="FLOAT")
class Float(ComfyTypeIO):
    Type = float

    class Input(WidgetInput):
        '''Float input.'''
        def __init__(self, id: str, display_name: str=None, optional=False, tooltip: str=None, lazy: bool=None,
                    default: float=None, min: float=None, max: float=None, step: float=None, round: float=None,
                    display_mode: NumberDisplay=None, socketless: bool=None, force_input: bool=None):
            super().__init__(id, display_name, optional, tooltip, lazy, default, socketless, None, force_input)
            self.min = min
            self.max = max
            self.step = step
            self.round = round
            self.display_mode = display_mode
            self.default: float

        def as_dict(self):
            return super().as_dict() | prune_dict({
                "min": self.min,
                "max": self.max,
                "step": self.step,
                "round": self.round,
                "display": self.display_mode,
            })

@comfytype(io_type="STRING")
class String(ComfyTypeIO):
    Type = str

    class Input(WidgetInput):
        '''String input.'''
        def __init__(self, id: str, display_name: str=None, optional=False, tooltip: str=None, lazy: bool=None,
                    multiline=False, placeholder: str=None, default: str=None, dynamic_prompts: bool=None,
                    socketless: bool=None, force_input: bool=None):
            super().__init__(id, display_name, optional, tooltip, lazy, default, socketless, None, force_input)
            self.multiline = multiline
            self.placeholder = placeholder
            self.dynamic_prompts = dynamic_prompts
            self.default: str

        def as_dict(self):
            return super().as_dict() | prune_dict({
                "multiline": self.multiline,
                "placeholder": self.placeholder,
                "dynamicPrompts": self.dynamic_prompts,
            })

@comfytype(io_type="COMBO")
class Combo(ComfyTypeIO):
    Type = str
    class Input(WidgetInput):
        """Combo input (dropdown)."""
        Type = str
        def __init__(
            self,
            id: str,
            options: list[str] | list[int] | type[Enum] = None,
            display_name: str=None,
            optional=False,
            tooltip: str=None,
            lazy: bool=None,
            default: str | int | Enum = None,
            control_after_generate: bool=None,
            upload: UploadType=None,
            image_folder: FolderType=None,
            remote: RemoteOptions=None,
            socketless: bool=None,
        ):
            if isinstance(options, type) and issubclass(options, Enum):
                options = [v.value for v in options]
            if isinstance(default, Enum):
                default = default.value
            super().__init__(id, display_name, optional, tooltip, lazy, default, socketless)
            self.multiselect = False
            self.options = options
            self.control_after_generate = control_after_generate
            self.upload = upload
            self.image_folder = image_folder
            self.remote = remote
            self.default: str

        def as_dict(self):
            return super().as_dict() | prune_dict({
                "multiselect": self.multiselect,
                "options": self.options,
                "control_after_generate": self.control_after_generate,
                **({self.upload.value: True} if self.upload is not None else {}),
                "image_folder": self.image_folder.value if self.image_folder else None,
                "remote": self.remote.as_dict() if self.remote else None,
            })

    class Output(Output):
        def __init__(self, id: str=None, display_name: str=None, options: list[str]=None, tooltip: str=None, is_output_list=False):
            super().__init__(id, display_name, tooltip, is_output_list)
            self.options = options if options is not None else []

        @property
        def io_type(self):
            return self.options

@comfytype(io_type="COMBO")
class MultiCombo(ComfyTypeI):
    '''Multiselect Combo input (dropdown for selecting potentially more than one value).'''
    # TODO: something is wrong with the serialization, frontend does not recognize it as multiselect
    Type = list[str]
    class Input(Combo.Input):
        def __init__(self, id: str, options: list[str], display_name: str=None, optional=False, tooltip: str=None, lazy: bool=None,
                    default: list[str]=None, placeholder: str=None, chip: bool=None, control_after_generate: bool=None,
                    socketless: bool=None):
            super().__init__(id, options, display_name, optional, tooltip, lazy, default, control_after_generate, socketless=socketless)
            self.multiselect = True
            self.placeholder = placeholder
            self.chip = chip
            self.default: list[str]

        def as_dict(self):
            to_return = super().as_dict() | prune_dict({
                "multi_select": self.multiselect,
                "placeholder": self.placeholder,
                "chip": self.chip,
            })
            return to_return

@comfytype(io_type="IMAGE")
class Image(ComfyTypeIO):
    Type = torch.Tensor


@comfytype(io_type="WAN_CAMERA_EMBEDDING")
class WanCameraEmbedding(ComfyTypeIO):
    Type = torch.Tensor


@comfytype(io_type="WEBCAM")
class Webcam(ComfyTypeIO):
    Type = str

    class Input(WidgetInput):
        """Webcam input."""
        Type = str
        def __init__(
                self, id: str, display_name: str=None, optional=False,
                tooltip: str=None, lazy: bool=None, default: str=None, socketless: bool=None
        ):
            super().__init__(id, display_name, optional, tooltip, lazy, default, socketless)


@comfytype(io_type="MASK")
class Mask(ComfyTypeIO):
    Type = torch.Tensor

@comfytype(io_type="LATENT")
class Latent(ComfyTypeIO):
    '''Latents are stored as a dictionary.'''
    class LatentDict(TypedDict):
        samples: torch.Tensor
        '''Latent tensors.'''
        noise_mask: NotRequired[torch.Tensor]
        batch_index: NotRequired[list[int]]
        type: NotRequired[str]
        '''Only needed if dealing with these types: audio, hunyuan3dv2'''
    Type = LatentDict

@comfytype(io_type="CONDITIONING")
class Conditioning(ComfyTypeIO):
    class PooledDict(TypedDict):
        pooled_output: torch.Tensor
        '''Pooled output from CLIP.'''
        control: NotRequired[ControlNet]
        '''ControlNet to apply to conditioning.'''
        control_apply_to_uncond: NotRequired[bool]
        '''Whether to apply ControlNet to matching negative conditioning at sample time, if applicable.'''
        cross_attn_controlnet: NotRequired[torch.Tensor]
        '''CrossAttn from CLIP to use for controlnet only.'''
        pooled_output_controlnet: NotRequired[torch.Tensor]
        '''Pooled output from CLIP to use for controlnet only.'''
        gligen: NotRequired[tuple[str, Gligen, list[tuple[torch.Tensor, int, ...]]]]
        '''GLIGEN to apply to conditioning.'''
        area: NotRequired[tuple[int, ...] | tuple[str, float, ...]]
        '''Set area of conditioning. First half of values apply to dimensions, the second half apply to coordinates.
        By default, the dimensions are based on total pixel amount, but the first value can be set to "percentage" to use a percentage of the image size instead.

        (1024, 1024, 0, 0) would apply conditioning to the top-left 1024x1024 pixels.

        ("percentage", 0.5, 0.5, 0, 0) would apply conditioning to the top-left 50% of the image.''' # TODO: verify its actually top-left
        strength: NotRequired[float]
        '''Strength of conditioning. Default strength is 1.0.'''
        mask: NotRequired[torch.Tensor]
        '''Mask to apply conditioning to.'''
        mask_strength: NotRequired[float]
        '''Strength of conditioning mask. Default strength is 1.0.'''
        set_area_to_bounds: NotRequired[bool]
        '''Whether conditioning mask should determine bounds of area - if set to false, latents are sampled at full resolution and result is applied in mask.'''
        concat_latent_image: NotRequired[torch.Tensor]
        '''Used for inpainting and specific models.'''
        concat_mask: NotRequired[torch.Tensor]
        '''Used for inpainting and specific models.'''
        concat_image: NotRequired[torch.Tensor]
        '''Used by SD_4XUpscale_Conditioning.'''
        noise_augmentation: NotRequired[float]
        '''Used by SD_4XUpscale_Conditioning.'''
        hooks: NotRequired[HookGroup]
        '''Applies hooks to conditioning.'''
        default: NotRequired[bool]
        '''Whether to this conditioning is 'default'; default conditioning gets applied to any areas of the image that have no masks/areas applied, assuming at least one area/mask is present during sampling.'''
        start_percent: NotRequired[float]
        '''Determines relative step to begin applying conditioning, expressed as a float between 0.0 and 1.0.'''
        end_percent: NotRequired[float]
        '''Determines relative step to end applying conditioning, expressed as a float between 0.0 and 1.0.'''
        clip_start_percent: NotRequired[float]
        '''Internal variable for conditioning scheduling - start of application, expressed as a float between 0.0 and 1.0.'''
        clip_end_percent: NotRequired[float]
        '''Internal variable for conditioning scheduling - end of application, expressed as a float between 0.0 and 1.0.'''
        attention_mask: NotRequired[torch.Tensor]
        '''Masks text conditioning; used by StyleModel among others.'''
        attention_mask_img_shape: NotRequired[tuple[int, ...]]
        '''Masks text conditioning; used by StyleModel among others.'''
        unclip_conditioning: NotRequired[list[dict]]
        '''Used by unCLIP.'''
        conditioning_lyrics: NotRequired[torch.Tensor]
        '''Used by AceT5Model.'''
        seconds_start: NotRequired[float]
        '''Used by StableAudio.'''
        seconds_total: NotRequired[float]
        '''Used by StableAudio.'''
        lyrics_strength: NotRequired[float]
        '''Used by AceStepAudio.'''
        width: NotRequired[int]
        '''Used by certain models (e.g. CLIPTextEncodeSDXL/Refiner, PixArtAlpha).'''
        height: NotRequired[int]
        '''Used by certain models (e.g. CLIPTextEncodeSDXL/Refiner, PixArtAlpha).'''
        aesthetic_score: NotRequired[float]
        '''Used by CLIPTextEncodeSDXL/Refiner.'''
        crop_w: NotRequired[int]
        '''Used by CLIPTextEncodeSDXL.'''
        crop_h: NotRequired[int]
        '''Used by CLIPTextEncodeSDXL.'''
        target_width: NotRequired[int]
        '''Used by CLIPTextEncodeSDXL.'''
        target_height: NotRequired[int]
        '''Used by CLIPTextEncodeSDXL.'''
        reference_latents: NotRequired[list[torch.Tensor]]
        '''Used by ReferenceLatent.'''
        guidance: NotRequired[float]
        '''Used by Flux-like models with guidance embed.'''
        guiding_frame_index: NotRequired[int]
        '''Used by Hunyuan ImageToVideo.'''
        ref_latent: NotRequired[torch.Tensor]
        '''Used by Hunyuan ImageToVideo.'''
        keyframe_idxs: NotRequired[list[int]]
        '''Used by LTXV.'''
        frame_rate: NotRequired[float]
        '''Used by LTXV.'''
        stable_cascade_prior: NotRequired[torch.Tensor]
        '''Used by StableCascade.'''
        elevation: NotRequired[list[float]]
        '''Used by SV3D.'''
        azimuth: NotRequired[list[float]]
        '''Used by SV3D.'''
        motion_bucket_id: NotRequired[int]
        '''Used by SVD-like models.'''
        fps: NotRequired[int]
        '''Used by SVD-like models.'''
        augmentation_level: NotRequired[float]
        '''Used by SVD-like models.'''
        clip_vision_output: NotRequired[ClipVisionOutput_]
        '''Used by WAN-like models.'''
        vace_frames: NotRequired[torch.Tensor]
        '''Used by WAN VACE.'''
        vace_mask: NotRequired[torch.Tensor]
        '''Used by WAN VACE.'''
        vace_strength: NotRequired[float]
        '''Used by WAN VACE.'''
        camera_conditions: NotRequired[Any] # TODO: assign proper type once defined
        '''Used by WAN Camera.'''
        time_dim_concat: NotRequired[torch.Tensor]
        '''Used by WAN Phantom Subject.'''

    CondList = list[tuple[torch.Tensor, PooledDict]]
    Type = CondList

@comfytype(io_type="SAMPLER")
class Sampler(ComfyTypeIO):
    if TYPE_CHECKING:
        Type = Sampler

@comfytype(io_type="SIGMAS")
class Sigmas(ComfyTypeIO):
    Type = torch.Tensor

@comfytype(io_type="NOISE")
class Noise(ComfyTypeIO):
    Type = torch.Tensor

@comfytype(io_type="GUIDER")
class Guider(ComfyTypeIO):
    if TYPE_CHECKING:
        Type = CFGGuider

@comfytype(io_type="CLIP")
class Clip(ComfyTypeIO):
    if TYPE_CHECKING:
        Type = CLIP

@comfytype(io_type="CONTROL_NET")
class ControlNet(ComfyTypeIO):
    if TYPE_CHECKING:
        Type = ControlNet

@comfytype(io_type="VAE")
class Vae(ComfyTypeIO):
    if TYPE_CHECKING:
        Type = VAE

@comfytype(io_type="MODEL")
class Model(ComfyTypeIO):
    if TYPE_CHECKING:
        Type = ModelPatcher

@comfytype(io_type="CLIP_VISION")
class ClipVision(ComfyTypeIO):
    if TYPE_CHECKING:
        Type = ClipVisionModel

@comfytype(io_type="CLIP_VISION_OUTPUT")
class ClipVisionOutput(ComfyTypeIO):
    if TYPE_CHECKING:
        Type = ClipVisionOutput_

@comfytype(io_type="STYLE_MODEL")
class StyleModel(ComfyTypeIO):
    if TYPE_CHECKING:
        Type = StyleModel_

@comfytype(io_type="GLIGEN")
class Gligen(ComfyTypeIO):
    '''ModelPatcher that wraps around a 'Gligen' model.'''
    if TYPE_CHECKING:
        Type = ModelPatcher

@comfytype(io_type="UPSCALE_MODEL")
class UpscaleModel(ComfyTypeIO):
    if TYPE_CHECKING:
        Type = ImageModelDescriptor

@comfytype(io_type="AUDIO")
class Audio(ComfyTypeIO):
    class AudioDict(TypedDict):
        waveform: torch.Tensor
        sampler_rate: int
    Type = AudioDict

@comfytype(io_type="VIDEO")
class Video(ComfyTypeIO):
    if TYPE_CHECKING:
        Type = VideoInput

@comfytype(io_type="SVG")
class SVG(ComfyTypeIO):
    Type = Any # TODO: SVG class is defined in comfy_extras/nodes_images.py, causing circular reference; should be moved to somewhere else before referenced directly in v3

@comfytype(io_type="LORA_MODEL")
class LoraModel(ComfyTypeIO):
    Type = dict[str, torch.Tensor]

@comfytype(io_type="LOSS_MAP")
class LossMap(ComfyTypeIO):
    class LossMapDict(TypedDict):
        loss: list[torch.Tensor]
    Type = LossMapDict

@comfytype(io_type="VOXEL")
class Voxel(ComfyTypeIO):
    Type = Any # TODO: VOXEL class is defined in comfy_extras/nodes_hunyuan3d.py; should be moved to somewhere else before referenced directly in v3

@comfytype(io_type="MESH")
class Mesh(ComfyTypeIO):
    Type = Any # TODO: MESH class is defined in comfy_extras/nodes_hunyuan3d.py; should be moved to somewhere else before referenced directly in v3

@comfytype(io_type="HOOKS")
class Hooks(ComfyTypeIO):
    if TYPE_CHECKING:
        Type = HookGroup

@comfytype(io_type="HOOK_KEYFRAMES")
class HookKeyframes(ComfyTypeIO):
    if TYPE_CHECKING:
        Type = HookKeyframeGroup

@comfytype(io_type="TIMESTEPS_RANGE")
class TimestepsRange(ComfyTypeIO):
    '''Range defined by start and endpoint, between 0.0 and 1.0.'''
    Type = tuple[int, int]

@comfytype(io_type="LATENT_OPERATION")
class LatentOperation(ComfyTypeIO):
    Type = Callable[[torch.Tensor], torch.Tensor]

@comfytype(io_type="FLOW_CONTROL")
class FlowControl(ComfyTypeIO):
    # NOTE: only used in testing_nodes right now
    Type = tuple[str, Any]

@comfytype(io_type="ACCUMULATION")
class Accumulation(ComfyTypeIO):
    # NOTE: only used in testing_nodes right now
    class AccumulationDict(TypedDict):
        accum: list[Any]
    Type = AccumulationDict


@comfytype(io_type="LOAD3D_CAMERA")
class Load3DCamera(ComfyTypeIO):
    class CameraInfo(TypedDict):
        position: dict[str, float | int]
        target: dict[str, float | int]
        zoom: int
        cameraType: str

    Type = CameraInfo


@comfytype(io_type="LOAD_3D")
class Load3D(ComfyTypeIO):
    """3D models are stored as a dictionary."""
    class Model3DDict(TypedDict):
        image: str
        mask: str
        normal: str
        camera_info: Load3DCamera.CameraInfo
        recording: NotRequired[str]

    Type = Model3DDict


@comfytype(io_type="LOAD_3D_ANIMATION")
class Load3DAnimation(Load3D):
    ...


@comfytype(io_type="PHOTOMAKER")
class Photomaker(ComfyTypeIO):
    Type = Any


@comfytype(io_type="POINT")
class Point(ComfyTypeIO):
    Type = Any # NOTE: I couldn't find any references in core code to POINT io_type. Does this exist?

@comfytype(io_type="FACE_ANALYSIS")
class FaceAnalysis(ComfyTypeIO):
    Type = Any # NOTE: I couldn't find any references in core code to POINT io_type. Does this exist?

@comfytype(io_type="BBOX")
class BBOX(ComfyTypeIO):
    Type = Any # NOTE: I couldn't find any references in core code to POINT io_type. Does this exist?

@comfytype(io_type="SEGS")
class SEGS(ComfyTypeIO):
    Type = Any # NOTE: I couldn't find any references in core code to POINT io_type. Does this exist?

@comfytype(io_type="*")
class AnyType(ComfyTypeIO):
    Type = Any

@comfytype(io_type="MODEL_PATCH")
class ModelPatch(ComfyTypeIO):
    Type = Any

@comfytype(io_type="AUDIO_ENCODER")
class AudioEncoder(ComfyTypeIO):
    Type = Any

@comfytype(io_type="AUDIO_ENCODER_OUTPUT")
class AudioEncoderOutput(ComfyTypeIO):
    Type = Any

@comfytype(io_type="COMFY_MULTITYPED_V3")
class MultiType:
    Type = Any
    class Input(Input):
        '''
        Input that permits more than one input type; if `id` is an instance of `ComfyType.Input`, then that input will be used to create a widget (if applicable) with overridden values.
        '''
        def __init__(self, id: str | Input, types: list[type[_ComfyType] | _ComfyType], display_name: str=None, optional=False, tooltip: str=None, lazy: bool=None, extra_dict=None):
            # if id is an Input, then use that Input with overridden values
            self.input_override = None
            if isinstance(id, Input):
                self.input_override = copy.copy(id)
                optional = id.optional if id.optional is True else optional
                tooltip = id.tooltip if id.tooltip is not None else tooltip
                display_name = id.display_name if id.display_name is not None else display_name
                lazy = id.lazy if id.lazy is not None else lazy
                id = id.id
                # if is a widget input, make sure widget_type is set appropriately
                if isinstance(self.input_override, WidgetInput):
                    self.input_override.widget_type = self.input_override.get_io_type()
            super().__init__(id, display_name, optional, tooltip, lazy, extra_dict)
            self._io_types = types

        @property
        def io_types(self) -> list[type[Input]]:
            '''
            Returns list of Input class types permitted.
            '''
            io_types = []
            for x in self._io_types:
                if not is_class(x):
                    io_types.append(type(x))
                else:
                    io_types.append(x)
            return io_types

        def get_io_type(self):
            # ensure types are unique and order is preserved
            str_types = [x.io_type for x in self.io_types]
            if self.input_override is not None:
                str_types.insert(0, self.input_override.get_io_type())
            return ",".join(list(dict.fromkeys(str_types)))

        def as_dict(self):
            if self.input_override is not None:
                return self.input_override.as_dict() | super().as_dict()
            else:
                return super().as_dict()

class DynamicInput(Input, ABC):
    '''
    Abstract class for dynamic input registration.
    '''
    @abstractmethod
    def get_dynamic(self) -> list[Input]:
        ...

class DynamicOutput(Output, ABC):
    '''
    Abstract class for dynamic output registration.
    '''
    def __init__(self, id: str=None, display_name: str=None, tooltip: str=None,
                 is_output_list=False):
        super().__init__(id, display_name, tooltip, is_output_list)

    @abstractmethod
    def get_dynamic(self) -> list[Output]:
        ...


@comfytype(io_type="COMFY_AUTOGROW_V3")
class AutogrowDynamic(ComfyTypeI):
    Type = list[Any]
    class Input(DynamicInput):
        def __init__(self, id: str, template_input: Input, min: int=1, max: int=None,
                     display_name: str=None, optional=False, tooltip: str=None, lazy: bool=None, extra_dict=None):
            super().__init__(id, display_name, optional, tooltip, lazy, extra_dict)
            self.template_input = template_input
            if min is not None:
                assert(min >= 1)
            if max is not None:
                assert(max >= 1)
            self.min = min
            self.max = max

        def get_dynamic(self) -> list[Input]:
            curr_count = 1
            new_inputs = []
            for i in range(self.min):
                new_input = copy.copy(self.template_input)
                new_input.id = f"{new_input.id}{curr_count}_${self.id}_ag$"
                if new_input.display_name is not None:
                    new_input.display_name = f"{new_input.display_name}{curr_count}"
                new_input.optional = self.optional or new_input.optional
                if isinstance(self.template_input, WidgetInput):
                    new_input.force_input = True
                new_inputs.append(new_input)
                curr_count += 1
            # pretend to expand up to max
            for i in range(curr_count-1, self.max):
                new_input = copy.copy(self.template_input)
                new_input.id = f"{new_input.id}{curr_count}_${self.id}_ag$"
                if new_input.display_name is not None:
                    new_input.display_name = f"{new_input.display_name}{curr_count}"
                new_input.optional = True
                if isinstance(self.template_input, WidgetInput):
                    new_input.force_input = True
                new_inputs.append(new_input)
                curr_count += 1
            return new_inputs

@comfytype(io_type="COMFY_COMBODYNAMIC_V3")
class ComboDynamic(ComfyTypeI):
    class Input(DynamicInput):
        def __init__(self, id: str):
            pass

@comfytype(io_type="COMFY_MATCHTYPE_V3")
class MatchType(ComfyTypeIO):
    class Template:
        def __init__(self, template_id: str, allowed_types: _ComfyType | list[_ComfyType]):
            self.template_id = template_id
            self.allowed_types = [allowed_types] if isinstance(allowed_types, _ComfyType) else allowed_types

        def as_dict(self):
            return {
                "template_id": self.template_id,
                "allowed_types": "".join(t.io_type for t in self.allowed_types),
            }

    class Input(DynamicInput):
        def __init__(self, id: str, template: MatchType.Template,
                    display_name: str=None, optional=False, tooltip: str=None, lazy: bool=None, extra_dict=None):
            super().__init__(id, display_name, optional, tooltip, lazy, extra_dict)
            self.template = template

        def get_dynamic(self) -> list[Input]:
            return [self]

        def as_dict(self):
            return super().as_dict() | prune_dict({
                "template": self.template.as_dict(),
            })

    class Output(DynamicOutput):
        def __init__(self, id: str, template: MatchType.Template, display_name: str=None, tooltip: str=None,
                     is_output_list=False):
            super().__init__(id, display_name, tooltip, is_output_list)
            self.template = template

        def get_dynamic(self) -> list[Output]:
            return [self]

        def as_dict(self):
            return super().as_dict() | prune_dict({
                "template": self.template.as_dict(),
            })


class HiddenHolder:
    def __init__(self, unique_id: str, prompt: Any,
                 extra_pnginfo: Any, dynprompt: Any,
                 auth_token_comfy_org: str, api_key_comfy_org: str, **kwargs):
        self.unique_id = unique_id
        """UNIQUE_ID is the unique identifier of the node, and matches the id property of the node on the client side. It is commonly used in client-server communications (see messages)."""
        self.prompt = prompt
        """PROMPT is the complete prompt sent by the client to the server. See the prompt object for a full description."""
        self.extra_pnginfo = extra_pnginfo
        """EXTRA_PNGINFO is a dictionary that will be copied into the metadata of any .png files saved. Custom nodes can store additional information in this dictionary for saving (or as a way to communicate with a downstream node)."""
        self.dynprompt = dynprompt
        """DYNPROMPT is an instance of comfy_execution.graph.DynamicPrompt. It differs from PROMPT in that it may mutate during the course of execution in response to Node Expansion."""
        self.auth_token_comfy_org = auth_token_comfy_org
        """AUTH_TOKEN_COMFY_ORG is a token acquired from signing into a ComfyOrg account on frontend."""
        self.api_key_comfy_org = api_key_comfy_org
        """API_KEY_COMFY_ORG is an API Key generated by ComfyOrg that allows skipping signing into a ComfyOrg account on frontend."""

    def __getattr__(self, key: str):
        '''If hidden variable not found, return None.'''
        return None

    @classmethod
    def from_dict(cls, d: dict | None):
        if d is None:
            d = {}
        return cls(
            unique_id=d.get(Hidden.unique_id, None),
            prompt=d.get(Hidden.prompt, None),
            extra_pnginfo=d.get(Hidden.extra_pnginfo, None),
            dynprompt=d.get(Hidden.dynprompt, None),
            auth_token_comfy_org=d.get(Hidden.auth_token_comfy_org, None),
            api_key_comfy_org=d.get(Hidden.api_key_comfy_org, None),
        )

class Hidden(str, Enum):
    '''
    Enumerator for requesting hidden variables in nodes.
    '''
    unique_id = "UNIQUE_ID"
    """UNIQUE_ID is the unique identifier of the node, and matches the id property of the node on the client side. It is commonly used in client-server communications (see messages)."""
    prompt = "PROMPT"
    """PROMPT is the complete prompt sent by the client to the server. See the prompt object for a full description."""
    extra_pnginfo = "EXTRA_PNGINFO"
    """EXTRA_PNGINFO is a dictionary that will be copied into the metadata of any .png files saved. Custom nodes can store additional information in this dictionary for saving (or as a way to communicate with a downstream node)."""
    dynprompt = "DYNPROMPT"
    """DYNPROMPT is an instance of comfy_execution.graph.DynamicPrompt. It differs from PROMPT in that it may mutate during the course of execution in response to Node Expansion."""
    auth_token_comfy_org = "AUTH_TOKEN_COMFY_ORG"
    """AUTH_TOKEN_COMFY_ORG is a token acquired from signing into a ComfyOrg account on frontend."""
    api_key_comfy_org = "API_KEY_COMFY_ORG"
    """API_KEY_COMFY_ORG is an API Key generated by ComfyOrg that allows skipping signing into a ComfyOrg account on frontend."""


@dataclass
class NodeInfoV1:
    input: dict=None
    input_order: dict[str, list[str]]=None
    output: list[str]=None
    output_is_list: list[bool]=None
    output_name: list[str]=None
    output_tooltips: list[str]=None
    name: str=None
    display_name: str=None
    description: str=None
    python_module: Any=None
    category: str=None
    output_node: bool=None
    deprecated: bool=None
    experimental: bool=None
    api_node: bool=None

@dataclass
class NodeInfoV3:
    input: dict=None
    output: dict=None
    hidden: list[str]=None
    name: str=None
    display_name: str=None
    description: str=None
    category: str=None
    output_node: bool=None
    deprecated: bool=None
    experimental: bool=None
    api_node: bool=None


@dataclass
class Schema:
    """Definition of V3 node properties."""

    node_id: str
    """ID of node - should be globally unique. If this is a custom node, add a prefix or postfix to avoid name clashes."""
    display_name: str = None
    """Display name of node."""
    category: str = "sd"
    """The category of the node, as per the "Add Node" menu."""
    inputs: list[Input]=None
    outputs: list[Output]=None
    hidden: list[Hidden]=None
    description: str=""
    """Node description, shown as a tooltip when hovering over the node."""
    is_input_list: bool = False
    """A flag indicating if this node implements the additional code necessary to deal with OUTPUT_IS_LIST nodes.

    All inputs of ``type`` will become ``list[type]``, regardless of how many items are passed in.  This also affects ``check_lazy_status``.

    From the docs:

    A node can also override the default input behaviour and receive the whole list in a single call. This is done by setting a class attribute `INPUT_IS_LIST` to ``True``.

    Comfy Docs: https://docs.comfy.org/custom-nodes/backend/lists#list-processing
    """
    is_output_node: bool=False
    """Flags this node as an output node, causing any inputs it requires to be executed.

    If a node is not connected to any output nodes, that node will not be executed.  Usage::

    From the docs:

    By default, a node is not considered an output. Set ``OUTPUT_NODE = True`` to specify that it is.

    Comfy Docs: https://docs.comfy.org/custom-nodes/backend/server_overview#output-node
    """
    is_deprecated: bool=False
    """Flags a node as deprecated, indicating to users that they should find alternatives to this node."""
    is_experimental: bool=False
    """Flags a node as experimental, informing users that it may change or not work as expected."""
    is_api_node: bool=False
    """Flags a node as an API node. See: https://docs.comfy.org/tutorials/api-nodes/overview."""
    not_idempotent: bool=False
    """Flags a node as not idempotent; when True, the node will run and not reuse the cached outputs when identical inputs are provided on a different node in the graph."""
    enable_expand: bool=False
    """Flags a node as expandable, allowing NodeOutput to include 'expand' property."""

    def validate(self):
        '''Validate the schema:
        - verify ids on inputs and outputs are unique - both internally and in relation to each other
        '''
        input_ids = [i.id for i in self.inputs] if self.inputs is not None else []
        output_ids = [o.id for o in self.outputs] if self.outputs is not None else []
        input_set = set(input_ids)
        output_set = set(output_ids)
        issues = []
        # verify ids are unique per list
        if len(input_set) != len(input_ids):
            issues.append(f"Input ids must be unique, but {[item for item, count in Counter(input_ids).items() if count > 1]} are not.")
        if len(output_set) != len(output_ids):
            issues.append(f"Output ids must be unique, but {[item for item, count in Counter(output_ids).items() if count > 1]} are not.")
        # verify ids are unique between lists
        intersection = input_set & output_set
        if len(intersection) > 0:
            issues.append(f"Ids must be unique between inputs and outputs, but {intersection} are not.")
        if len(issues) > 0:
            raise ValueError("\n".join(issues))

    def finalize(self):
        """Add hidden based on selected schema options, and give outputs without ids default ids."""
        # if is an api_node, will need key-related hidden
        if self.is_api_node:
            if self.hidden is None:
                self.hidden = []
            if Hidden.auth_token_comfy_org not in self.hidden:
                self.hidden.append(Hidden.auth_token_comfy_org)
            if Hidden.api_key_comfy_org not in self.hidden:
                self.hidden.append(Hidden.api_key_comfy_org)
        # if is an output_node, will need prompt and extra_pnginfo
        if self.is_output_node:
            if self.hidden is None:
                self.hidden = []
            if Hidden.prompt not in self.hidden:
                self.hidden.append(Hidden.prompt)
            if Hidden.extra_pnginfo not in self.hidden:
                self.hidden.append(Hidden.extra_pnginfo)
        # give outputs without ids default ids
        if self.outputs is not None:
            for i, output in enumerate(self.outputs):
                if output.id is None:
                    output.id = f"_{i}_{output.io_type}_"

    def get_v1_info(self, cls) -> NodeInfoV1:
        # get V1 inputs
        input = {
            "required": {}
        }
        if self.inputs:
            for i in self.inputs:
                if isinstance(i, DynamicInput):
                    dynamic_inputs = i.get_dynamic()
                    for d in dynamic_inputs:
                        add_to_dict_v1(d, input)
                else:
                    add_to_dict_v1(i, input)
        if self.hidden:
            for hidden in self.hidden:
                input.setdefault("hidden", {})[hidden.name] = (hidden.value,)
        # create separate lists from output fields
        output = []
        output_is_list = []
        output_name = []
        output_tooltips = []
        if self.outputs:
            for o in self.outputs:
                output.append(o.io_type)
                output_is_list.append(o.is_output_list)
                output_name.append(o.display_name if o.display_name else o.io_type)
                output_tooltips.append(o.tooltip if o.tooltip else None)

        info = NodeInfoV1(
            input=input,
            input_order={key: list(value.keys()) for (key, value) in input.items()},
            output=output,
            output_is_list=output_is_list,
            output_name=output_name,
            output_tooltips=output_tooltips,
            name=self.node_id,
            display_name=self.display_name,
            category=self.category,
            description=self.description,
            output_node=self.is_output_node,
            deprecated=self.is_deprecated,
            experimental=self.is_experimental,
            api_node=self.is_api_node,
            python_module=getattr(cls, "RELATIVE_PYTHON_MODULE", "nodes")
        )
        return info


    def get_v3_info(self, cls) -> NodeInfoV3:
        input_dict = {}
        output_dict = {}
        hidden_list = []
        # TODO: make sure dynamic types will be handled correctly
        if self.inputs:
            for input in self.inputs:
                add_to_dict_v3(input, input_dict)
        if self.outputs:
            for output in self.outputs:
                add_to_dict_v3(output, output_dict)
        if self.hidden:
            for hidden in self.hidden:
                hidden_list.append(hidden.value)

        info = NodeInfoV3(
            input=input_dict,
            output=output_dict,
            hidden=hidden_list,
            name=self.node_id,
            display_name=self.display_name,
            description=self.description,
            category=self.category,
            output_node=self.is_output_node,
            deprecated=self.is_deprecated,
            experimental=self.is_experimental,
            api_node=self.is_api_node,
            python_module=getattr(cls, "RELATIVE_PYTHON_MODULE", "nodes")
        )
        return info


def add_to_dict_v1(i: Input, input: dict):
    key = "optional" if i.optional else "required"
    as_dict = i.as_dict()
    # for v1, we don't want to include the optional key
    as_dict.pop("optional", None)
    input.setdefault(key, {})[i.id] = (i.get_io_type(), as_dict)

def add_to_dict_v3(io: Input | Output, d: dict):
    d[io.id] = (io.get_io_type(), io.as_dict())



class _ComfyNodeBaseInternal(_ComfyNodeInternal):
    """Common base class for storing internal methods and properties; DO NOT USE for defining nodes."""

    RELATIVE_PYTHON_MODULE = None
    SCHEMA = None

    # filled in during execution
    resources: Resources = None
    hidden: HiddenHolder = None

    @classmethod
    @abstractmethod
    def define_schema(cls) -> Schema:
        """Override this function with one that returns a Schema instance."""
        raise NotImplementedError

    @classmethod
    @abstractmethod
    def execute(cls, **kwargs) -> NodeOutput:
        """Override this function with one that performs node's actions."""
        raise NotImplementedError

    @classmethod
    def validate_inputs(cls, **kwargs) -> bool | str:
        """Optionally, define this function to validate inputs; equivalent to V1's VALIDATE_INPUTS.

        If the function returns a string, it will be used as the validation error message for the node.
        """
        raise NotImplementedError

    @classmethod
    def fingerprint_inputs(cls, **kwargs) -> Any:
        """Optionally, define this function to fingerprint inputs; equivalent to V1's IS_CHANGED.

        If this function returns the same value as last run, the node will not be executed."""
        raise NotImplementedError

    @classmethod
    def check_lazy_status(cls, **kwargs) -> list[str]:
        """Optionally, define this function to return a list of input names that should be evaluated.

        This basic mixin impl. requires all inputs.

        :kwargs: All node inputs will be included here.  If the input is ``None``, it should be assumed that it has not yet been evaluated.  \
            When using ``INPUT_IS_LIST = True``, unevaluated will instead be ``(None,)``.

        Params should match the nodes execution ``FUNCTION`` (self, and all inputs by name).
        Will be executed repeatedly until it returns an empty list, or all requested items were already evaluated (and sent as params).

        Comfy Docs: https://docs.comfy.org/custom-nodes/backend/lazy_evaluation#defining-check-lazy-status
        """
        return [name for name in kwargs if kwargs[name] is None]

    def __init__(self):
        self.local_resources: ResourcesLocal = None
        self.__class__.VALIDATE_CLASS()

    @classmethod
    def GET_BASE_CLASS(cls):
        return _ComfyNodeBaseInternal

    @final
    @classmethod
    def VALIDATE_CLASS(cls):
        if first_real_override(cls, "define_schema") is None:
            raise Exception(f"No define_schema function was defined for node class {cls.__name__}.")
        if first_real_override(cls, "execute") is None:
            raise Exception(f"No execute function was defined for node class {cls.__name__}.")

    @classproperty
    def FUNCTION(cls):  # noqa
        if inspect.iscoroutinefunction(cls.execute):
            return "EXECUTE_NORMALIZED_ASYNC"
        return "EXECUTE_NORMALIZED"

    @final
    @classmethod
    def EXECUTE_NORMALIZED(cls, *args, **kwargs) -> NodeOutput:
        to_return = cls.execute(*args, **kwargs)
        if to_return is None:
            to_return = NodeOutput()
        elif isinstance(to_return, NodeOutput):
            pass
        elif isinstance(to_return, tuple):
            to_return = NodeOutput(*to_return)
        elif isinstance(to_return, dict):
            to_return = NodeOutput.from_dict(to_return)
        elif isinstance(to_return, ExecutionBlocker):
            to_return = NodeOutput(block_execution=to_return.message)
        else:
            raise Exception(f"Invalid return type from node: {type(to_return)}")
        if to_return.expand is not None and not cls.SCHEMA.enable_expand:
            raise Exception(f"Node {cls.__name__} is not expandable, but expand included in NodeOutput; developer should set enable_expand=True on node's Schema to allow this.")
        return to_return

    @final
    @classmethod
    async def EXECUTE_NORMALIZED_ASYNC(cls, *args, **kwargs) -> NodeOutput:
        to_return = await cls.execute(*args, **kwargs)
        if to_return is None:
            to_return = NodeOutput()
        elif isinstance(to_return, NodeOutput):
            pass
        elif isinstance(to_return, tuple):
            to_return = NodeOutput(*to_return)
        elif isinstance(to_return, dict):
            to_return = NodeOutput.from_dict(to_return)
        elif isinstance(to_return, ExecutionBlocker):
            to_return = NodeOutput(block_execution=to_return.message)
        else:
            raise Exception(f"Invalid return type from node: {type(to_return)}")
        if to_return.expand is not None and not cls.SCHEMA.enable_expand:
            raise Exception(f"Node {cls.__name__} is not expandable, but expand included in NodeOutput; developer should set enable_expand=True on node's Schema to allow this.")
        return to_return

    @final
    @classmethod
    def PREPARE_CLASS_CLONE(cls, hidden_inputs: dict) -> type[ComfyNode]:
        """Creates clone of real node class to prevent monkey-patching."""
        c_type: type[ComfyNode] = cls if is_class(cls) else type(cls)
        type_clone: type[ComfyNode] = shallow_clone_class(c_type)
        # set hidden
        type_clone.hidden = HiddenHolder.from_dict(hidden_inputs)
        return type_clone

    @final
    @classmethod
    def GET_NODE_INFO_V3(cls) -> dict[str, Any]:
        schema = cls.GET_SCHEMA()
        info = schema.get_v3_info(cls)
        return asdict(info)
    #############################################
    # V1 Backwards Compatibility code
    #--------------------------------------------
    @final
    @classmethod
    def GET_NODE_INFO_V1(cls) -> dict[str, Any]:
        schema = cls.GET_SCHEMA()
        info = schema.get_v1_info(cls)
        return asdict(info)

    _DESCRIPTION = None
    @final
    @classproperty
    def DESCRIPTION(cls):  # noqa
        if cls._DESCRIPTION is None:
            cls.GET_SCHEMA()
        return cls._DESCRIPTION

    _CATEGORY = None
    @final
    @classproperty
    def CATEGORY(cls):  # noqa
        if cls._CATEGORY is None:
            cls.GET_SCHEMA()
        return cls._CATEGORY

    _EXPERIMENTAL = None
    @final
    @classproperty
    def EXPERIMENTAL(cls):  # noqa
        if cls._EXPERIMENTAL is None:
            cls.GET_SCHEMA()
        return cls._EXPERIMENTAL

    _DEPRECATED = None
    @final
    @classproperty
    def DEPRECATED(cls):  # noqa
        if cls._DEPRECATED is None:
            cls.GET_SCHEMA()
        return cls._DEPRECATED

    _API_NODE = None
    @final
    @classproperty
    def API_NODE(cls):  # noqa
        if cls._API_NODE is None:
            cls.GET_SCHEMA()
        return cls._API_NODE

    _OUTPUT_NODE = None
    @final
    @classproperty
    def OUTPUT_NODE(cls):  # noqa
        if cls._OUTPUT_NODE is None:
            cls.GET_SCHEMA()
        return cls._OUTPUT_NODE

    _INPUT_IS_LIST = None
    @final
    @classproperty
    def INPUT_IS_LIST(cls):  # noqa
        if cls._INPUT_IS_LIST is None:
            cls.GET_SCHEMA()
        return cls._INPUT_IS_LIST
    _OUTPUT_IS_LIST = None

    @final
    @classproperty
    def OUTPUT_IS_LIST(cls):  # noqa
        if cls._OUTPUT_IS_LIST is None:
            cls.GET_SCHEMA()
        return cls._OUTPUT_IS_LIST

    _RETURN_TYPES = None
    @final
    @classproperty
    def RETURN_TYPES(cls):  # noqa
        if cls._RETURN_TYPES is None:
            cls.GET_SCHEMA()
        return cls._RETURN_TYPES

    _RETURN_NAMES = None
    @final
    @classproperty
    def RETURN_NAMES(cls):  # noqa
        if cls._RETURN_NAMES is None:
            cls.GET_SCHEMA()
        return cls._RETURN_NAMES

    _OUTPUT_TOOLTIPS = None
    @final
    @classproperty
    def OUTPUT_TOOLTIPS(cls):  # noqa
        if cls._OUTPUT_TOOLTIPS is None:
            cls.GET_SCHEMA()
        return cls._OUTPUT_TOOLTIPS

    _NOT_IDEMPOTENT = None
    @final
    @classproperty
    def NOT_IDEMPOTENT(cls):  # noqa
        if cls._NOT_IDEMPOTENT is None:
            cls.GET_SCHEMA()
        return cls._NOT_IDEMPOTENT

    @final
    @classmethod
    def INPUT_TYPES(cls, include_hidden=True, return_schema=False) -> dict[str, dict] | tuple[dict[str, dict], Schema]:
        schema = cls.FINALIZE_SCHEMA()
        info = schema.get_v1_info(cls)
        input = info.input
        if not include_hidden:
            input.pop("hidden", None)
        if return_schema:
            return input, schema
        return input

    @final
    @classmethod
    def FINALIZE_SCHEMA(cls):
        """Call define_schema and finalize it."""
        schema = cls.define_schema()
        schema.finalize()
        return schema

    @final
    @classmethod
    def GET_SCHEMA(cls) -> Schema:
        """Validate node class, finalize schema, validate schema, and set expected class properties."""
        cls.VALIDATE_CLASS()
        schema = cls.FINALIZE_SCHEMA()
        schema.validate()
        if cls._DESCRIPTION is None:
            cls._DESCRIPTION = schema.description
        if cls._CATEGORY is None:
            cls._CATEGORY = schema.category
        if cls._EXPERIMENTAL is None:
            cls._EXPERIMENTAL = schema.is_experimental
        if cls._DEPRECATED is None:
            cls._DEPRECATED = schema.is_deprecated
        if cls._API_NODE is None:
            cls._API_NODE = schema.is_api_node
        if cls._OUTPUT_NODE is None:
            cls._OUTPUT_NODE = schema.is_output_node
        if cls._INPUT_IS_LIST is None:
            cls._INPUT_IS_LIST = schema.is_input_list
        if cls._NOT_IDEMPOTENT is None:
            cls._NOT_IDEMPOTENT = schema.not_idempotent

        if cls._RETURN_TYPES is None:
            output = []
            output_name = []
            output_is_list = []
            output_tooltips = []
            if schema.outputs:
                for o in schema.outputs:
                    output.append(o.io_type)
                    output_name.append(o.display_name if o.display_name else o.io_type)
                    output_is_list.append(o.is_output_list)
                    output_tooltips.append(o.tooltip if o.tooltip else None)

            cls._RETURN_TYPES = output
            cls._RETURN_NAMES = output_name
            cls._OUTPUT_IS_LIST = output_is_list
            cls._OUTPUT_TOOLTIPS = output_tooltips
        cls.SCHEMA = schema
        return schema
    #--------------------------------------------
    #############################################


class ComfyNode(_ComfyNodeBaseInternal):
    """Common base class for all V3 nodes."""

    @classmethod
    @abstractmethod
    def define_schema(cls) -> Schema:
        """Override this function with one that returns a Schema instance."""
        raise NotImplementedError

    @classmethod
    @abstractmethod
    def execute(cls, **kwargs) -> NodeOutput:
        """Override this function with one that performs node's actions."""
        raise NotImplementedError

    @classmethod
    def validate_inputs(cls, **kwargs) -> bool:
        """Optionally, define this function to validate inputs; equivalent to V1's VALIDATE_INPUTS."""
        raise NotImplementedError

    @classmethod
    def fingerprint_inputs(cls, **kwargs) -> Any:
        """Optionally, define this function to fingerprint inputs; equivalent to V1's IS_CHANGED."""
        raise NotImplementedError

    @classmethod
    def check_lazy_status(cls, **kwargs) -> list[str]:
        """Optionally, define this function to return a list of input names that should be evaluated.

        This basic mixin impl. requires all inputs.

        :kwargs: All node inputs will be included here.  If the input is ``None``, it should be assumed that it has not yet been evaluated.  \
            When using ``INPUT_IS_LIST = True``, unevaluated will instead be ``(None,)``.

        Params should match the nodes execution ``FUNCTION`` (self, and all inputs by name).
        Will be executed repeatedly until it returns an empty list, or all requested items were already evaluated (and sent as params).

        Comfy Docs: https://docs.comfy.org/custom-nodes/backend/lazy_evaluation#defining-check-lazy-status
        """
        return [name for name in kwargs if kwargs[name] is None]

    @final
    @classmethod
    def GET_BASE_CLASS(cls):
        """DO NOT override this class. Will break things in execution.py."""
        return ComfyNode


class NodeOutput(_NodeOutputInternal):
    '''
    Standardized output of a node; can pass in any number of args and/or a UIOutput into 'ui' kwarg.
    '''
    def __init__(self, *args: Any, ui: _UIOutput | dict=None, expand: dict=None, block_execution: str=None):
        self.args = args
        self.ui = ui
        self.expand = expand
        self.block_execution = block_execution

    @property
    def result(self):
        return self.args if len(self.args) > 0 else None

    @classmethod
    def from_dict(cls, data: dict[str, Any]) -> "NodeOutput":
        args = ()
        ui = None
        expand = None
        if "result" in data:
            result = data["result"]
            if isinstance(result, ExecutionBlocker):
                return cls(block_execution=result.message)
            args = result
        if "ui" in data:
            ui = data["ui"]
        if "expand" in data:
            expand = data["expand"]
        return cls(args=args, ui=ui, expand=expand)

    def __getitem__(self, index) -> Any:
        return self.args[index]

class _UIOutput(ABC):
    def __init__(self):
        pass

    @abstractmethod
    def as_dict(self) -> dict:
        ...


__all__ = [
    "FolderType",
    "UploadType",
    "RemoteOptions",
    "NumberDisplay",

    "comfytype",
    "Custom",
    "Input",
    "WidgetInput",
    "Output",
    "ComfyTypeI",
    "ComfyTypeIO",
    # Supported Types
<<<<<<< HEAD
    Boolean = Boolean
    Int = Int
    Float = Float
    String = String
    Combo = Combo
    MultiCombo = MultiCombo
    Image = Image
    WanCameraEmbedding = WanCameraEmbedding
    Webcam = Webcam
    Mask = Mask
    Latent = Latent
    Conditioning = Conditioning
    Sampler = Sampler
    Sigmas = Sigmas
    Noise = Noise
    Guider = Guider
    Clip = Clip
    ControlNet = ControlNet
    Vae = Vae
    Model = Model
    ModelPatch = ModelPatch
    ClipVision = ClipVision
    ClipVisionOutput = ClipVisionOutput
    AudioEncoder = AudioEncoder
    AudioEncoderOutput = AudioEncoderOutput
    StyleModel = StyleModel
    Gligen = Gligen
    UpscaleModel = UpscaleModel
    Audio = Audio
    Video = Video
    SVG = SVG
    LoraModel = LoraModel
    LossMap = LossMap
    Voxel = Voxel
    Mesh = Mesh
    Hooks = Hooks
    HookKeyframes = HookKeyframes
    TimestepsRange = TimestepsRange
    LatentOperation = LatentOperation
    FlowControl = FlowControl
    Accumulation = Accumulation
    Load3DCamera = Load3DCamera
    Load3D = Load3D
    Load3DAnimation = Load3DAnimation
    Photomaker = Photomaker
    Point = Point
    FaceAnalysis = FaceAnalysis
    BBOX = BBOX
    SEGS = SEGS
    AnyType = AnyType
    MultiType = MultiType
    #---------------------------------
    HiddenHolder = HiddenHolder
    Hidden = Hidden
    NodeInfoV1 = NodeInfoV1
    NodeInfoV3 = NodeInfoV3
    Schema = Schema
    ComfyNode = ComfyNode
    NodeOutput = NodeOutput
    add_to_dict_v1 = staticmethod(add_to_dict_v1)
    add_to_dict_v3 = staticmethod(add_to_dict_v3)
=======
    "Boolean",
    "Int",
    "Float",
    "String",
    "Combo",
    "MultiCombo",
    "Image",
    "WanCameraEmbedding",
    "Webcam",
    "Mask",
    "Latent",
    "Conditioning",
    "Sampler",
    "Sigmas",
    "Noise",
    "Guider",
    "Clip",
    "ControlNet",
    "Vae",
    "Model",
    "ClipVision",
    "ClipVisionOutput",
    "AudioEncoder",
    "AudioEncoderOutput",
    "StyleModel",
    "Gligen",
    "UpscaleModel",
    "Audio",
    "Video",
    "SVG",
    "LoraModel",
    "LossMap",
    "Voxel",
    "Mesh",
    "Hooks",
    "HookKeyframes",
    "TimestepsRange",
    "LatentOperation",
    "FlowControl",
    "Accumulation",
    "Load3DCamera",
    "Load3D",
    "Load3DAnimation",
    "Photomaker",
    "Point",
    "FaceAnalysis",
    "BBOX",
    "SEGS",
    "AnyType",
    "MultiType",
    # Other classes
    "HiddenHolder",
    "Hidden",
    "NodeInfoV1",
    "NodeInfoV3",
    "Schema",
    "ComfyNode",
    "NodeOutput",
    "add_to_dict_v1",
    "add_to_dict_v3",
]
>>>>>>> 81e4dac1
<|MERGE_RESOLUTION|>--- conflicted
+++ resolved
@@ -1596,69 +1596,6 @@
     "ComfyTypeI",
     "ComfyTypeIO",
     # Supported Types
-<<<<<<< HEAD
-    Boolean = Boolean
-    Int = Int
-    Float = Float
-    String = String
-    Combo = Combo
-    MultiCombo = MultiCombo
-    Image = Image
-    WanCameraEmbedding = WanCameraEmbedding
-    Webcam = Webcam
-    Mask = Mask
-    Latent = Latent
-    Conditioning = Conditioning
-    Sampler = Sampler
-    Sigmas = Sigmas
-    Noise = Noise
-    Guider = Guider
-    Clip = Clip
-    ControlNet = ControlNet
-    Vae = Vae
-    Model = Model
-    ModelPatch = ModelPatch
-    ClipVision = ClipVision
-    ClipVisionOutput = ClipVisionOutput
-    AudioEncoder = AudioEncoder
-    AudioEncoderOutput = AudioEncoderOutput
-    StyleModel = StyleModel
-    Gligen = Gligen
-    UpscaleModel = UpscaleModel
-    Audio = Audio
-    Video = Video
-    SVG = SVG
-    LoraModel = LoraModel
-    LossMap = LossMap
-    Voxel = Voxel
-    Mesh = Mesh
-    Hooks = Hooks
-    HookKeyframes = HookKeyframes
-    TimestepsRange = TimestepsRange
-    LatentOperation = LatentOperation
-    FlowControl = FlowControl
-    Accumulation = Accumulation
-    Load3DCamera = Load3DCamera
-    Load3D = Load3D
-    Load3DAnimation = Load3DAnimation
-    Photomaker = Photomaker
-    Point = Point
-    FaceAnalysis = FaceAnalysis
-    BBOX = BBOX
-    SEGS = SEGS
-    AnyType = AnyType
-    MultiType = MultiType
-    #---------------------------------
-    HiddenHolder = HiddenHolder
-    Hidden = Hidden
-    NodeInfoV1 = NodeInfoV1
-    NodeInfoV3 = NodeInfoV3
-    Schema = Schema
-    ComfyNode = ComfyNode
-    NodeOutput = NodeOutput
-    add_to_dict_v1 = staticmethod(add_to_dict_v1)
-    add_to_dict_v3 = staticmethod(add_to_dict_v3)
-=======
     "Boolean",
     "Int",
     "Float",
@@ -1719,5 +1656,4 @@
     "NodeOutput",
     "add_to_dict_v1",
     "add_to_dict_v3",
-]
->>>>>>> 81e4dac1
+]