from __future__ import annotations

import json
import logging
import os
import random
import uuid
from io import BytesIO
from typing import Type

import av
import numpy as np
import torch
try:
    import torchaudio  # pylint: disable=import-error
    TORCH_AUDIO_AVAILABLE = True
except:
    TORCH_AUDIO_AVAILABLE = False
from PIL import Image as PILImage
from PIL.PngImagePlugin import PngInfo

# used for image preview
from comfy.cli_args import args
<<<<<<< HEAD
from comfy.cmd import folder_paths
from comfy_api.latest._io import ComfyNode, FolderType, Image, _UIOutput
=======
from ._io import ComfyNode, FolderType, Image, _UIOutput
>>>>>>> fd271ded

logger = logging.getLogger(__name__)


class SavedResult(dict):
    def __init__(self, filename: str, subfolder: str, type: FolderType):
        super().__init__(filename=filename, subfolder=subfolder, type=type.value)

    @property
    def filename(self) -> str:
        return self["filename"]

    @property
    def subfolder(self) -> str:
        return self["subfolder"]

    @property
    def type(self) -> FolderType:
        return FolderType(self["type"])


class SavedImages(_UIOutput):
    """A UI output class to represent one or more saved images, potentially animated."""

    def __init__(self, results: list[SavedResult], is_animated: bool = False):
        super().__init__()
        self.results = results
        self.is_animated = is_animated

    def as_dict(self) -> dict:
        data = {"images": self.results}
        if self.is_animated:
            data["animated"] = (True,)
        return data


class SavedAudios(_UIOutput):
    """UI wrapper around one or more audio files on disk (FLAC / MP3 / Opus)."""

    def __init__(self, results: list[SavedResult]):
        super().__init__()
        self.results = results

    def as_dict(self) -> dict:
        return {"audio": self.results}


def _get_directory_by_folder_type(folder_type: FolderType) -> str:
    if folder_type == FolderType.input:
        return folder_paths.get_input_directory()
    if folder_type == FolderType.output:
        return folder_paths.get_output_directory()
    return folder_paths.get_temp_directory()


class ImageSaveHelper:
    """A helper class with static methods to handle image saving and metadata."""

    @staticmethod
    def _convert_tensor_to_pil(image_tensor: torch.Tensor) -> PILImage.Image:
        """Converts a single torch tensor to a PIL Image."""
        return PILImage.fromarray(np.clip(255.0 * image_tensor.cpu().numpy(), 0, 255).astype(np.uint8))

    @staticmethod
    def _create_png_metadata(cls: Type[ComfyNode] | None) -> PngInfo | None:
        """Creates a PngInfo object with prompt and extra_pnginfo."""
        if args.disable_metadata or cls is None or not cls.hidden:
            return None
        metadata = PngInfo()
        if cls.hidden.prompt:
            metadata.add_text("prompt", json.dumps(cls.hidden.prompt))
        if cls.hidden.extra_pnginfo:
            for x in cls.hidden.extra_pnginfo:
                metadata.add_text(x, json.dumps(cls.hidden.extra_pnginfo[x]))
        return metadata

    @staticmethod
    def _create_animated_png_metadata(cls: Type[ComfyNode] | None) -> PngInfo | None:
        """Creates a PngInfo object with prompt and extra_pnginfo for animated PNGs (APNG)."""
        if args.disable_metadata or cls is None or not cls.hidden:
            return None
        metadata = PngInfo()
        if cls.hidden.prompt:
            metadata.add(
                b"comf",
                "prompt".encode("latin-1", "strict")
                + b"\0"
                + json.dumps(cls.hidden.prompt).encode("latin-1", "strict"),
                after_idat=True,
            )
        if cls.hidden.extra_pnginfo:
            for x in cls.hidden.extra_pnginfo:
                metadata.add(
                    b"comf",
                    x.encode("latin-1", "strict")
                    + b"\0"
                    + json.dumps(cls.hidden.extra_pnginfo[x]).encode("latin-1", "strict"),
                    after_idat=True,
                )
        return metadata

    @staticmethod
    def _create_webp_metadata(pil_image: PILImage.Image, cls: Type[ComfyNode] | None) -> PILImage.Exif:
        """Creates EXIF metadata bytes for WebP images."""
        exif_data = pil_image.getexif()
        if args.disable_metadata or cls is None or cls.hidden is None:
            return exif_data
        if cls.hidden.prompt is not None:
            exif_data[0x0110] = "prompt:{}".format(json.dumps(cls.hidden.prompt))  # EXIF 0x0110 = Model
        if cls.hidden.extra_pnginfo is not None:
            inital_exif_tag = 0x010F  # EXIF 0x010f = Make
            for key, value in cls.hidden.extra_pnginfo.items():
                exif_data[inital_exif_tag] = "{}:{}".format(key, json.dumps(value))
                inital_exif_tag -= 1
        return exif_data

    @staticmethod
    def save_images(
            images, filename_prefix: str, folder_type: FolderType, cls: Type[ComfyNode] | None, compress_level=4,
    ) -> list[SavedResult]:
        """Saves a batch of images as individual PNG files."""
        full_output_folder, filename, counter, subfolder, _ = folder_paths.get_save_image_path(
            filename_prefix, _get_directory_by_folder_type(folder_type), images[0].shape[1], images[0].shape[0]
        )
        results = []
        metadata = ImageSaveHelper._create_png_metadata(cls)
        for batch_number, image_tensor in enumerate(images):
            img = ImageSaveHelper._convert_tensor_to_pil(image_tensor)
            filename_with_batch_num = filename.replace("%batch_num%", str(batch_number))
            file = f"{filename_with_batch_num}_{counter:05}_.png"
            img.save(os.path.join(full_output_folder, file), pnginfo=metadata, compress_level=compress_level)
            results.append(SavedResult(file, subfolder, folder_type))
            counter += 1
        return results

    @staticmethod
    def get_save_images_ui(images, filename_prefix: str, cls: Type[ComfyNode] | None, compress_level=4) -> SavedImages:
        """Saves a batch of images and returns a UI object for the node output."""
        return SavedImages(
            ImageSaveHelper.save_images(
                images,
                filename_prefix=filename_prefix,
                folder_type=FolderType.output,
                cls=cls,
                compress_level=compress_level,
            )
        )

    @staticmethod
    def save_animated_png(
            images, filename_prefix: str, folder_type: FolderType, cls: Type[ComfyNode] | None, fps: float, compress_level: int
    ) -> SavedResult:
        """Saves a batch of images as a single animated PNG."""
        full_output_folder, filename, counter, subfolder, _ = folder_paths.get_save_image_path(
            filename_prefix, _get_directory_by_folder_type(folder_type), images[0].shape[1], images[0].shape[0]
        )
        pil_images = [ImageSaveHelper._convert_tensor_to_pil(img) for img in images]
        metadata = ImageSaveHelper._create_animated_png_metadata(cls)
        file = f"{filename}_{counter:05}_.png"
        save_path = os.path.join(full_output_folder, file)
        pil_images[0].save(
            save_path,
            pnginfo=metadata,
            compress_level=compress_level,
            save_all=True,
            duration=int(1000.0 / fps),
            append_images=pil_images[1:],
        )
        return SavedResult(file, subfolder, folder_type)

    @staticmethod
    def get_save_animated_png_ui(
            images, filename_prefix: str, cls: Type[ComfyNode] | None, fps: float, compress_level: int
    ) -> SavedImages:
        """Saves an animated PNG and returns a UI object for the node output."""
        result = ImageSaveHelper.save_animated_png(
            images,
            filename_prefix=filename_prefix,
            folder_type=FolderType.output,
            cls=cls,
            fps=fps,
            compress_level=compress_level,
        )
        return SavedImages([result], is_animated=len(images) > 1)

    @staticmethod
    def save_animated_webp(
            images,
            filename_prefix: str,
            folder_type: FolderType,
            cls: Type[ComfyNode] | None,
            fps: float,
            lossless: bool,
            quality: int,
            method: int,
    ) -> SavedResult:
        """Saves a batch of images as a single animated WebP."""
        full_output_folder, filename, counter, subfolder, _ = folder_paths.get_save_image_path(
            filename_prefix, _get_directory_by_folder_type(folder_type), images[0].shape[1], images[0].shape[0]
        )
        pil_images = [ImageSaveHelper._convert_tensor_to_pil(img) for img in images]
        pil_exif = ImageSaveHelper._create_webp_metadata(pil_images[0], cls)
        file = f"{filename}_{counter:05}_.webp"
        pil_images[0].save(
            os.path.join(full_output_folder, file),
            save_all=True,
            duration=int(1000.0 / fps),
            append_images=pil_images[1:],
            exif=pil_exif,
            lossless=lossless,
            quality=quality,
            method=method,
        )
        return SavedResult(file, subfolder, folder_type)

    @staticmethod
    def get_save_animated_webp_ui(
            images,
            filename_prefix: str,
            cls: Type[ComfyNode] | None,
            fps: float,
            lossless: bool,
            quality: int,
            method: int,
    ) -> SavedImages:
        """Saves an animated WebP and returns a UI object for the node output."""
        result = ImageSaveHelper.save_animated_webp(
            images,
            filename_prefix=filename_prefix,
            folder_type=FolderType.output,
            cls=cls,
            fps=fps,
            lossless=lossless,
            quality=quality,
            method=method,
        )
        return SavedImages([result], is_animated=len(images) > 1)


class AudioSaveHelper:
    """A helper class with static methods to handle audio saving and metadata."""
    _OPUS_RATES = [8000, 12000, 16000, 24000, 48000]

    @staticmethod
    def save_audio(
            audio: dict,
            filename_prefix: str,
            folder_type: FolderType,
            cls: Type[ComfyNode] | None,
            format: str = "flac",
            quality: str = "128k",
    ) -> list[SavedResult]:
        full_output_folder, filename, counter, subfolder, _ = folder_paths.get_save_image_path(
            filename_prefix, _get_directory_by_folder_type(folder_type)
        )

        metadata = {}
        if not args.disable_metadata and cls is not None:
            if cls.hidden.prompt is not None:
                metadata["prompt"] = json.dumps(cls.hidden.prompt)
            if cls.hidden.extra_pnginfo is not None:
                for x in cls.hidden.extra_pnginfo:
                    metadata[x] = json.dumps(cls.hidden.extra_pnginfo[x])

        results = []
        for batch_number, waveform in enumerate(audio["waveform"].cpu()):
            filename_with_batch_num = filename.replace("%batch_num%", str(batch_number))
            file = f"{filename_with_batch_num}_{counter:05}_.{format}"
            output_path = os.path.join(full_output_folder, file)

            # Use original sample rate initially
            sample_rate = audio["sample_rate"]

            # Handle Opus sample rate requirements
            if format == "opus":
                if sample_rate > 48000:
                    sample_rate = 48000
                elif sample_rate not in AudioSaveHelper._OPUS_RATES:
                    # Find the next highest supported rate
                    for rate in sorted(AudioSaveHelper._OPUS_RATES):
                        if rate > sample_rate:
                            sample_rate = rate
                            break
                    if sample_rate not in AudioSaveHelper._OPUS_RATES:  # Fallback if still not supported
                        sample_rate = 48000

                # Resample if necessary
                if sample_rate != audio["sample_rate"]:
                    try:
                        import torchaudio  # pylint: disable=import-error
                        waveform = torchaudio.functional.resample(waveform, audio["sample_rate"], sample_rate)
                    except (ImportError, ModuleNotFoundError):
                        logger.warning("could not resample because torchaudio not found")

            # Create output with specified format
            output_buffer = BytesIO()
            output_container = av.open(output_buffer, mode="w", format=format)

            # Set metadata on the container
            for key, value in metadata.items():
                output_container.metadata[key] = value

            layout = "mono" if waveform.shape[0] == 1 else "stereo"
            # Set up the output stream with appropriate properties
            if format == "opus":
                out_stream = output_container.add_stream("libopus", rate=sample_rate, layout=layout)
                if quality == "64k":
                    out_stream.bit_rate = 64000
                elif quality == "96k":
                    out_stream.bit_rate = 96000
                elif quality == "128k":
                    out_stream.bit_rate = 128000
                elif quality == "192k":
                    out_stream.bit_rate = 192000
                elif quality == "320k":
                    out_stream.bit_rate = 320000
            elif format == "mp3":
                out_stream = output_container.add_stream("libmp3lame", rate=sample_rate, layout=layout)
                if quality == "V0":
                    # TODO i would really love to support V3 and V5 but there doesn't seem to be a way to set the qscale level, the property below is a bool
                    out_stream.codec_context.qscale = 1
                elif quality == "128k":
                    out_stream.bit_rate = 128000
                elif quality == "320k":
                    out_stream.bit_rate = 320000
            else:  # format == "flac":
                out_stream = output_container.add_stream("flac", rate=sample_rate, layout=layout)

            frame = av.AudioFrame.from_ndarray(
                waveform.movedim(0, 1).reshape(1, -1).float().numpy(),
                format="flt",
                layout=layout,
            )
            frame.sample_rate = sample_rate
            frame.pts = 0
            output_container.mux(out_stream.encode(frame))

            # Flush encoder
            output_container.mux(out_stream.encode(None))

            # Close containers
            output_container.close()

            # Write the output to file
            output_buffer.seek(0)
            with open(output_path, "wb") as f:
                f.write(output_buffer.getbuffer())

            results.append(SavedResult(file, subfolder, folder_type))
            counter += 1

        return results

    @staticmethod
    def get_save_audio_ui(
            audio, filename_prefix: str, cls: Type[ComfyNode] | None, format: str = "flac", quality: str = "128k",
    ) -> SavedAudios:
        """Save and instantly wrap for UI."""
        return SavedAudios(
            AudioSaveHelper.save_audio(
                audio,
                filename_prefix=filename_prefix,
                folder_type=FolderType.output,
                cls=cls,
                format=format,
                quality=quality,
            )
        )


class PreviewImage(_UIOutput):
    def __init__(self, image: Image.Type, animated: bool = False, cls: Type[ComfyNode] = None, **kwargs):
        self.values = ImageSaveHelper.save_images(
            image,
            filename_prefix="ComfyUI_temp_" + ''.join(random.choice("abcdefghijklmnopqrstupvxyz") for _ in range(5)),
            folder_type=FolderType.temp,
            cls=cls,
            compress_level=1,
        )
        self.animated = animated

    def as_dict(self):
        return {
            "images": self.values,
            "animated": (self.animated,)
        }


class PreviewMask(PreviewImage):
    def __init__(self, mask: PreviewMask.Type, animated: bool = False, cls: ComfyNode = None, **kwargs):
        preview = mask.reshape((-1, 1, mask.shape[-2], mask.shape[-1])).movedim(1, -1).expand(-1, -1, -1, 3)
        super().__init__(preview, animated, cls, **kwargs)


class PreviewAudio(_UIOutput):
    def __init__(self, audio: dict, cls: Type[ComfyNode] = None, **kwargs):
        self.values = AudioSaveHelper.save_audio(
            audio,
            filename_prefix="ComfyUI_temp_" + "".join(random.choice("abcdefghijklmnopqrstuvwxyz") for _ in range(5)),
            folder_type=FolderType.temp,
            cls=cls,
            format="flac",
            quality="128k",
        )

    def as_dict(self) -> dict:
        return {"audio": self.values}


class PreviewVideo(_UIOutput):
    def __init__(self, values: list[SavedResult | dict], **kwargs):
        self.values = values

    def as_dict(self):
        return {"images": self.values, "animated": (True,)}


class PreviewUI3D(_UIOutput):
    def __init__(self, model_file, camera_info, **kwargs):
        self.model_file = model_file
        self.camera_info = camera_info
        self.bg_image_path = None
        bg_image = kwargs.get("bg_image", None)
        if bg_image is not None:
            img_array = (bg_image[0].cpu().numpy() * 255).astype(np.uint8)
            img = PILImage.fromarray(img_array)
            temp_dir = folder_paths.get_temp_directory()
            filename = f"bg_{uuid.uuid4().hex}.png"
            bg_image_path = os.path.join(temp_dir, filename)
            img.save(bg_image_path, compress_level=1)
            self.bg_image_path = f"temp/{filename}"

    def as_dict(self):
        return {"result": [self.model_file, self.camera_info, self.bg_image_path]}


class PreviewText(_UIOutput):
    def __init__(self, value: str, **kwargs):
        self.value = value

    def as_dict(self):
        return {"text": (self.value,)}


__all__ = [
    "SavedResult",
    "SavedImages",
    "SavedAudios",
    "ImageSaveHelper",
    "AudioSaveHelper",
    "PreviewImage",
    "PreviewMask",
    "PreviewAudio",
    "PreviewVideo",
    "PreviewUI3D",
    "PreviewText",
]<|MERGE_RESOLUTION|>--- conflicted
+++ resolved
@@ -21,12 +21,8 @@
 
 # used for image preview
 from comfy.cli_args import args
-<<<<<<< HEAD
 from comfy.cmd import folder_paths
-from comfy_api.latest._io import ComfyNode, FolderType, Image, _UIOutput
-=======
 from ._io import ComfyNode, FolderType, Image, _UIOutput
->>>>>>> fd271ded
 
 logger = logging.getLogger(__name__)
 
