from __future__ import annotations
import aiohttp
import io
import logging
import mimetypes
import os
from typing import Optional, Union
from comfy.utils import common_upscale
from comfy_api.input_impl import VideoFromFile
from comfy_api.util import VideoContainer, VideoCodec
from comfy_api.input.video_types import VideoInput
from comfy_api.input.basic_types import AudioInput
from comfy_api_nodes.apis.client import (
    ApiClient,
    ApiEndpoint,
    HttpMethod,
    SynchronousOperation,
    UploadRequest,
    UploadResponse,
)
<<<<<<< HEAD
from comfy.cmd.server import PromptServer

=======
from server import PromptServer
from comfy.cli_args import args
>>>>>>> a4787ac8

import numpy as np
from PIL import Image
import torch
import math
import base64
import uuid
from io import BytesIO
import av


async def download_url_to_video_output(
    video_url: str, timeout: int = None, auth_kwargs: Optional[dict[str, str]] = None
) -> VideoFromFile:
    """Downloads a video from a URL and returns a `VIDEO` output.

    Args:
        video_url: The URL of the video to download.

    Returns:
        A Comfy node `VIDEO` output.
    """
    video_io = await download_url_to_bytesio(video_url, timeout, auth_kwargs=auth_kwargs)
    if video_io is None:
        error_msg = f"Failed to download video from {video_url}"
        logging.error(error_msg)
        raise ValueError(error_msg)
    return VideoFromFile(video_io)


def downscale_image_tensor(image, total_pixels=1536 * 1024) -> torch.Tensor:
    """Downscale input image tensor to roughly the specified total pixels."""
    samples = image.movedim(-1, 1)
    total = int(total_pixels)
    scale_by = math.sqrt(total / (samples.shape[3] * samples.shape[2]))
    if scale_by >= 1:
        return image
    width = round(samples.shape[3] * scale_by)
    height = round(samples.shape[2] * scale_by)

    s = common_upscale(samples, width, height, "lanczos", "disabled")
    s = s.movedim(1, -1)
    return s


async def validate_and_cast_response(
    response, timeout: int = None, node_id: Union[str, None] = None
) -> torch.Tensor:
    """Validates and casts a response to a torch.Tensor.

    Args:
        response: The response to validate and cast.
        timeout: Request timeout in seconds. Defaults to None (no timeout).

    Returns:
        A torch.Tensor representing the image (1, H, W, C).

    Raises:
        ValueError: If the response is not valid.
    """
    # validate raw JSON response
    data = response.data
    if not data or len(data) == 0:
        raise ValueError("No images returned from API endpoint")

    # Initialize list to store image tensors
    image_tensors: list[torch.Tensor] = []

    # Process each image in the data array
    async with aiohttp.ClientSession(timeout=aiohttp.ClientTimeout(total=timeout)) as session:
        for img_data in data:
            img_bytes: bytes
            if img_data.b64_json:
                img_bytes = base64.b64decode(img_data.b64_json)
            elif img_data.url:
                if node_id:
                    PromptServer.instance.send_progress_text(f"Result URL: {img_data.url}", node_id)
                async with session.get(img_data.url) as resp:
                    if resp.status != 200:
                        raise ValueError("Failed to download generated image")
                    img_bytes = await resp.read()
            else:
                raise ValueError("Invalid image payload – neither URL nor base64 data present.")

            pil_img = Image.open(BytesIO(img_bytes)).convert("RGBA")
            arr = np.asarray(pil_img).astype(np.float32) / 255.0
            image_tensors.append(torch.from_numpy(arr))

    return torch.stack(image_tensors, dim=0)


def validate_aspect_ratio(
    aspect_ratio: str,
    minimum_ratio: float,
    maximum_ratio: float,
    minimum_ratio_str: str,
    maximum_ratio_str: str,
) -> float:
    """Validates and casts an aspect ratio string to a float.

    Args:
        aspect_ratio: The aspect ratio string to validate.
        minimum_ratio: The minimum aspect ratio.
        maximum_ratio: The maximum aspect ratio.
        minimum_ratio_str: The minimum aspect ratio string.
        maximum_ratio_str: The maximum aspect ratio string.

    Returns:
        The validated and cast aspect ratio.

    Raises:
        Exception: If the aspect ratio is not valid.
    """
    # get ratio values
    numbers = aspect_ratio.split(":")
    if len(numbers) != 2:
        raise TypeError(
            f"Aspect ratio must be in the format X:Y, such as 16:9, but was {aspect_ratio}."
        )
    try:
        numerator = int(numbers[0])
        denominator = int(numbers[1])
    except ValueError as exc:
        raise TypeError(
            f"Aspect ratio must contain numbers separated by ':', such as 16:9, but was {aspect_ratio}."
        ) from exc
    calculated_ratio = numerator / denominator
    # if not close to minimum and maximum, check bounds
    if not math.isclose(calculated_ratio, minimum_ratio) or not math.isclose(
        calculated_ratio, maximum_ratio
    ):
        if calculated_ratio < minimum_ratio:
            raise TypeError(
                f"Aspect ratio cannot reduce to any less than {minimum_ratio_str} ({minimum_ratio}), but was {aspect_ratio} ({calculated_ratio})."
            )
        if calculated_ratio > maximum_ratio:
            raise TypeError(
                f"Aspect ratio cannot reduce to any greater than {maximum_ratio_str} ({maximum_ratio}), but was {aspect_ratio} ({calculated_ratio})."
            )
    return aspect_ratio


def mimetype_to_extension(mime_type: str) -> str:
    """Converts a MIME type to a file extension."""
    return mime_type.split("/")[-1].lower()


async def download_url_to_bytesio(
    url: str, timeout: int = None, auth_kwargs: Optional[dict[str, str]] = None
) -> BytesIO:
    """Downloads content from a URL using requests and returns it as BytesIO.

    Args:
        url: The URL to download.
        timeout: Request timeout in seconds. Defaults to None (no timeout).

    Returns:
        BytesIO object containing the downloaded content.
    """
    headers = {}
    if url.startswith("/proxy/"):
        url = str(args.comfy_api_base).rstrip("/") + url
        auth_token = auth_kwargs.get("auth_token")
        comfy_api_key = auth_kwargs.get("comfy_api_key")
        if auth_token:
            headers["Authorization"] = f"Bearer {auth_token}"
        elif comfy_api_key:
            headers["X-API-KEY"] = comfy_api_key
    timeout_cfg = aiohttp.ClientTimeout(total=timeout) if timeout else None
    async with aiohttp.ClientSession(timeout=timeout_cfg) as session:
        async with session.get(url, headers=headers) as resp:
            resp.raise_for_status()  # Raises HTTPError for bad responses (4XX or 5XX)
            return BytesIO(await resp.read())


def bytesio_to_image_tensor(image_bytesio: BytesIO, mode: str = "RGBA") -> torch.Tensor:
    """Converts image data from BytesIO to a torch.Tensor.

    Args:
        image_bytesio: BytesIO object containing the image data.
        mode: The PIL mode to convert the image to (e.g., "RGB", "RGBA").

    Returns:
        A torch.Tensor representing the image (1, H, W, C).

    Raises:
        PIL.UnidentifiedImageError: If the image data cannot be identified.
        ValueError: If the specified mode is invalid.
    """
    image = Image.open(image_bytesio)
    image = image.convert(mode)
    image_array = np.array(image).astype(np.float32) / 255.0
    return torch.from_numpy(image_array).unsqueeze(0)


async def download_url_to_image_tensor(url: str, timeout: int = None) -> torch.Tensor:
    """Downloads an image from a URL and returns a [B, H, W, C] tensor."""
    image_bytesio = await download_url_to_bytesio(url, timeout)
    return bytesio_to_image_tensor(image_bytesio)


def process_image_response(response_content: bytes | str) -> torch.Tensor:
    """Uses content from a Response object and converts it to a torch.Tensor"""
    return bytesio_to_image_tensor(BytesIO(response_content))


def _tensor_to_pil(image: torch.Tensor, total_pixels: int = 2048 * 2048) -> Image.Image:
    """Converts a single torch.Tensor image [H, W, C] to a PIL Image, optionally downscaling."""
    if len(image.shape) > 3:
        image = image[0]
    # TODO: remove alpha if not allowed and present
    input_tensor = image.cpu()
    input_tensor = downscale_image_tensor(
        input_tensor.unsqueeze(0), total_pixels=total_pixels
    ).squeeze()
    image_np = (input_tensor.numpy() * 255).astype(np.uint8)
    img = Image.fromarray(image_np)
    return img


def _pil_to_bytesio(img: Image.Image, mime_type: str = "image/png") -> BytesIO:
    """Converts a PIL Image to a BytesIO object."""
    if not mime_type:
        mime_type = "image/png"

    img_byte_arr = io.BytesIO()
    # Derive PIL format from MIME type (e.g., 'image/png' -> 'PNG')
    pil_format = mime_type.split("/")[-1].upper()
    if pil_format == "JPG":
        pil_format = "JPEG"
    img.save(img_byte_arr, format=pil_format)
    img_byte_arr.seek(0)
    return img_byte_arr


def tensor_to_bytesio(
    image: torch.Tensor,
    name: Optional[str] = None,
    total_pixels: int = 2048 * 2048,
    mime_type: str = "image/png",
) -> BytesIO:
    """Converts a torch.Tensor image to a named BytesIO object.

    Args:
        image: Input torch.Tensor image.
        name: Optional filename for the BytesIO object.
        total_pixels: Maximum total pixels for potential downscaling.
        mime_type: Target image MIME type (e.g., 'image/png', 'image/jpeg', 'image/webp', 'video/mp4').

    Returns:
        Named BytesIO object containing the image data, with pointer set to the start of buffer.
    """
    if not mime_type:
        mime_type = "image/png"

    pil_image = _tensor_to_pil(image, total_pixels=total_pixels)
    img_binary = _pil_to_bytesio(pil_image, mime_type=mime_type)
    img_binary.name = (
        f"{name if name else uuid.uuid4()}.{mimetype_to_extension(mime_type)}"
    )
    return img_binary


def tensor_to_base64_string(
    image_tensor: torch.Tensor,
    total_pixels: int = 2048 * 2048,
    mime_type: str = "image/png",
) -> str:
    """Convert [B, H, W, C] or [H, W, C] tensor to a base64 string.

    Args:
        image_tensor: Input torch.Tensor image.
        total_pixels: Maximum total pixels for potential downscaling.
        mime_type: Target image MIME type (e.g., 'image/png', 'image/jpeg', 'image/webp', 'video/mp4').

    Returns:
        Base64 encoded string of the image.
    """
    pil_image = _tensor_to_pil(image_tensor, total_pixels=total_pixels)
    img_byte_arr = _pil_to_bytesio(pil_image, mime_type=mime_type)
    img_bytes = img_byte_arr.getvalue()
    # Encode bytes to base64 string
    base64_encoded_string = base64.b64encode(img_bytes).decode("utf-8")
    return base64_encoded_string


def tensor_to_data_uri(
    image_tensor: torch.Tensor,
    total_pixels: int = 2048 * 2048,
    mime_type: str = "image/png",
) -> str:
    """Converts a tensor image to a Data URI string.

    Args:
        image_tensor: Input torch.Tensor image.
        total_pixels: Maximum total pixels for potential downscaling.
        mime_type: Target image MIME type (e.g., 'image/png', 'image/jpeg', 'image/webp').

    Returns:
        Data URI string (e.g., 'data:image/png;base64,...').
    """
    base64_string = tensor_to_base64_string(image_tensor, total_pixels, mime_type)
    return f"data:{mime_type};base64,{base64_string}"


def text_filepath_to_base64_string(filepath: str) -> str:
    """Converts a text file to a base64 string."""
    with open(filepath, "rb") as f:
        file_content = f.read()
    return base64.b64encode(file_content).decode("utf-8")


def text_filepath_to_data_uri(filepath: str) -> str:
    """Converts a text file to a data URI."""
    base64_string = text_filepath_to_base64_string(filepath)
    mime_type, _ = mimetypes.guess_type(filepath)
    if mime_type is None:
        mime_type = "application/octet-stream"
    return f"data:{mime_type};base64,{base64_string}"


async def upload_file_to_comfyapi(
    file_bytes_io: BytesIO,
    filename: str,
    upload_mime_type: Optional[str],
    auth_kwargs: Optional[dict[str, str]] = None,
) -> str:
    """
    Uploads a single file to ComfyUI API and returns its download URL.

    Args:
        file_bytes_io: BytesIO object containing the file data.
        filename: The filename of the file.
        upload_mime_type: MIME type of the file.
        auth_kwargs: Optional authentication token(s).

    Returns:
        The download URL for the uploaded file.
    """
    if upload_mime_type is None:
        request_object = UploadRequest(file_name=filename)
    else:
        request_object = UploadRequest(file_name=filename, content_type=upload_mime_type)
    operation = SynchronousOperation(
        endpoint=ApiEndpoint(
            path="/customers/storage",
            method=HttpMethod.POST,
            request_model=UploadRequest,
            response_model=UploadResponse,
        ),
        request=request_object,
        auth_kwargs=auth_kwargs,
    )

    response: UploadResponse = await operation.execute()
    await ApiClient.upload_file(response.upload_url, file_bytes_io, content_type=upload_mime_type)
    return response.download_url


def video_to_base64_string(
    video: VideoInput,
    container_format: VideoContainer = None,
    codec: VideoCodec = None
) -> str:
    """
    Converts a video input to a base64 string.

    Args:
        video: The video input to convert
        container_format: Optional container format to use (defaults to video.container if available)
        codec: Optional codec to use (defaults to video.codec if available)
    """
    video_bytes_io = io.BytesIO()

    # Use provided format/codec if specified, otherwise use video's own if available
    format_to_use = container_format if container_format is not None else getattr(video, 'container', VideoContainer.MP4)
    codec_to_use = codec if codec is not None else getattr(video, 'codec', VideoCodec.H264)

    video.save_to(video_bytes_io, format=format_to_use, codec=codec_to_use)
    video_bytes_io.seek(0)
    return base64.b64encode(video_bytes_io.getvalue()).decode("utf-8")


async def upload_video_to_comfyapi(
    video: VideoInput,
    auth_kwargs: Optional[dict[str, str]] = None,
    container: VideoContainer = VideoContainer.MP4,
    codec: VideoCodec = VideoCodec.H264,
    max_duration: Optional[int] = None,
) -> str:
    """
    Uploads a single video to ComfyUI API and returns its download URL.
    Uses the specified container and codec for saving the video before upload.

    Args:
        video: VideoInput object (Comfy VIDEO type).
        auth_kwargs: Optional authentication token(s).
        container: The video container format to use (default: MP4).
        codec: The video codec to use (default: H264).
        max_duration: Optional maximum duration of the video in seconds. If the video is longer than this, an error will be raised.

    Returns:
        The download URL for the uploaded video file.
    """
    if max_duration is not None:
        try:
            actual_duration = video.duration_seconds
            if actual_duration is not None and actual_duration > max_duration:
                raise ValueError(
                    f"Video duration ({actual_duration:.2f}s) exceeds the maximum allowed ({max_duration}s)."
                )
        except Exception as e:
            logging.error("Error getting video duration: %s", str(e))
            raise ValueError(f"Could not verify video duration from source: {e}") from e

    upload_mime_type = f"video/{container.value.lower()}"
    filename = f"uploaded_video.{container.value.lower()}"

    # Convert VideoInput to BytesIO using specified container/codec
    video_bytes_io = io.BytesIO()
    video.save_to(video_bytes_io, format=container, codec=codec)
    video_bytes_io.seek(0)

    return await upload_file_to_comfyapi(video_bytes_io, filename, upload_mime_type, auth_kwargs)


def audio_tensor_to_contiguous_ndarray(waveform: torch.Tensor) -> np.ndarray:
    """
    Prepares audio waveform for av library by converting to a contiguous numpy array.

    Args:
        waveform: a tensor of shape (1, channels, samples) derived from a Comfy `AUDIO` type.

    Returns:
        Contiguous numpy array of the audio waveform. If the audio was batched,
            the first item is taken.
    """
    if waveform.ndim != 3 or waveform.shape[0] != 1:
        raise ValueError("Expected waveform tensor shape (1, channels, samples)")

    # If batch is > 1, take first item
    if waveform.shape[0] > 1:
        waveform = waveform[0]

    # Prepare for av: remove batch dim, move to CPU, make contiguous, convert to numpy array
    audio_data_np = waveform.squeeze(0).cpu().contiguous().numpy()
    if audio_data_np.dtype != np.float32:
        audio_data_np = audio_data_np.astype(np.float32)

    return audio_data_np


def audio_ndarray_to_bytesio(
    audio_data_np: np.ndarray,
    sample_rate: int,
    container_format: str = "mp4",
    codec_name: str = "aac",
) -> BytesIO:
    """
    Encodes a numpy array of audio data into a BytesIO object.
    """
    audio_bytes_io = io.BytesIO()
    with av.open(audio_bytes_io, mode="w", format=container_format) as output_container:
        audio_stream = output_container.add_stream(codec_name, rate=sample_rate)
        frame = av.AudioFrame.from_ndarray(
            audio_data_np,
            format="fltp",
            layout="stereo" if audio_data_np.shape[0] > 1 else "mono",
        )
        frame.sample_rate = sample_rate
        frame.pts = 0

        for packet in audio_stream.encode(frame):
            output_container.mux(packet)

        # Flush stream
        for packet in audio_stream.encode(None):
            output_container.mux(packet)

    audio_bytes_io.seek(0)
    return audio_bytes_io


async def upload_audio_to_comfyapi(
    audio: AudioInput,
    auth_kwargs: Optional[dict[str, str]] = None,
    container_format: str = "mp4",
    codec_name: str = "aac",
    mime_type: str = "audio/mp4",
    filename: str = "uploaded_audio.mp4",
) -> str:
    """
    Uploads a single audio input to ComfyUI API and returns its download URL.
    Encodes the raw waveform into the specified format before uploading.

    Args:
        audio: a Comfy `AUDIO` type (contains waveform tensor and sample_rate)
        auth_kwargs: Optional authentication token(s).

    Returns:
        The download URL for the uploaded audio file.
    """
    sample_rate: int = audio["sample_rate"]
    waveform: torch.Tensor = audio["waveform"]
    audio_data_np = audio_tensor_to_contiguous_ndarray(waveform)
    audio_bytes_io = audio_ndarray_to_bytesio(
        audio_data_np, sample_rate, container_format, codec_name
    )

    return await upload_file_to_comfyapi(audio_bytes_io, filename, mime_type, auth_kwargs)


def f32_pcm(wav: torch.Tensor) -> torch.Tensor:
    """Convert audio to float 32 bits PCM format. Copy-paste from nodes_audio.py file."""
    if wav.dtype.is_floating_point:
        return wav
    elif wav.dtype == torch.int16:
        return wav.float() / (2 ** 15)
    elif wav.dtype == torch.int32:
        return wav.float() / (2 ** 31)
    raise ValueError(f"Unsupported wav dtype: {wav.dtype}")


def audio_bytes_to_audio_input(audio_bytes: bytes,) -> dict:
    """
    Decode any common audio container from bytes using PyAV and return
    a Comfy AUDIO dict: {"waveform": [1, C, T] float32, "sample_rate": int}.
    """
    with av.open(io.BytesIO(audio_bytes)) as af:
        if not af.streams.audio:
            raise ValueError("No audio stream found in response.")
        stream = af.streams.audio[0]

        in_sr = int(stream.codec_context.sample_rate)
        out_sr = in_sr

        frames: list[torch.Tensor] = []
        n_channels = stream.channels or 1

        for frame in af.decode(streams=stream.index):
            arr = frame.to_ndarray()  # shape can be [C, T] or [T, C] or [T]
            buf = torch.from_numpy(arr)
            if buf.ndim == 1:
                buf = buf.unsqueeze(0)  # [T] -> [1, T]
            elif buf.shape[0] != n_channels and buf.shape[-1] == n_channels:
                buf = buf.transpose(0, 1).contiguous()  # [T, C] -> [C, T]
            elif buf.shape[0] != n_channels:
                buf = buf.reshape(-1, n_channels).t().contiguous()  # fallback to [C, T]
            frames.append(buf)

    if not frames:
        raise ValueError("Decoded zero audio frames.")

    wav = torch.cat(frames, dim=1)  # [C, T]
    wav = f32_pcm(wav)
    return {"waveform": wav.unsqueeze(0).contiguous(), "sample_rate": out_sr}


def audio_input_to_mp3(audio: AudioInput) -> io.BytesIO:
    waveform = audio["waveform"].cpu()

    output_buffer = io.BytesIO()
    output_container = av.open(output_buffer, mode='w', format="mp3")

    out_stream = output_container.add_stream("libmp3lame", rate=audio["sample_rate"])
    out_stream.bit_rate = 320000

    frame = av.AudioFrame.from_ndarray(waveform.movedim(0, 1).reshape(1, -1).float().numpy(), format='flt', layout='mono' if waveform.shape[0] == 1 else 'stereo')
    frame.sample_rate = audio["sample_rate"]
    frame.pts = 0
    output_container.mux(out_stream.encode(frame))
    output_container.mux(out_stream.encode(None))
    output_container.close()
    output_buffer.seek(0)
    return output_buffer


def audio_to_base64_string(
    audio: AudioInput, container_format: str = "mp4", codec_name: str = "aac"
) -> str:
    """Converts an audio input to a base64 string."""
    sample_rate: int = audio["sample_rate"]
    waveform: torch.Tensor = audio["waveform"]
    audio_data_np = audio_tensor_to_contiguous_ndarray(waveform)
    audio_bytes_io = audio_ndarray_to_bytesio(
        audio_data_np, sample_rate, container_format, codec_name
    )
    audio_bytes = audio_bytes_io.getvalue()
    return base64.b64encode(audio_bytes).decode("utf-8")


async def upload_images_to_comfyapi(
    image: torch.Tensor,
    max_images=8,
    auth_kwargs: Optional[dict[str, str]] = None,
    mime_type: Optional[str] = None,
) -> list[str]:
    """
    Uploads images to ComfyUI API and returns download URLs.
    To upload multiple images, stack them in the batch dimension first.

    Args:
        image: Input torch.Tensor image.
        max_images: Maximum number of images to upload.
        auth_kwargs: Optional authentication token(s).
        mime_type: Optional MIME type for the image.
    """
    # if batch, try to upload each file if max_images is greater than 0
    download_urls: list[str] = []
    is_batch = len(image.shape) > 3
    batch_len = image.shape[0] if is_batch else 1

    for idx in range(min(batch_len, max_images)):
        tensor = image[idx] if is_batch else image
        img_io = tensor_to_bytesio(tensor, mime_type=mime_type)
        url = await upload_file_to_comfyapi(img_io, img_io.name, mime_type, auth_kwargs)
        download_urls.append(url)
    return download_urls


def resize_mask_to_image(
    mask: torch.Tensor,
    image: torch.Tensor,
    upscale_method="nearest-exact",
    crop="disabled",
    allow_gradient=True,
    add_channel_dim=False,
):
    """
    Resize mask to be the same dimensions as an image, while maintaining proper format for API calls.
    """
    _, H, W, _ = image.shape
    mask = mask.unsqueeze(-1)
    mask = mask.movedim(-1, 1)
    mask = common_upscale(
        mask, width=W, height=H, upscale_method=upscale_method, crop=crop
    )
    mask = mask.movedim(1, -1)
    if not add_channel_dim:
        mask = mask.squeeze(-1)
    if not allow_gradient:
        mask = (mask > 0.5).float()
    return mask


def validate_string(
    string: str,
    strip_whitespace=True,
    field_name="prompt",
    min_length=None,
    max_length=None,
):
    if string is None:
        raise Exception(f"Field '{field_name}' cannot be empty.")
    if strip_whitespace:
        string = string.strip()
    if min_length and len(string) < min_length:
        raise Exception(
            f"Field '{field_name}' cannot be shorter than {min_length} characters; was {len(string)} characters long."
        )
    if max_length and len(string) > max_length:
        raise Exception(
            f" Field '{field_name} cannot be longer than {max_length} characters; was {len(string)} characters long."
        )


def image_tensor_pair_to_batch(
    image1: torch.Tensor, image2: torch.Tensor
) -> torch.Tensor:
    """
    Converts a pair of image tensors to a batch tensor.
    If the images are not the same size, the smaller image is resized to
    match the larger image.
    """
    if image1.shape[1:] != image2.shape[1:]:
        image2 = common_upscale(
            image2.movedim(-1, 1),
            image1.shape[2],
            image1.shape[1],
            "bilinear",
            "center",
        ).movedim(1, -1)
    return torch.cat((image1, image2), dim=0)


def get_size(path_or_object: Union[str, io.BytesIO]) -> int:
    if isinstance(path_or_object, str):
        return os.path.getsize(path_or_object)
    return len(path_or_object.getvalue())


def validate_container_format_is_mp4(video: VideoInput) -> None:
    """Validates video container format is MP4."""
    container_format = video.get_container_format()
    if container_format not in ["mp4", "mov,mp4,m4a,3gp,3g2,mj2"]:
        raise ValueError(f"Only MP4 container format supported. Got: {container_format}")<|MERGE_RESOLUTION|>--- conflicted
+++ resolved
@@ -18,13 +18,8 @@
     UploadRequest,
     UploadResponse,
 )
-<<<<<<< HEAD
 from comfy.cmd.server import PromptServer
-
-=======
-from server import PromptServer
 from comfy.cli_args import args
->>>>>>> a4787ac8
 
 import numpy as np
 from PIL import Image
