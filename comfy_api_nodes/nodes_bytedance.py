import logging
import math
from enum import Enum
from typing import Literal, Optional, Union
from typing_extensions import override

import torch
from pydantic import BaseModel, Field

from comfy_api.latest import ComfyExtension, IO
from comfy_api_nodes.util.validation_utils import (
    validate_image_aspect_ratio_range,
    get_number_of_images,
    validate_image_dimensions,
)
from comfy_api_nodes.util import (
    ApiEndpoint,
    sync_op_pydantic,
    poll_op_pydantic,
    upload_images_to_comfyapi,
)
from comfy_api_nodes.apinode_utils import (
    download_url_to_image_tensor,
    download_url_to_video_output,
    validate_string,
    image_tensor_pair_to_batch,
)


BYTEPLUS_IMAGE_ENDPOINT = "/proxy/byteplus/api/v3/images/generations"

# Long-running tasks endpoints(e.g., video)
BYTEPLUS_TASK_ENDPOINT = "/proxy/byteplus/api/v3/contents/generations/tasks"
BYTEPLUS_TASK_STATUS_ENDPOINT = "/proxy/byteplus/api/v3/contents/generations/tasks"  # + /{task_id}


class Text2ImageModelName(str, Enum):
    seedream_3 = "seedream-3-0-t2i-250415"


class Image2ImageModelName(str, Enum):
    seededit_3 = "seededit-3-0-i2i-250628"


class Text2VideoModelName(str, Enum):
    seedance_1_pro  = "seedance-1-0-pro-250528"
    seedance_1_lite = "seedance-1-0-lite-t2v-250428"


class Image2VideoModelName(str, Enum):
    """note(August 31): Pro model only supports FirstFrame: https://docs.byteplus.com/en/docs/ModelArk/1520757"""
    seedance_1_pro  = "seedance-1-0-pro-250528"
    seedance_1_lite = "seedance-1-0-lite-i2v-250428"


class Text2ImageTaskCreationRequest(BaseModel):
    model: Text2ImageModelName = Text2ImageModelName.seedream_3
    prompt: str = Field(...)
    response_format: Optional[str] = Field("url")
    size: Optional[str] = Field(None)
    seed: Optional[int] = Field(0, ge=0, le=2147483647)
    guidance_scale: Optional[float] = Field(..., ge=1.0, le=10.0)
    watermark: Optional[bool] = Field(True)


class Image2ImageTaskCreationRequest(BaseModel):
    model: Image2ImageModelName = Image2ImageModelName.seededit_3
    prompt: str = Field(...)
    response_format: Optional[str] = Field("url")
    image: str = Field(..., description="Base64 encoded string or image URL")
    size: Optional[str] = Field("adaptive")
    seed: Optional[int] = Field(..., ge=0, le=2147483647)
    guidance_scale: Optional[float] = Field(..., ge=1.0, le=10.0)
    watermark: Optional[bool] = Field(True)


class Seedream4Options(BaseModel):
    max_images: int = Field(15)


class Seedream4TaskCreationRequest(BaseModel):
    model: str = Field("seedream-4-0-250828")
    prompt: str = Field(...)
    response_format: str = Field("url")
    image: Optional[list[str]] = Field(None, description="Image URLs")
    size: str = Field(...)
    seed: int = Field(..., ge=0, le=2147483647)
    sequential_image_generation: str = Field("disabled")
    sequential_image_generation_options: Seedream4Options = Field(Seedream4Options(max_images=15))
    watermark: bool = Field(True)


class ImageTaskCreationResponse(BaseModel):
    model: str = Field(...)
    created: int = Field(..., description="Unix timestamp (in seconds) indicating time when the request was created.")
    data: list = Field([], description="Contains information about the generated image(s).")
    error: dict = Field({}, description="Contains `code` and `message` fields in case of error.")


class TaskTextContent(BaseModel):
    type: str = Field("text")
    text: str = Field(...)


class TaskImageContentUrl(BaseModel):
    url: str = Field(...)


class TaskImageContent(BaseModel):
    type: str = Field("image_url")
    image_url: TaskImageContentUrl = Field(...)
    role: Optional[Literal["first_frame", "last_frame", "reference_image"]] = Field(None)


class Text2VideoTaskCreationRequest(BaseModel):
    model: Text2VideoModelName = Text2VideoModelName.seedance_1_pro
    content: list[TaskTextContent] = Field(..., min_length=1)


class Image2VideoTaskCreationRequest(BaseModel):
    model: Image2VideoModelName = Image2VideoModelName.seedance_1_pro
    content: list[Union[TaskTextContent, TaskImageContent]] = Field(..., min_length=2)


class TaskCreationResponse(BaseModel):
    id: str = Field(...)


class TaskStatusError(BaseModel):
    code: str = Field(...)
    message: str = Field(...)


class TaskStatusResult(BaseModel):
    video_url: str = Field(...)


class TaskStatusResponse(BaseModel):
    id: str = Field(...)
    model: str = Field(...)
    status: Literal["queued", "running", "cancelled", "succeeded", "failed"] = Field(...)
    error: Optional[TaskStatusError] = Field(None)
    content: Optional[TaskStatusResult] = Field(None)


RECOMMENDED_PRESETS = [
    ("1024x1024 (1:1)", 1024, 1024),
    ("864x1152 (3:4)", 864, 1152),
    ("1152x864 (4:3)", 1152, 864),
    ("1280x720 (16:9)", 1280, 720),
    ("720x1280 (9:16)", 720, 1280),
    ("832x1248 (2:3)", 832, 1248),
    ("1248x832 (3:2)", 1248, 832),
    ("1512x648 (21:9)", 1512, 648),
    ("2048x2048 (1:1)", 2048, 2048),
    ("Custom", None, None),
]

RECOMMENDED_PRESETS_SEEDREAM_4 = [
    ("2048x2048 (1:1)", 2048, 2048),
    ("2304x1728 (4:3)", 2304, 1728),
    ("1728x2304 (3:4)", 1728, 2304),
    ("2560x1440 (16:9)", 2560, 1440),
    ("1440x2560 (9:16)", 1440, 2560),
    ("2496x1664 (3:2)", 2496, 1664),
    ("1664x2496 (2:3)", 1664, 2496),
    ("3024x1296 (21:9)", 3024, 1296),
    ("4096x4096 (1:1)", 4096, 4096),
    ("Custom", None, None),
]

# The time in this dictionary are given for 10 seconds duration.
VIDEO_TASKS_EXECUTION_TIME = {
    "seedance-1-0-lite-t2v-250428": {
        "480p": 40,
        "720p": 60,
        "1080p": 90,
    },
    "seedance-1-0-lite-i2v-250428": {
        "480p": 40,
        "720p": 60,
        "1080p": 90,
    },
    "seedance-1-0-pro-250528": {
        "480p": 70,
        "720p": 85,
        "1080p": 115,
    },
}


def get_image_url_from_response(response: ImageTaskCreationResponse) -> str:
    if response.error:
        error_msg = f"ByteDance request failed. Code: {response.error['code']}, message: {response.error['message']}"
        logging.info(error_msg)
        raise RuntimeError(error_msg)
    logging.info("ByteDance task succeeded, image URL: %s", response.data[0]["url"])
    return response.data[0]["url"]


def get_video_url_from_task_status(response: TaskStatusResponse) -> Union[str, None]:
    """Returns the video URL from the task status response if it exists."""
    if hasattr(response, "content") and response.content:
        return response.content.video_url
    return None


class ByteDanceImageNode(IO.ComfyNode):

    @classmethod
    def define_schema(cls):
        return IO.Schema(
            node_id="ByteDanceImageNode",
            display_name="ByteDance Image",
            category="api node/image/ByteDance",
            description="Generate images using ByteDance models via api based on prompt",
            inputs=[
                IO.Combo.Input(
                    "model",
                    options=Text2ImageModelName,
                    default=Text2ImageModelName.seedream_3,
                    tooltip="Model name",
                ),
                IO.String.Input(
                    "prompt",
                    multiline=True,
                    tooltip="The text prompt used to generate the image",
                ),
                IO.Combo.Input(
                    "size_preset",
                    options=[label for label, _, _ in RECOMMENDED_PRESETS],
                    tooltip="Pick a recommended size. Select Custom to use the width and height below",
                ),
                IO.Int.Input(
                    "width",
                    default=1024,
                    min=512,
                    max=2048,
                    step=64,
                    tooltip="Custom width for image. Value is working only if `size_preset` is set to `Custom`",
                ),
                IO.Int.Input(
                    "height",
                    default=1024,
                    min=512,
                    max=2048,
                    step=64,
                    tooltip="Custom height for image. Value is working only if `size_preset` is set to `Custom`",
                ),
                IO.Int.Input(
                    "seed",
                    default=0,
                    min=0,
                    max=2147483647,
                    step=1,
                    display_mode=IO.NumberDisplay.number,
                    control_after_generate=True,
                    tooltip="Seed to use for generation",
                    optional=True,
                ),
                IO.Float.Input(
                    "guidance_scale",
                    default=2.5,
                    min=1.0,
                    max=10.0,
                    step=0.01,
                    display_mode=IO.NumberDisplay.number,
                    tooltip="Higher value makes the image follow the prompt more closely",
                    optional=True,
                ),
                IO.Boolean.Input(
                    "watermark",
                    default=True,
                    tooltip="Whether to add an \"AI generated\" watermark to the image",
                    optional=True,
                ),
            ],
            outputs=[
                IO.Image.Output(),
            ],
            hidden=[
                IO.Hidden.auth_token_comfy_org,
                IO.Hidden.api_key_comfy_org,
                IO.Hidden.unique_id,
            ],
            is_api_node=True,
        )

    @classmethod
    async def execute(
        cls,
        model: str,
        prompt: str,
        size_preset: str,
        width: int,
        height: int,
        seed: int,
        guidance_scale: float,
        watermark: bool,
    ) -> IO.NodeOutput:
        validate_string(prompt, strip_whitespace=True, min_length=1)
        w = h = None
        for label, tw, th in RECOMMENDED_PRESETS:
            if label == size_preset:
                w, h = tw, th
                break

        if w is None or h is None:
            w, h = width, height
            if not (512 <= w <= 2048) or not (512 <= h <= 2048):
                raise ValueError(
                    f"Custom size out of range: {w}x{h}. "
                    "Both width and height must be between 512 and 2048 pixels."
                )

        payload = Text2ImageTaskCreationRequest(
            model=model,
            prompt=prompt,
            size=f"{w}x{h}",
            seed=seed,
            guidance_scale=guidance_scale,
            watermark=watermark,
        )
        response = await sync_op_pydantic(
            cls,
            endpoint=ApiEndpoint(path=BYTEPLUS_IMAGE_ENDPOINT, method="POST"),
            data=payload,
            response_model=ImageTaskCreationResponse,
        )
        return IO.NodeOutput(await download_url_to_image_tensor(get_image_url_from_response(response)))


class ByteDanceImageEditNode(IO.ComfyNode):

    @classmethod
    def define_schema(cls):
        return IO.Schema(
            node_id="ByteDanceImageEditNode",
            display_name="ByteDance Image Edit",
            category="api node/image/ByteDance",
            description="Edit images using ByteDance models via api based on prompt",
            inputs=[
                IO.Combo.Input(
                    "model",
                    options=Image2ImageModelName,
                    default=Image2ImageModelName.seededit_3,
                    tooltip="Model name",
                ),
                IO.Image.Input(
                    "image",
                    tooltip="The base image to edit",
                ),
                IO.String.Input(
                    "prompt",
                    multiline=True,
                    default="",
                    tooltip="Instruction to edit image",
                ),
                IO.Int.Input(
                    "seed",
                    default=0,
                    min=0,
                    max=2147483647,
                    step=1,
                    display_mode=IO.NumberDisplay.number,
                    control_after_generate=True,
                    tooltip="Seed to use for generation",
                    optional=True,
                ),
                IO.Float.Input(
                    "guidance_scale",
                    default=5.5,
                    min=1.0,
                    max=10.0,
                    step=0.01,
                    display_mode=IO.NumberDisplay.number,
                    tooltip="Higher value makes the image follow the prompt more closely",
                    optional=True,
                ),
                IO.Boolean.Input(
                    "watermark",
                    default=True,
                    tooltip="Whether to add an \"AI generated\" watermark to the image",
                    optional=True,
                ),
            ],
            outputs=[
                IO.Image.Output(),
            ],
            hidden=[
                IO.Hidden.auth_token_comfy_org,
                IO.Hidden.api_key_comfy_org,
                IO.Hidden.unique_id,
            ],
            is_api_node=True,
        )

    @classmethod
    async def execute(
        cls,
        model: str,
        image: torch.Tensor,
        prompt: str,
        seed: int,
        guidance_scale: float,
        watermark: bool,
    ) -> IO.NodeOutput:
        validate_string(prompt, strip_whitespace=True, min_length=1)
        if get_number_of_images(image) != 1:
            raise ValueError("Exactly one input image is required.")
        validate_image_aspect_ratio_range(image, (1, 3), (3, 1))
<<<<<<< HEAD
        source_url = (await upload_images_to_comfyapi(cls, image, max_images=1, mime_type="image/png",))[0]
=======
        source_url = (await upload_images_to_comfyapi(cls, image, max_images=1, mime_type="image/png"))[0]
>>>>>>> 462ce028
        payload = Image2ImageTaskCreationRequest(
            model=model,
            prompt=prompt,
            image=source_url,
            seed=seed,
            guidance_scale=guidance_scale,
            watermark=watermark,
        )
        response = await sync_op_pydantic(
            cls,
            endpoint=ApiEndpoint(path=BYTEPLUS_IMAGE_ENDPOINT, method="POST"),
            data=payload,
            response_model=ImageTaskCreationResponse,
        )
        return IO.NodeOutput(await download_url_to_image_tensor(get_image_url_from_response(response)))


class ByteDanceSeedreamNode(IO.ComfyNode):

    @classmethod
    def define_schema(cls):
        return IO.Schema(
            node_id="ByteDanceSeedreamNode",
            display_name="ByteDance Seedream 4",
            category="api node/image/ByteDance",
            description="Unified text-to-image generation and precise single-sentence editing at up to 4K resolution.",
            inputs=[
                IO.Combo.Input(
                    "model",
                    options=["seedream-4-0-250828"],
                    tooltip="Model name",
                ),
                IO.String.Input(
                    "prompt",
                    multiline=True,
                    default="",
                    tooltip="Text prompt for creating or editing an image.",
                ),
                IO.Image.Input(
                    "image",
                    tooltip="Input image(s) for image-to-image generation. "
                            "List of 1-10 images for single or multi-reference generation.",
                    optional=True,
                ),
                IO.Combo.Input(
                    "size_preset",
                    options=[label for label, _, _ in RECOMMENDED_PRESETS_SEEDREAM_4],
                    tooltip="Pick a recommended size. Select Custom to use the width and height below.",
                ),
                IO.Int.Input(
                    "width",
                    default=2048,
                    min=1024,
                    max=4096,
                    step=64,
                    tooltip="Custom width for image. Value is working only if `size_preset` is set to `Custom`",
                    optional=True,
                ),
                IO.Int.Input(
                    "height",
                    default=2048,
                    min=1024,
                    max=4096,
                    step=64,
                    tooltip="Custom height for image. Value is working only if `size_preset` is set to `Custom`",
                    optional=True,
                ),
                IO.Combo.Input(
                    "sequential_image_generation",
                    options=["disabled", "auto"],
                    tooltip="Group image generation mode. "
                            "'disabled' generates a single image. "
                            "'auto' lets the model decide whether to generate multiple related images "
                            "(e.g., story scenes, character variations).",
                    optional=True,
                ),
                IO.Int.Input(
                    "max_images",
                    default=1,
                    min=1,
                    max=15,
                    step=1,
                    display_mode=IO.NumberDisplay.number,
                    tooltip="Maximum number of images to generate when sequential_image_generation='auto'. "
                            "Total images (input + generated) cannot exceed 15.",
                    optional=True,
                ),
                IO.Int.Input(
                    "seed",
                    default=0,
                    min=0,
                    max=2147483647,
                    step=1,
                    display_mode=IO.NumberDisplay.number,
                    control_after_generate=True,
                    tooltip="Seed to use for generation.",
                    optional=True,
                ),
                IO.Boolean.Input(
                    "watermark",
                    default=True,
                    tooltip="Whether to add an \"AI generated\" watermark to the image.",
                    optional=True,
                ),
                IO.Boolean.Input(
                    "fail_on_partial",
                    default=True,
                    tooltip="If enabled, abort execution if any requested images are missing or return an error.",
                    optional=True,
                ),
            ],
            outputs=[
                IO.Image.Output(),
            ],
            hidden=[
                IO.Hidden.auth_token_comfy_org,
                IO.Hidden.api_key_comfy_org,
                IO.Hidden.unique_id,
            ],
            is_api_node=True,
        )

    @classmethod
    async def execute(
        cls,
        model: str,
        prompt: str,
        image: torch.Tensor = None,
        size_preset: str = RECOMMENDED_PRESETS_SEEDREAM_4[0][0],
        width: int = 2048,
        height: int = 2048,
        sequential_image_generation: str = "disabled",
        max_images: int = 1,
        seed: int = 0,
        watermark: bool = True,
        fail_on_partial: bool = True,
    ) -> IO.NodeOutput:
        validate_string(prompt, strip_whitespace=True, min_length=1)
        w = h = None
        for label, tw, th in RECOMMENDED_PRESETS_SEEDREAM_4:
            if label == size_preset:
                w, h = tw, th
                break

        if w is None or h is None:
            w, h = width, height
            if not (1024 <= w <= 4096) or not (1024 <= h <= 4096):
                raise ValueError(
                    f"Custom size out of range: {w}x{h}. "
                    "Both width and height must be between 1024 and 4096 pixels."
                )
        n_input_images = get_number_of_images(image) if image is not None else 0
        if n_input_images > 10:
            raise ValueError(f"Maximum of 10 reference images are supported, but {n_input_images} received.")
        if sequential_image_generation == "auto" and n_input_images + max_images > 15:
            raise ValueError(
                "The maximum number of generated images plus the number of reference images cannot exceed 15."
            )
        reference_images_urls = []
        if n_input_images:
            for i in image:
                validate_image_aspect_ratio_range(i, (1, 3), (3, 1))
            reference_images_urls = await upload_images_to_comfyapi(
                cls,
                image,
                max_images=n_input_images,
                mime_type="image/png",
            )
        response = await sync_op_pydantic(
            cls,
            endpoint=ApiEndpoint(path=BYTEPLUS_IMAGE_ENDPOINT, method="POST"),
            response_model=ImageTaskCreationResponse,
            data=Seedream4TaskCreationRequest(
                model=model,
                prompt=prompt,
                image=reference_images_urls,
                size=f"{w}x{h}",
                seed=seed,
                sequential_image_generation=sequential_image_generation,
                sequential_image_generation_options=Seedream4Options(max_images=max_images),
                watermark=watermark,
            ),
        )
        if len(response.data) == 1:
            return IO.NodeOutput(await download_url_to_image_tensor(get_image_url_from_response(response)))
        urls = [str(d["url"]) for d in response.data if isinstance(d, dict) and "url" in d]
        if fail_on_partial and len(urls) < len(response.data):
            raise RuntimeError(f"Only {len(urls)} of {len(response.data)} images were generated before error.")
        return IO.NodeOutput(torch.cat([await download_url_to_image_tensor(i) for i in urls]))


class ByteDanceTextToVideoNode(IO.ComfyNode):

    @classmethod
    def define_schema(cls):
        return IO.Schema(
            node_id="ByteDanceTextToVideoNode",
            display_name="ByteDance Text to Video",
            category="api node/video/ByteDance",
            description="Generate video using ByteDance models via api based on prompt",
            inputs=[
                IO.Combo.Input(
                    "model",
                    options=Text2VideoModelName,
                    default=Text2VideoModelName.seedance_1_pro,
                    tooltip="Model name",
                ),
                IO.String.Input(
                    "prompt",
                    multiline=True,
                    tooltip="The text prompt used to generate the video.",
                ),
                IO.Combo.Input(
                    "resolution",
                    options=["480p", "720p", "1080p"],
                    tooltip="The resolution of the output video.",
                ),
                IO.Combo.Input(
                    "aspect_ratio",
                    options=["16:9", "4:3", "1:1", "3:4", "9:16", "21:9"],
                    tooltip="The aspect ratio of the output video.",
                ),
                IO.Int.Input(
                    "duration",
                    default=5,
                    min=3,
                    max=12,
                    step=1,
                    tooltip="The duration of the output video in seconds.",
                    display_mode=IO.NumberDisplay.slider,
                ),
                IO.Int.Input(
                    "seed",
                    default=0,
                    min=0,
                    max=2147483647,
                    step=1,
                    display_mode=IO.NumberDisplay.number,
                    control_after_generate=True,
                    tooltip="Seed to use for generation.",
                    optional=True,
                ),
                IO.Boolean.Input(
                    "camera_fixed",
                    default=False,
                    tooltip="Specifies whether to fix the camera. The platform appends an instruction "
                            "to fix the camera to your prompt, but does not guarantee the actual effect.",
                    optional=True,
                ),
                IO.Boolean.Input(
                    "watermark",
                    default=True,
                    tooltip="Whether to add an \"AI generated\" watermark to the video.",
                    optional=True,
                ),
            ],
            outputs=[
                IO.Video.Output(),
            ],
            hidden=[
                IO.Hidden.auth_token_comfy_org,
                IO.Hidden.api_key_comfy_org,
                IO.Hidden.unique_id,
            ],
            is_api_node=True,
        )

    @classmethod
    async def execute(
        cls,
        model: str,
        prompt: str,
        resolution: str,
        aspect_ratio: str,
        duration: int,
        seed: int,
        camera_fixed: bool,
        watermark: bool,
    ) -> IO.NodeOutput:
        validate_string(prompt, strip_whitespace=True, min_length=1)
        raise_if_text_params(prompt, ["resolution", "ratio", "duration", "seed", "camerafixed", "watermark"])

        prompt = (
            f"{prompt} "
            f"--resolution {resolution} "
            f"--ratio {aspect_ratio} "
            f"--duration {duration} "
            f"--seed {seed} "
            f"--camerafixed {str(camera_fixed).lower()} "
            f"--watermark {str(watermark).lower()}"
        )
        return await process_video_task(
            cls,
            payload=Text2VideoTaskCreationRequest(model=model, content=[TaskTextContent(text=prompt)]),
            estimated_duration=max(1, math.ceil(VIDEO_TASKS_EXECUTION_TIME[model][resolution] * (duration / 10.0))),
        )


class ByteDanceImageToVideoNode(IO.ComfyNode):

    @classmethod
    def define_schema(cls):
        return IO.Schema(
            node_id="ByteDanceImageToVideoNode",
            display_name="ByteDance Image to Video",
            category="api node/video/ByteDance",
            description="Generate video using ByteDance models via api based on image and prompt",
            inputs=[
                IO.Combo.Input(
                    "model",
                    options=Image2VideoModelName,
                    default=Image2VideoModelName.seedance_1_pro,
                    tooltip="Model name",
                ),
                IO.String.Input(
                    "prompt",
                    multiline=True,
                    tooltip="The text prompt used to generate the video.",
                ),
                IO.Image.Input(
                    "image",
                    tooltip="First frame to be used for the video.",
                ),
                IO.Combo.Input(
                    "resolution",
                    options=["480p", "720p", "1080p"],
                    tooltip="The resolution of the output video.",
                ),
                IO.Combo.Input(
                    "aspect_ratio",
                    options=["adaptive", "16:9", "4:3", "1:1", "3:4", "9:16", "21:9"],
                    tooltip="The aspect ratio of the output video.",
                ),
                IO.Int.Input(
                    "duration",
                    default=5,
                    min=3,
                    max=12,
                    step=1,
                    tooltip="The duration of the output video in seconds.",
                    display_mode=IO.NumberDisplay.slider,
                ),
                IO.Int.Input(
                    "seed",
                    default=0,
                    min=0,
                    max=2147483647,
                    step=1,
                    display_mode=IO.NumberDisplay.number,
                    control_after_generate=True,
                    tooltip="Seed to use for generation.",
                    optional=True,
                ),
                IO.Boolean.Input(
                    "camera_fixed",
                    default=False,
                    tooltip="Specifies whether to fix the camera. The platform appends an instruction "
                            "to fix the camera to your prompt, but does not guarantee the actual effect.",
                    optional=True,
                ),
                IO.Boolean.Input(
                    "watermark",
                    default=True,
                    tooltip="Whether to add an \"AI generated\" watermark to the video.",
                    optional=True,
                ),
            ],
            outputs=[
                IO.Video.Output(),
            ],
            hidden=[
                IO.Hidden.auth_token_comfy_org,
                IO.Hidden.api_key_comfy_org,
                IO.Hidden.unique_id,
            ],
            is_api_node=True,
        )

    @classmethod
    async def execute(
        cls,
        model: str,
        prompt: str,
        image: torch.Tensor,
        resolution: str,
        aspect_ratio: str,
        duration: int,
        seed: int,
        camera_fixed: bool,
        watermark: bool,
    ) -> IO.NodeOutput:
        validate_string(prompt, strip_whitespace=True, min_length=1)
        raise_if_text_params(prompt, ["resolution", "ratio", "duration", "seed", "camerafixed", "watermark"])
        validate_image_dimensions(image, min_width=300, min_height=300, max_width=6000, max_height=6000)
        validate_image_aspect_ratio_range(image, (2, 5), (5, 2), strict=False)  # 0.4 to 2.5

        image_url = (await upload_images_to_comfyapi(cls, image, max_images=1))[0]
        prompt = (
            f"{prompt} "
            f"--resolution {resolution} "
            f"--ratio {aspect_ratio} "
            f"--duration {duration} "
            f"--seed {seed} "
            f"--camerafixed {str(camera_fixed).lower()} "
            f"--watermark {str(watermark).lower()}"
        )

        return await process_video_task(
            cls,
            payload=Image2VideoTaskCreationRequest(
                model=model,
                content=[TaskTextContent(text=prompt), TaskImageContent(image_url=TaskImageContentUrl(url=image_url))],
            ),
            estimated_duration=max(1, math.ceil(VIDEO_TASKS_EXECUTION_TIME[model][resolution] * (duration / 10.0))),
        )


class ByteDanceFirstLastFrameNode(IO.ComfyNode):

    @classmethod
    def define_schema(cls):
        return IO.Schema(
            node_id="ByteDanceFirstLastFrameNode",
            display_name="ByteDance First-Last-Frame to Video",
            category="api node/video/ByteDance",
            description="Generate video using prompt and first and last frames.",
            inputs=[
                IO.Combo.Input(
                    "model",
                    options=[model.value for model in Image2VideoModelName],
                    default=Image2VideoModelName.seedance_1_lite.value,
                    tooltip="Model name",
                ),
                IO.String.Input(
                    "prompt",
                    multiline=True,
                    tooltip="The text prompt used to generate the video.",
                ),
                IO.Image.Input(
                    "first_frame",
                    tooltip="First frame to be used for the video.",
                ),
                IO.Image.Input(
                    "last_frame",
                    tooltip="Last frame to be used for the video.",
                ),
                IO.Combo.Input(
                    "resolution",
                    options=["480p", "720p", "1080p"],
                    tooltip="The resolution of the output video.",
                ),
                IO.Combo.Input(
                    "aspect_ratio",
                    options=["adaptive", "16:9", "4:3", "1:1", "3:4", "9:16", "21:9"],
                    tooltip="The aspect ratio of the output video.",
                ),
                IO.Int.Input(
                    "duration",
                    default=5,
                    min=3,
                    max=12,
                    step=1,
                    tooltip="The duration of the output video in seconds.",
                    display_mode=IO.NumberDisplay.slider,
                ),
                IO.Int.Input(
                    "seed",
                    default=0,
                    min=0,
                    max=2147483647,
                    step=1,
                    display_mode=IO.NumberDisplay.number,
                    control_after_generate=True,
                    tooltip="Seed to use for generation.",
                    optional=True,
                ),
                IO.Boolean.Input(
                    "camera_fixed",
                    default=False,
                    tooltip="Specifies whether to fix the camera. The platform appends an instruction "
                            "to fix the camera to your prompt, but does not guarantee the actual effect.",
                    optional=True,
                ),
                IO.Boolean.Input(
                    "watermark",
                    default=True,
                    tooltip="Whether to add an \"AI generated\" watermark to the video.",
                    optional=True,
                ),
            ],
            outputs=[
                IO.Video.Output(),
            ],
            hidden=[
                IO.Hidden.auth_token_comfy_org,
                IO.Hidden.api_key_comfy_org,
                IO.Hidden.unique_id,
            ],
            is_api_node=True,
        )

    @classmethod
    async def execute(
        cls,
        model: str,
        prompt: str,
        first_frame: torch.Tensor,
        last_frame: torch.Tensor,
        resolution: str,
        aspect_ratio: str,
        duration: int,
        seed: int,
        camera_fixed: bool,
        watermark: bool,
    ) -> IO.NodeOutput:
        validate_string(prompt, strip_whitespace=True, min_length=1)
        raise_if_text_params(prompt, ["resolution", "ratio", "duration", "seed", "camerafixed", "watermark"])
        for i in (first_frame, last_frame):
            validate_image_dimensions(i, min_width=300, min_height=300, max_width=6000, max_height=6000)
            validate_image_aspect_ratio_range(i, (2, 5), (5, 2), strict=False)  # 0.4 to 2.5

        download_urls = await upload_images_to_comfyapi(
            cls,
            image_tensor_pair_to_batch(first_frame, last_frame),
            max_images=2,
            mime_type="image/png",
        )

        prompt = (
            f"{prompt} "
            f"--resolution {resolution} "
            f"--ratio {aspect_ratio} "
            f"--duration {duration} "
            f"--seed {seed} "
            f"--camerafixed {str(camera_fixed).lower()} "
            f"--watermark {str(watermark).lower()}"
        )

        return await process_video_task(
            cls,
            payload=Image2VideoTaskCreationRequest(
                model=model,
                content=[
                    TaskTextContent(text=prompt),
                    TaskImageContent(image_url=TaskImageContentUrl(url=str(download_urls[0])), role="first_frame"),
                    TaskImageContent(image_url=TaskImageContentUrl(url=str(download_urls[1])), role="last_frame"),
                ],
            ),
            estimated_duration=max(1, math.ceil(VIDEO_TASKS_EXECUTION_TIME[model][resolution] * (duration / 10.0))),
        )


class ByteDanceImageReferenceNode(IO.ComfyNode):

    @classmethod
    def define_schema(cls):
        return IO.Schema(
            node_id="ByteDanceImageReferenceNode",
            display_name="ByteDance Reference Images to Video",
            category="api node/video/ByteDance",
            description="Generate video using prompt and reference images.",
            inputs=[
                IO.Combo.Input(
                    "model",
                    options=[Image2VideoModelName.seedance_1_lite.value],
                    default=Image2VideoModelName.seedance_1_lite.value,
                    tooltip="Model name",
                ),
                IO.String.Input(
                    "prompt",
                    multiline=True,
                    tooltip="The text prompt used to generate the video.",
                ),
                IO.Image.Input(
                    "images",
                    tooltip="One to four images.",
                ),
                IO.Combo.Input(
                    "resolution",
                    options=["480p", "720p"],
                    tooltip="The resolution of the output video.",
                ),
                IO.Combo.Input(
                    "aspect_ratio",
                    options=["adaptive", "16:9", "4:3", "1:1", "3:4", "9:16", "21:9"],
                    tooltip="The aspect ratio of the output video.",
                ),
                IO.Int.Input(
                    "duration",
                    default=5,
                    min=3,
                    max=12,
                    step=1,
                    tooltip="The duration of the output video in seconds.",
                    display_mode=IO.NumberDisplay.slider,
                ),
                IO.Int.Input(
                    "seed",
                    default=0,
                    min=0,
                    max=2147483647,
                    step=1,
                    display_mode=IO.NumberDisplay.number,
                    control_after_generate=True,
                    tooltip="Seed to use for generation.",
                    optional=True,
                ),
                IO.Boolean.Input(
                    "watermark",
                    default=True,
                    tooltip="Whether to add an \"AI generated\" watermark to the video.",
                    optional=True,
                ),
            ],
            outputs=[
                IO.Video.Output(),
            ],
            hidden=[
                IO.Hidden.auth_token_comfy_org,
                IO.Hidden.api_key_comfy_org,
                IO.Hidden.unique_id,
            ],
            is_api_node=True,
        )

    @classmethod
    async def execute(
        cls,
        model: str,
        prompt: str,
        images: torch.Tensor,
        resolution: str,
        aspect_ratio: str,
        duration: int,
        seed: int,
        watermark: bool,
    ) -> IO.NodeOutput:
        validate_string(prompt, strip_whitespace=True, min_length=1)
        raise_if_text_params(prompt, ["resolution", "ratio", "duration", "seed", "watermark"])
        for image in images:
            validate_image_dimensions(image, min_width=300, min_height=300, max_width=6000, max_height=6000)
            validate_image_aspect_ratio_range(image, (2, 5), (5, 2), strict=False)  # 0.4 to 2.5

        image_urls = await upload_images_to_comfyapi(cls, images, max_images=4, mime_type="image/png")
        prompt = (
            f"{prompt} "
            f"--resolution {resolution} "
            f"--ratio {aspect_ratio} "
            f"--duration {duration} "
            f"--seed {seed} "
            f"--watermark {str(watermark).lower()}"
        )
        x = [
            TaskTextContent(text=prompt),
            *[TaskImageContent(image_url=TaskImageContentUrl(url=str(i)), role="reference_image") for i in image_urls]
        ]
        return await process_video_task(
            cls,
            payload=Image2VideoTaskCreationRequest(model=model, content=x),
            estimated_duration=max(1, math.ceil(VIDEO_TASKS_EXECUTION_TIME[model][resolution] * (duration / 10.0))),
        )


async def process_video_task(
    cls: type[IO.ComfyNode],
    payload: Union[Text2VideoTaskCreationRequest, Image2VideoTaskCreationRequest],
    estimated_duration: Optional[int],
) -> IO.NodeOutput:
    initial_response = await sync_op_pydantic(
        cls,
        endpoint=ApiEndpoint(path=BYTEPLUS_TASK_ENDPOINT, method="POST"),
        data=payload,
        response_model=TaskCreationResponse,
    )
    response = await poll_op_pydantic(
        cls,
        poll_endpoint=ApiEndpoint(path=f"{BYTEPLUS_TASK_STATUS_ENDPOINT}/{initial_response.id}"),
        completed_statuses=["succeeded"],
        failed_statuses=["cancelled", "failed"],
        queued_states=["queued"],
        status_extractor=lambda r: r.status,
        estimated_duration=estimated_duration,
        response_model=TaskStatusResponse,
    )
    return IO.NodeOutput(await download_url_to_video_output(get_video_url_from_task_status(response)))


def raise_if_text_params(prompt: str, text_params: list[str]) -> None:
    for i in text_params:
        if f"--{i} " in prompt:
            raise ValueError(
                f"--{i} is not allowed in the prompt, use the appropriated widget input to change this value."
            )


class ByteDanceExtension(ComfyExtension):
    @override
    async def get_node_list(self) -> list[type[IO.ComfyNode]]:
        return [
            ByteDanceImageNode,
            ByteDanceImageEditNode,
            ByteDanceSeedreamNode,
            ByteDanceTextToVideoNode,
            ByteDanceImageToVideoNode,
            ByteDanceFirstLastFrameNode,
            ByteDanceImageReferenceNode,
        ]

async def comfy_entrypoint() -> ByteDanceExtension:
    return ByteDanceExtension()<|MERGE_RESOLUTION|>--- conflicted
+++ resolved
@@ -409,11 +409,7 @@
         if get_number_of_images(image) != 1:
             raise ValueError("Exactly one input image is required.")
         validate_image_aspect_ratio_range(image, (1, 3), (3, 1))
-<<<<<<< HEAD
-        source_url = (await upload_images_to_comfyapi(cls, image, max_images=1, mime_type="image/png",))[0]
-=======
         source_url = (await upload_images_to_comfyapi(cls, image, max_images=1, mime_type="image/png"))[0]
->>>>>>> 462ce028
         payload = Image2ImageTaskCreationRequest(
             model=model,
             prompt=prompt,
