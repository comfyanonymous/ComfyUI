import logging
from typing import Any, Callable, Optional, TypeVar
import torch
from typing_extensions import override
from comfy_api_nodes.util.validation_utils import (
    get_image_dimensions,
    validate_image_dimensions,
)


from comfy_api_nodes.apis import (
    MoonvalleyTextToVideoRequest,
    MoonvalleyTextToVideoInferenceParams,
    MoonvalleyVideoToVideoInferenceParams,
    MoonvalleyVideoToVideoRequest,
    MoonvalleyPromptResponse,
)
from comfy_api_nodes.apis.client import (
    ApiEndpoint,
    HttpMethod,
    SynchronousOperation,
    PollingOperation,
    EmptyRequest,
)
from comfy_api_nodes.apinode_utils import (
    download_url_to_video_output,
    upload_images_to_comfyapi,
    upload_video_to_comfyapi,
)

from comfy_api.input import VideoInput
from comfy_api.latest import ComfyExtension, InputImpl, io as comfy_io
import av
import io

API_UPLOADS_ENDPOINT = "/proxy/moonvalley/uploads"
API_PROMPTS_ENDPOINT = "/proxy/moonvalley/prompts"
API_VIDEO2VIDEO_ENDPOINT = "/proxy/moonvalley/prompts/video-to-video"
API_TXT2VIDEO_ENDPOINT = "/proxy/moonvalley/prompts/text-to-video"
API_IMG2VIDEO_ENDPOINT = "/proxy/moonvalley/prompts/image-to-video"

MIN_WIDTH = 300
MIN_HEIGHT = 300

MAX_WIDTH = 10000
MAX_HEIGHT = 10000

MIN_VID_WIDTH = 300
MIN_VID_HEIGHT = 300

MAX_VID_WIDTH = 10000
MAX_VID_HEIGHT = 10000

MAX_VIDEO_SIZE = 1024 * 1024 * 1024  # 1 GB max for in-memory video processing

MOONVALLEY_MAREY_MAX_PROMPT_LENGTH = 5000
R = TypeVar("R")


class MoonvalleyApiError(Exception):
    """Base exception for Moonvalley API errors."""

    pass


def is_valid_task_creation_response(response: MoonvalleyPromptResponse) -> bool:
    """Verifies that the initial response contains a task ID."""
    return bool(response.id)


def validate_task_creation_response(response) -> None:
    if not is_valid_task_creation_response(response):
        error_msg = f"Moonvalley Marey API: Initial request failed. Code: {response.code}, Message: {response.message}, Data: {response}"
        logging.error(error_msg)
        raise MoonvalleyApiError(error_msg)


def get_video_from_response(response):
    video = response.output_url
    logging.info(
        "Moonvalley Marey API: Task %s succeeded. Video URL: %s", response.id, video
    )
    return video


def get_video_url_from_response(response) -> Optional[str]:
    """Returns the first video url from the Moonvalley video generation task result.
    Will not raise an error if the response is not valid.
    """
    if response:
        return str(get_video_from_response(response))
    else:
        return None


async def poll_until_finished(
    auth_kwargs: dict[str, str],
    api_endpoint: ApiEndpoint[Any, R],
    result_url_extractor: Optional[Callable[[R], str]] = None,
    node_id: Optional[str] = None,
) -> R:
    """Polls the Moonvalley API endpoint until the task reaches a terminal state, then returns the response."""
    return await PollingOperation(
        poll_endpoint=api_endpoint,
        completed_statuses=[
            "completed",
        ],
        max_poll_attempts=240,  # 64 minutes with 16s interval
        poll_interval=16.0,
        failed_statuses=["error"],
        status_extractor=lambda response: (
            response.status if response and response.status else None
        ),
        auth_kwargs=auth_kwargs,
        result_url_extractor=result_url_extractor,
        node_id=node_id,
    ).execute()


def validate_prompts(
    prompt: str, negative_prompt: str, max_length=MOONVALLEY_MAREY_MAX_PROMPT_LENGTH
):
    """Verifies that the prompt isn't empty and that neither prompt is too long."""
    if not prompt:
        raise ValueError("Positive prompt is empty")
    if len(prompt) > max_length:
        raise ValueError(f"Positive prompt is too long: {len(prompt)} characters")
    if negative_prompt and len(negative_prompt) > max_length:
        raise ValueError(
            f"Negative prompt is too long: {len(negative_prompt)} characters"
        )
    return True


def validate_input_media(width, height, with_frame_conditioning, num_frames_in=None):
    # inference validation
    # T = num_frames
    # in all cases, the following must be true: T divisible by 16 and H,W by 8. in addition...
    # with image conditioning: H*W must be divisible by 8192
    # without image conditioning: T divisible by 32
    if num_frames_in and not num_frames_in % 16 == 0:
        return False, ("The input video total frame count must be divisible by 16!")

    if height % 8 != 0 or width % 8 != 0:
        return False, (
            f"Height ({height}) and width ({width}) must be " "divisible by 8"
        )

    if with_frame_conditioning:
        if (height * width) % 8192 != 0:
            return False, (
                f"Height * width ({height * width}) must be "
                "divisible by 8192 for frame conditioning"
            )
    else:
        if num_frames_in and not num_frames_in % 32 == 0:
            return False, ("The input video total frame count must be divisible by 32!")


def validate_input_image(
    image: torch.Tensor, with_frame_conditioning: bool = False
) -> None:
    """
    Validates the input image adheres to the expectations of the API:
    - The image resolution should not be less than 300*300px
    - The aspect ratio of the image should be between 1:2.5 ~ 2.5:1

    """
    height, width = get_image_dimensions(image)
    validate_input_media(width, height, with_frame_conditioning)
    validate_image_dimensions(
        image, min_width=300, min_height=300, max_height=MAX_HEIGHT, max_width=MAX_WIDTH
    )


def validate_video_to_video_input(video: VideoInput) -> VideoInput:
    """
    Validates and processes video input for Moonvalley Video-to-Video generation.

    Args:
        video: Input video to validate

    Returns:
        Validated and potentially trimmed video

    Raises:
        ValueError: If video doesn't meet requirements
        MoonvalleyApiError: If video duration is too short
    """
    width, height = _get_video_dimensions(video)
    _validate_video_dimensions(width, height)
    _validate_container_format(video)

    return _validate_and_trim_duration(video)


def _get_video_dimensions(video: VideoInput) -> tuple[int, int]:
    """Extracts video dimensions with error handling."""
    try:
        return video.get_dimensions()
    except Exception as e:
        logging.error("Error getting dimensions of video: %s", e)
        raise ValueError(f"Cannot get video dimensions: {e}") from e


def _validate_video_dimensions(width: int, height: int) -> None:
    """Validates video dimensions meet Moonvalley V2V requirements."""
    supported_resolutions = {
        (1920, 1080),
        (1080, 1920),
        (1152, 1152),
        (1536, 1152),
        (1152, 1536),
    }

    if (width, height) not in supported_resolutions:
        supported_list = ", ".join(
            [f"{w}x{h}" for w, h in sorted(supported_resolutions)]
        )
        raise ValueError(
            f"Resolution {width}x{height} not supported. Supported: {supported_list}"
        )


def _validate_container_format(video: VideoInput) -> None:
    """Validates video container format is MP4."""
    container_format = video.get_container_format()
    if container_format not in ["mp4", "mov,mp4,m4a,3gp,3g2,mj2"]:
        raise ValueError(
            f"Only MP4 container format supported. Got: {container_format}"
        )


def _validate_and_trim_duration(video: VideoInput) -> VideoInput:
    """Validates video duration and trims to 5 seconds if needed."""
    duration = video.get_duration()
    _validate_minimum_duration(duration)
    return _trim_if_too_long(video, duration)


def _validate_minimum_duration(duration: float) -> None:
    """Ensures video is at least 5 seconds long."""
    if duration < 5:
        raise MoonvalleyApiError("Input video must be at least 5 seconds long.")


def _trim_if_too_long(video: VideoInput, duration: float) -> VideoInput:
    """Trims video to 5 seconds if longer."""
    if duration > 5:
        return trim_video(video, 5)
    return video


def trim_video(video: VideoInput, duration_sec: float) -> VideoInput:
    """
    Returns a new VideoInput object trimmed from the beginning to the specified duration,
    using av to avoid loading entire video into memory.

    Args:
        video: Input video to trim
        duration_sec: Duration in seconds to keep from the beginning

    Returns:
        VideoFromFile object that owns the output buffer
    """
    output_buffer = io.BytesIO()

    input_container = None
    output_container = None

    try:
        # Get the stream source - this avoids loading entire video into memory
        # when the source is already a file path
        input_source = video.get_stream_source()

        # Open containers
        input_container = av.open(input_source, mode="r")
        output_container = av.open(output_buffer, mode="w", format="mp4")

        # Set up output streams for re-encoding
        video_stream = None
        audio_stream = None

        for stream in input_container.streams:
            logging.info(f"Found stream: type={stream.type}, class={type(stream)}")
            if isinstance(stream, av.VideoStream):
                # Create output video stream with same parameters
                video_stream = output_container.add_stream(
                    "h264", rate=stream.average_rate
                )
                video_stream.width = stream.width
                video_stream.height = stream.height
                video_stream.pix_fmt = "yuv420p"
                logging.info(
                    f"Added video stream: {stream.width}x{stream.height} @ {stream.average_rate}fps"
                )
            elif isinstance(stream, av.AudioStream):
                # Create output audio stream with same parameters
                audio_stream = output_container.add_stream(
                    "aac", rate=stream.sample_rate
                )
                audio_stream.sample_rate = stream.sample_rate
                audio_stream.layout = stream.layout
                logging.info(
                    f"Added audio stream: {stream.sample_rate}Hz, {stream.channels} channels"
                )

        # Calculate target frame count that's divisible by 16
        fps = input_container.streams.video[0].average_rate
        estimated_frames = int(duration_sec * fps)
        target_frames = (
            estimated_frames // 16
        ) * 16  # Round down to nearest multiple of 16

        if target_frames == 0:
            raise ValueError("Video too short: need at least 16 frames for Moonvalley")

        frame_count = 0
        audio_frame_count = 0

        # Decode and re-encode video frames
        if video_stream:
            for frame in input_container.decode(video=0):
                if frame_count >= target_frames:
                    break

                # Re-encode frame
                for packet in video_stream.encode(frame):
                    output_container.mux(packet)
                frame_count += 1

            # Flush encoder
            for packet in video_stream.encode():
                output_container.mux(packet)

            logging.info(
                f"Encoded {frame_count} video frames (target: {target_frames})"
            )

        # Decode and re-encode audio frames
        if audio_stream:
            input_container.seek(0)  # Reset to beginning for audio
            for frame in input_container.decode(audio=0):
                if frame.time >= duration_sec:
                    break

                # Re-encode frame
                for packet in audio_stream.encode(frame):
                    output_container.mux(packet)
                audio_frame_count += 1

            # Flush encoder
            for packet in audio_stream.encode():
                output_container.mux(packet)

            logging.info(f"Encoded {audio_frame_count} audio frames")

        # Close containers
        output_container.close()
        input_container.close()

        # Return as VideoFromFile using the buffer
        output_buffer.seek(0)
        return InputImpl.VideoFromFile(output_buffer)

    except Exception as e:
        # Clean up on error
        if input_container is not None:
            input_container.close()
        if output_container is not None:
            output_container.close()
        raise RuntimeError(f"Failed to trim video: {str(e)}") from e


def parse_width_height_from_res(resolution: str):
    # Accepts a string like "16:9 (1920 x 1080)" and returns width, height as a dict
    res_map = {
        "16:9 (1920 x 1080)": {"width": 1920, "height": 1080},
        "9:16 (1080 x 1920)": {"width": 1080, "height": 1920},
        "1:1 (1152 x 1152)": {"width": 1152, "height": 1152},
        "4:3 (1536 x 1152)": {"width": 1536, "height": 1152},
        "3:4 (1152 x 1536)": {"width": 1152, "height": 1536},
        "21:9 (2560 x 1080)": {"width": 2560, "height": 1080},
    }
    return res_map.get(resolution, {"width": 1920, "height": 1080})


def parse_control_parameter(value):
    control_map = {
        "Motion Transfer": "motion_control",
        "Canny": "canny_control",
        "Pose Transfer": "pose_control",
        "Depth": "depth_control",
    }
    return control_map.get(value, control_map["Motion Transfer"])


async def get_response(
    task_id: str, auth_kwargs: dict[str, str], node_id: Optional[str] = None
) -> MoonvalleyPromptResponse:
    return await poll_until_finished(
        auth_kwargs,
        ApiEndpoint(
            path=f"{API_PROMPTS_ENDPOINT}/{task_id}",
            method=HttpMethod.GET,
            request_model=EmptyRequest,
            response_model=MoonvalleyPromptResponse,
        ),
        result_url_extractor=get_video_url_from_response,
        node_id=node_id,
    )


class MoonvalleyImg2VideoNode(comfy_io.ComfyNode):

    @classmethod
    def define_schema(cls) -> comfy_io.Schema:
        return comfy_io.Schema(
            node_id="MoonvalleyImg2VideoNode",
            display_name="Moonvalley Marey Image to Video",
            category="api node/video/Moonvalley Marey",
            description="Moonvalley Marey Image to Video Node",
            inputs=[
                comfy_io.Image.Input(
                    "image",
                    tooltip="The reference image used to generate the video",
                ),
                comfy_io.String.Input(
                    "prompt",
                    multiline=True,
                ),
                comfy_io.String.Input(
                    "negative_prompt",
                    multiline=True,
                    default="<synthetic> <scene cut> gopro, bright, contrast, static, overexposed, vignette, "
                            "artifacts, still, noise, texture, scanlines, videogame, 360 camera, VR, transition, "
                            "flare, saturation, distorted, warped, wide angle, saturated, vibrant, glowing, "
                            "cross dissolve, cheesy, ugly hands, mutated hands, mutant, disfigured, extra fingers, "
                            "blown out, horrible, blurry, worst quality, bad, dissolve, melt, fade in, fade out, "
                            "wobbly, weird, low quality, plastic, stock footage, video camera, boring",
                    tooltip="Negative prompt text",
                ),
                comfy_io.Combo.Input(
                    "resolution",
                    options=[
                        "16:9 (1920 x 1080)",
                        "9:16 (1080 x 1920)",
                        "1:1 (1152 x 1152)",
                        "4:3 (1536 x 1152)",
                        "3:4 (1152 x 1536)",
                        "21:9 (2560 x 1080)",
                    ],
                    default="16:9 (1920 x 1080)",
                    tooltip="Resolution of the output video",
                ),
                comfy_io.Float.Input(
                    "prompt_adherence",
                    default=10.0,
                    min=1.0,
                    max=20.0,
                    step=1.0,
                    tooltip="Guidance scale for generation control",
                ),
                comfy_io.Int.Input(
                    "seed",
                    default=9,
                    min=0,
                    max=4294967295,
                    step=1,
                    display_mode=comfy_io.NumberDisplay.number,
                    tooltip="Random seed value",
                ),
                comfy_io.Int.Input(
                    "steps",
                    default=100,
                    min=1,
                    max=100,
                    step=1,
                    tooltip="Number of denoising steps",
                ),
            ],
            outputs=[comfy_io.Video.Output()],
            hidden=[
                comfy_io.Hidden.auth_token_comfy_org,
                comfy_io.Hidden.api_key_comfy_org,
                comfy_io.Hidden.unique_id,
            ],
            is_api_node=True,
        )

    @classmethod
    async def execute(
        cls,
        image: torch.Tensor,
        prompt: str,
        negative_prompt: str,
        resolution: str,
        prompt_adherence: float,
        seed: int,
        steps: int,
    ) -> comfy_io.NodeOutput:
        validate_input_image(image, True)
        validate_prompts(prompt, negative_prompt, MOONVALLEY_MAREY_MAX_PROMPT_LENGTH)
        width_height = parse_width_height_from_res(resolution)

        auth = {
            "auth_token": cls.hidden.auth_token_comfy_org,
            "comfy_api_key": cls.hidden.api_key_comfy_org,
        }

        inference_params = MoonvalleyTextToVideoInferenceParams(
            negative_prompt=negative_prompt,
            steps=steps,
            seed=seed,
            guidance_scale=prompt_adherence,
            num_frames=128,
            width=width_height["width"],
            height=width_height["height"],
            use_negative_prompts=True,
        )
        """Upload image to comfy backend to have a URL available for further processing"""
        # Get MIME type from tensor - assuming PNG format for image tensors
        mime_type = "image/png"

        image_url = (
            await upload_images_to_comfyapi(
                image, max_images=1, auth_kwargs=auth, mime_type=mime_type
            )
        )[0]

        request = MoonvalleyTextToVideoRequest(
            image_url=image_url, prompt_text=prompt, inference_params=inference_params
        )
        initial_operation = SynchronousOperation(
            endpoint=ApiEndpoint(
                path=API_IMG2VIDEO_ENDPOINT,
                method=HttpMethod.POST,
                request_model=MoonvalleyTextToVideoRequest,
                response_model=MoonvalleyPromptResponse,
            ),
            request=request,
            auth_kwargs=auth,
        )
        task_creation_response = await initial_operation.execute()
        validate_task_creation_response(task_creation_response)
        task_id = task_creation_response.id

        final_response = await get_response(
            task_id, auth_kwargs=auth, node_id=cls.hidden.unique_id
        )
        video = await download_url_to_video_output(final_response.output_url)
        return comfy_io.NodeOutput(video)


class MoonvalleyVideo2VideoNode(comfy_io.ComfyNode):

    @classmethod
    def define_schema(cls) -> comfy_io.Schema:
        return comfy_io.Schema(
            node_id="MoonvalleyVideo2VideoNode",
            display_name="Moonvalley Marey Video to Video",
            category="api node/video/Moonvalley Marey",
            description="",
            inputs=[
                comfy_io.String.Input(
                    "prompt",
                    multiline=True,
                    tooltip="Describes the video to generate",
                ),
                comfy_io.String.Input(
                    "negative_prompt",
                    multiline=True,
                    default="<synthetic> <scene cut> gopro, bright, contrast, static, overexposed, vignette, "
                            "artifacts, still, noise, texture, scanlines, videogame, 360 camera, VR, transition, "
                            "flare, saturation, distorted, warped, wide angle, saturated, vibrant, glowing, "
                            "cross dissolve, cheesy, ugly hands, mutated hands, mutant, disfigured, extra fingers, "
                            "blown out, horrible, blurry, worst quality, bad, dissolve, melt, fade in, fade out, "
                            "wobbly, weird, low quality, plastic, stock footage, video camera, boring",
                    tooltip="Negative prompt text",
                ),
                comfy_io.Int.Input(
                    "seed",
                    default=9,
                    min=0,
                    max=4294967295,
                    step=1,
                    display_mode=comfy_io.NumberDisplay.number,
                    tooltip="Random seed value",
                    control_after_generate=False,
                ),
                comfy_io.Video.Input(
                    "video",
                    tooltip="The reference video used to generate the output video. Must be at least 5 seconds long. "
                            "Videos longer than 5s will be automatically trimmed. Only MP4 format supported.",
                ),
                comfy_io.Combo.Input(
                    "control_type",
                    options=["Motion Transfer", "Pose Transfer"],
                    default="Motion Transfer",
                    optional=True,
                ),
                comfy_io.Int.Input(
                    "motion_intensity",
                    default=100,
                    min=0,
                    max=100,
                    step=1,
                    tooltip="Only used if control_type is 'Motion Transfer'",
                    optional=True,
                ),
<<<<<<< HEAD
            },
        }

    RETURN_TYPES = ("VIDEO",)
    RETURN_NAMES = ("video",)

    async def generate(
        self, prompt, negative_prompt, unique_id: Optional[str] = None, **kwargs
    ):
        image_url: Optional[str] = None
        video = kwargs.get("video")
        image = kwargs.get("image", None)

        if not video:
            raise MoonvalleyApiError("video is required")
=======
            ],
            outputs=[comfy_io.Video.Output()],
            hidden=[
                comfy_io.Hidden.auth_token_comfy_org,
                comfy_io.Hidden.api_key_comfy_org,
                comfy_io.Hidden.unique_id,
            ],
            is_api_node=True,
        )
>>>>>>> 27bc181c

    @classmethod
    async def execute(
        cls,
        prompt: str,
        negative_prompt: str,
        seed: int,
        video: Optional[VideoInput] = None,
        control_type: str = "Motion Transfer",
        motion_intensity: Optional[int] = 100,
    ) -> comfy_io.NodeOutput:
        auth = {
            "auth_token": cls.hidden.auth_token_comfy_org,
            "comfy_api_key": cls.hidden.api_key_comfy_org,
        }

        validated_video = validate_video_to_video_input(video)
        video_url = await upload_video_to_comfyapi(validated_video, auth_kwargs=auth)

        """Validate prompts and inference input"""
        validate_prompts(prompt, negative_prompt)

        # Only include motion_intensity for Motion Transfer
        control_params = {}
        if control_type == "Motion Transfer" and motion_intensity is not None:
            control_params["motion_intensity"] = motion_intensity

        inference_params = MoonvalleyVideoToVideoInferenceParams(
            negative_prompt=negative_prompt,
            seed=seed,
            control_params=control_params,
        )

        control = parse_control_parameter(control_type)

        request = MoonvalleyVideoToVideoRequest(
            control_type=control,
            video_url=video_url,
            prompt_text=prompt,
            inference_params=inference_params,
        )

        initial_operation = SynchronousOperation(
            endpoint=ApiEndpoint(
                path=API_VIDEO2VIDEO_ENDPOINT,
                method=HttpMethod.POST,
                request_model=MoonvalleyVideoToVideoRequest,
                response_model=MoonvalleyPromptResponse,
            ),
            request=request,
            auth_kwargs=auth,
        )
        task_creation_response = await initial_operation.execute()
        validate_task_creation_response(task_creation_response)
        task_id = task_creation_response.id

        final_response = await get_response(
            task_id, auth_kwargs=auth, node_id=cls.hidden.unique_id
        )

        video = await download_url_to_video_output(final_response.output_url)
        return comfy_io.NodeOutput(video)


class MoonvalleyTxt2VideoNode(comfy_io.ComfyNode):

    @classmethod
    def define_schema(cls) -> comfy_io.Schema:
        return comfy_io.Schema(
            node_id="MoonvalleyTxt2VideoNode",
            display_name="Moonvalley Marey Text to Video",
            category="api node/video/Moonvalley Marey",
            description="",
            inputs=[
                comfy_io.String.Input(
                    "prompt",
                    multiline=True,
                ),
                comfy_io.String.Input(
                    "negative_prompt",
                    multiline=True,
                    default="<synthetic> <scene cut> gopro, bright, contrast, static, overexposed, vignette, "
                            "artifacts, still, noise, texture, scanlines, videogame, 360 camera, VR, transition, "
                            "flare, saturation, distorted, warped, wide angle, saturated, vibrant, glowing, "
                            "cross dissolve, cheesy, ugly hands, mutated hands, mutant, disfigured, extra fingers, "
                            "blown out, horrible, blurry, worst quality, bad, dissolve, melt, fade in, fade out, "
                            "wobbly, weird, low quality, plastic, stock footage, video camera, boring",
                    tooltip="Negative prompt text",
                ),
                comfy_io.Combo.Input(
                    "resolution",
                    options=[
                        "16:9 (1920 x 1080)",
                        "9:16 (1080 x 1920)",
                        "1:1 (1152 x 1152)",
                        "4:3 (1536 x 1152)",
                        "3:4 (1152 x 1536)",
                        "21:9 (2560 x 1080)",
                    ],
                    default="16:9 (1920 x 1080)",
                    tooltip="Resolution of the output video",
                ),
                comfy_io.Float.Input(
                    "prompt_adherence",
                    default=10.0,
                    min=1.0,
                    max=20.0,
                    step=1.0,
                    tooltip="Guidance scale for generation control",
                ),
                comfy_io.Int.Input(
                    "seed",
                    default=9,
                    min=0,
                    max=4294967295,
                    step=1,
                    display_mode=comfy_io.NumberDisplay.number,
                    tooltip="Random seed value",
                ),
                comfy_io.Int.Input(
                    "steps",
                    default=100,
                    min=1,
                    max=100,
                    step=1,
                    tooltip="Inference steps",
                ),
            ],
            outputs=[comfy_io.Video.Output()],
            hidden=[
                comfy_io.Hidden.auth_token_comfy_org,
                comfy_io.Hidden.api_key_comfy_org,
                comfy_io.Hidden.unique_id,
            ],
            is_api_node=True,
        )

    @classmethod
    async def execute(
        cls,
        prompt: str,
        negative_prompt: str,
        resolution: str,
        prompt_adherence: float,
        seed: int,
        steps: int,
    ) -> comfy_io.NodeOutput:
        validate_prompts(prompt, negative_prompt, MOONVALLEY_MAREY_MAX_PROMPT_LENGTH)
        width_height = parse_width_height_from_res(resolution)

        auth = {
            "auth_token": cls.hidden.auth_token_comfy_org,
            "comfy_api_key": cls.hidden.api_key_comfy_org,
        }

        inference_params = MoonvalleyTextToVideoInferenceParams(
            negative_prompt=negative_prompt,
            steps=steps,
            seed=seed,
            guidance_scale=prompt_adherence,
            num_frames=128,
            width=width_height["width"],
            height=width_height["height"],
        )
        request = MoonvalleyTextToVideoRequest(
            prompt_text=prompt, inference_params=inference_params
        )

        init_op = SynchronousOperation(
            endpoint=ApiEndpoint(
                path=API_TXT2VIDEO_ENDPOINT,
                method=HttpMethod.POST,
                request_model=MoonvalleyTextToVideoRequest,
                response_model=MoonvalleyPromptResponse,
            ),
            request=request,
            auth_kwargs=auth,
        )
        task_creation_response = await init_op.execute()
        validate_task_creation_response(task_creation_response)
        task_id = task_creation_response.id

        final_response = await get_response(
            task_id, auth_kwargs=auth, node_id=cls.hidden.unique_id
        )

        video = await download_url_to_video_output(final_response.output_url)
        return comfy_io.NodeOutput(video)


class MoonvalleyExtension(ComfyExtension):
    @override
    async def get_node_list(self) -> list[type[comfy_io.ComfyNode]]:
        return [
            MoonvalleyImg2VideoNode,
            MoonvalleyTxt2VideoNode,
            MoonvalleyVideo2VideoNode,
        ]


async def comfy_entrypoint() -> MoonvalleyExtension:
    return MoonvalleyExtension()<|MERGE_RESOLUTION|>--- conflicted
+++ resolved
@@ -608,23 +608,6 @@
                     tooltip="Only used if control_type is 'Motion Transfer'",
                     optional=True,
                 ),
-<<<<<<< HEAD
-            },
-        }
-
-    RETURN_TYPES = ("VIDEO",)
-    RETURN_NAMES = ("video",)
-
-    async def generate(
-        self, prompt, negative_prompt, unique_id: Optional[str] = None, **kwargs
-    ):
-        image_url: Optional[str] = None
-        video = kwargs.get("video")
-        image = kwargs.get("image", None)
-
-        if not video:
-            raise MoonvalleyApiError("video is required")
-=======
             ],
             outputs=[comfy_io.Video.Output()],
             hidden=[
@@ -634,7 +617,6 @@
             ],
             is_api_node=True,
         )
->>>>>>> 27bc181c
 
     @classmethod
     async def execute(
