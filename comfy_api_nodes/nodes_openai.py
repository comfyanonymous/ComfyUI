from io import BytesIO
import os
from enum import Enum
from inspect import cleandoc
import numpy as np
import torch
from PIL import Image
<<<<<<< HEAD
from comfy.comfy_types.node_typing import IO, ComfyNodeABC, InputTypeDict
from comfy.cmd.server import PromptServer
from comfy.cmd import folder_paths
=======
import folder_paths
import base64
from comfy_api.latest import IO, ComfyExtension
from typing_extensions import override
>>>>>>> fd271ded


from comfy_api_nodes.apis import (
    OpenAIImageGenerationRequest,
    OpenAIImageEditRequest,
    OpenAIImageGenerationResponse,
    OpenAICreateResponse,
    OpenAIResponse,
    CreateModelResponseProperties,
    Item,
    OutputContent,
    InputImageContent,
    Detail,
    InputTextContent,
    InputMessage,
    InputMessageContentList,
    InputContent,
    InputFileContent,
)

from comfy_api_nodes.util import (
    downscale_image_tensor,
    download_url_to_bytesio,
    validate_string,
    tensor_to_base64_string,
    ApiEndpoint,
    sync_op,
    poll_op,
    text_filepath_to_data_uri,
)


RESPONSES_ENDPOINT = "/proxy/openai/v1/responses"
STARTING_POINT_ID_PATTERN = r"<starting_point_id:(.*)>"


class SupportedOpenAIModel(str, Enum):
    o4_mini = "o4-mini"
    o1 = "o1"
    o3 = "o3"
    o1_pro = "o1-pro"
    gpt_4o = "gpt-4o"
    gpt_4_1 = "gpt-4.1"
    gpt_4_1_mini = "gpt-4.1-mini"
    gpt_4_1_nano = "gpt-4.1-nano"
    gpt_5 = "gpt-5"
    gpt_5_mini = "gpt-5-mini"
    gpt_5_nano = "gpt-5-nano"


async def validate_and_cast_response(response, timeout: int = None) -> torch.Tensor:
    """Validates and casts a response to a torch.Tensor.

    Args:
        response: The response to validate and cast.
        timeout: Request timeout in seconds. Defaults to None (no timeout).

    Returns:
        A torch.Tensor representing the image (1, H, W, C).

    Raises:
        ValueError: If the response is not valid.
    """
    # validate raw JSON response
    data = response.data
    if not data or len(data) == 0:
        raise ValueError("No images returned from API endpoint")

    # Initialize list to store image tensors
    image_tensors: list[torch.Tensor] = []

    # Process each image in the data array
    for img_data in data:
        if img_data.b64_json:
            img_io = BytesIO(base64.b64decode(img_data.b64_json))
        elif img_data.url:
            img_io = BytesIO()
            await download_url_to_bytesio(img_data.url, img_io, timeout=timeout)
        else:
            raise ValueError("Invalid image payload – neither URL nor base64 data present.")

        pil_img = Image.open(img_io).convert("RGBA")
        arr = np.asarray(pil_img).astype(np.float32) / 255.0
        image_tensors.append(torch.from_numpy(arr))

    return torch.stack(image_tensors, dim=0)


class OpenAIDalle2(IO.ComfyNode):
    """
    Generates images synchronously via OpenAI's DALL·E 2 endpoint.
    """

    @classmethod
    def define_schema(cls):
        return IO.Schema(
            node_id="OpenAIDalle2",
            display_name="OpenAI DALL·E 2",
            category="api node/image/OpenAI",
            description=cleandoc(cls.__doc__ or ""),
            inputs=[
                IO.String.Input(
                    "prompt",
                    default="",
                    multiline=True,
                    tooltip="Text prompt for DALL·E",
                ),
                IO.Int.Input(
                    "seed",
                    default=0,
                    min=0,
                    max=2**31 - 1,
                    step=1,
                    display_mode=IO.NumberDisplay.number,
                    control_after_generate=True,
                    tooltip="not implemented yet in backend",
                    optional=True,
                ),
                IO.Combo.Input(
                    "size",
                    default="1024x1024",
                    options=["256x256", "512x512", "1024x1024"],
                    tooltip="Image size",
                    optional=True,
                ),
                IO.Int.Input(
                    "n",
                    default=1,
                    min=1,
                    max=8,
                    step=1,
                    tooltip="How many images to generate",
                    display_mode=IO.NumberDisplay.number,
                    optional=True,
                ),
                IO.Image.Input(
                    "image",
                    tooltip="Optional reference image for image editing.",
                    optional=True,
                ),
                IO.Mask.Input(
                    "mask",
                    tooltip="Optional mask for inpainting (white areas will be replaced)",
                    optional=True,
                ),
            ],
            outputs=[
                IO.Image.Output(),
            ],
            hidden=[
                IO.Hidden.auth_token_comfy_org,
                IO.Hidden.api_key_comfy_org,
                IO.Hidden.unique_id,
            ],
            is_api_node=True,
        )

    @classmethod
    async def execute(
        cls,
        prompt,
        seed=0,
        image=None,
        mask=None,
        n=1,
        size="1024x1024",
    ) -> IO.NodeOutput:
        validate_string(prompt, strip_whitespace=False)
        model = "dall-e-2"
        path = "/proxy/openai/images/generations"
        content_type = "application/json"
        request_class = OpenAIImageGenerationRequest
        img_binary = None

        if image is not None and mask is not None:
            path = "/proxy/openai/images/edits"
            content_type = "multipart/form-data"
            request_class = OpenAIImageEditRequest

            input_tensor = image.squeeze().cpu()
            height, width, channels = input_tensor.shape
            rgba_tensor = torch.ones(height, width, 4, device="cpu")
            rgba_tensor[:, :, :channels] = input_tensor

            if mask.shape[1:] != image.shape[1:-1]:
                raise Exception("Mask and Image must be the same size")
            rgba_tensor[:, :, 3] = 1 - mask.squeeze().cpu()

            rgba_tensor = downscale_image_tensor(rgba_tensor.unsqueeze(0)).squeeze()

            image_np = (rgba_tensor.numpy() * 255).astype(np.uint8)
            img = Image.fromarray(image_np)
            img_byte_arr = BytesIO()
            img.save(img_byte_arr, format="PNG")
            img_byte_arr.seek(0)
            img_binary = img_byte_arr  # .getvalue()
            img_binary.name = "image.png"
        elif image is not None or mask is not None:
            raise Exception("Dall-E 2 image editing requires an image AND a mask")

        response = await sync_op(
            cls,
            ApiEndpoint(path=path, method="POST"),
            response_model=OpenAIImageGenerationResponse,
            data=request_class(
                model=model,
                prompt=prompt,
                n=n,
                size=size,
                seed=seed,
            ),
            files=(
                {
                    "image": ("image.png", img_binary, "image/png"),
                }
                if img_binary
                else None
            ),
            content_type=content_type,
        )

        return IO.NodeOutput(await validate_and_cast_response(response))


class OpenAIDalle3(IO.ComfyNode):
    """
    Generates images synchronously via OpenAI's DALL·E 3 endpoint.
    """

    @classmethod
    def define_schema(cls):
        return IO.Schema(
            node_id="OpenAIDalle3",
            display_name="OpenAI DALL·E 3",
            category="api node/image/OpenAI",
            description=cleandoc(cls.__doc__ or ""),
            inputs=[
                IO.String.Input(
                    "prompt",
                    default="",
                    multiline=True,
                    tooltip="Text prompt for DALL·E",
                ),
                IO.Int.Input(
                    "seed",
                    default=0,
                    min=0,
                    max=2 ** 31 - 1,
                    step=1,
                    display_mode=IO.NumberDisplay.number,
                    control_after_generate=True,
                    tooltip="not implemented yet in backend",
                    optional=True,
                ),
                IO.Combo.Input(
                    "quality",
                    default="standard",
                    options=["standard", "hd"],
                    tooltip="Image quality",
                    optional=True,
                ),
                IO.Combo.Input(
                    "style",
                    default="natural",
                    options=["natural", "vivid"],
                    tooltip="Vivid causes the model to lean towards generating hyper-real and dramatic images. Natural causes the model to produce more natural, less hyper-real looking images.",
                    optional=True,
                ),
                IO.Combo.Input(
                    "size",
                    default="1024x1024",
                    options=["1024x1024", "1024x1792", "1792x1024"],
                    tooltip="Image size",
                    optional=True,
                ),
            ],
            outputs=[
                IO.Image.Output(),
            ],
            hidden=[
                IO.Hidden.auth_token_comfy_org,
                IO.Hidden.api_key_comfy_org,
                IO.Hidden.unique_id,
            ],
            is_api_node=True,
        )

    @classmethod
    async def execute(
        cls,
        prompt,
        seed=0,
        style="natural",
        quality="standard",
        size="1024x1024",
    ) -> IO.NodeOutput:
        validate_string(prompt, strip_whitespace=False)
        model = "dall-e-3"

        # build the operation
        response = await sync_op(
            cls,
            ApiEndpoint(path="/proxy/openai/images/generations", method="POST"),
            response_model=OpenAIImageGenerationResponse,
            data=OpenAIImageGenerationRequest(
                model=model,
                prompt=prompt,
                quality=quality,
                size=size,
                style=style,
                seed=seed,
            ),
        )

        return IO.NodeOutput(await validate_and_cast_response(response))


class OpenAIGPTImage1(IO.ComfyNode):
    """
    Generates images synchronously via OpenAI's GPT Image 1 endpoint.
    """

    @classmethod
    def define_schema(cls):
        return IO.Schema(
            node_id="OpenAIGPTImage1",
            display_name="OpenAI GPT Image 1",
            category="api node/image/OpenAI",
            description=cleandoc(cls.__doc__ or ""),
            inputs=[
                IO.String.Input(
                    "prompt",
                    default="",
                    multiline=True,
                    tooltip="Text prompt for GPT Image 1",
                ),
                IO.Int.Input(
                    "seed",
                    default=0,
                    min=0,
                    max=2 ** 31 - 1,
                    step=1,
                    display_mode=IO.NumberDisplay.number,
                    control_after_generate=True,
                    tooltip="not implemented yet in backend",
                    optional=True,
                ),
                IO.Combo.Input(
                    "quality",
                    default="low",
                    options=["low", "medium", "high"],
                    tooltip="Image quality, affects cost and generation time.",
                    optional=True,
                ),
                IO.Combo.Input(
                    "background",
                    default="opaque",
                    options=["opaque", "transparent"],
                    tooltip="Return image with or without background",
                    optional=True,
                ),
                IO.Combo.Input(
                    "size",
                    default="auto",
                    options=["auto", "1024x1024", "1024x1536", "1536x1024"],
                    tooltip="Image size",
                    optional=True,
                ),
                IO.Int.Input(
                    "n",
                    default=1,
                    min=1,
                    max=8,
                    step=1,
                    tooltip="How many images to generate",
                    display_mode=IO.NumberDisplay.number,
                    optional=True,
                ),
                IO.Image.Input(
                    "image",
                    tooltip="Optional reference image for image editing.",
                    optional=True,
                ),
                IO.Mask.Input(
                    "mask",
                    tooltip="Optional mask for inpainting (white areas will be replaced)",
                    optional=True,
                ),
            ],
            outputs=[
                IO.Image.Output(),
            ],
            hidden=[
                IO.Hidden.auth_token_comfy_org,
                IO.Hidden.api_key_comfy_org,
                IO.Hidden.unique_id,
            ],
            is_api_node=True,
        )

    @classmethod
    async def execute(
        cls,
        prompt,
        seed=0,
        quality="low",
        background="opaque",
        image=None,
        mask=None,
        n=1,
        size="1024x1024",
    ) -> IO.NodeOutput:
        validate_string(prompt, strip_whitespace=False)
        model = "gpt-image-1"
        path = "/proxy/openai/images/generations"
        content_type = "application/json"
        request_class = OpenAIImageGenerationRequest
        files = []

        if image is not None:
            path = "/proxy/openai/images/edits"
            request_class = OpenAIImageEditRequest
            content_type = "multipart/form-data"

            batch_size = image.shape[0]

            for i in range(batch_size):
                single_image = image[i : i + 1]
                scaled_image = downscale_image_tensor(single_image).squeeze()

                image_np = (scaled_image.numpy() * 255).astype(np.uint8)
                img = Image.fromarray(image_np)
                img_byte_arr = BytesIO()
                img.save(img_byte_arr, format="PNG")
                img_byte_arr.seek(0)

                if batch_size == 1:
                    files.append(("image", (f"image_{i}.png", img_byte_arr, "image/png")))
                else:
                    files.append(("image[]", (f"image_{i}.png", img_byte_arr, "image/png")))

        if mask is not None:
            if image is None:
                raise Exception("Cannot use a mask without an input image")
            if image.shape[0] != 1:
                raise Exception("Cannot use a mask with multiple image")
            if mask.shape[1:] != image.shape[1:-1]:
                raise Exception("Mask and Image must be the same size")
            batch, height, width = mask.shape
            rgba_mask = torch.zeros(height, width, 4, device="cpu")
            rgba_mask[:, :, 3] = 1 - mask.squeeze().cpu()

            scaled_mask = downscale_image_tensor(rgba_mask.unsqueeze(0)).squeeze()

            mask_np = (scaled_mask.numpy() * 255).astype(np.uint8)
            mask_img = Image.fromarray(mask_np)
            mask_img_byte_arr = BytesIO()
            mask_img.save(mask_img_byte_arr, format="PNG")
            mask_img_byte_arr.seek(0)
            files.append(("mask", ("mask.png", mask_img_byte_arr, "image/png")))

        # Build the operation
        response = await sync_op(
            cls,
            ApiEndpoint(path=path, method="POST"),
            response_model=OpenAIImageGenerationResponse,
            data=request_class(
                model=model,
                prompt=prompt,
                quality=quality,
                background=background,
                n=n,
                seed=seed,
                size=size,
            ),
            files=files if files else None,
            content_type=content_type,
        )

        return IO.NodeOutput(await validate_and_cast_response(response))


class OpenAIChatNode(IO.ComfyNode):
    """
    Node to generate text responses from an OpenAI model.
    """

    @classmethod
    def define_schema(cls):
        return IO.Schema(
            node_id="OpenAIChatNode",
            display_name="OpenAI ChatGPT",
            category="api node/text/OpenAI",
            description="Generate text responses from an OpenAI model.",
            inputs=[
                IO.String.Input(
                    "prompt",
                    default="",
                    multiline=True,
                    tooltip="Text inputs to the model, used to generate a response.",
                ),
                IO.Boolean.Input(
                    "persist_context",
                    default=False,
                    tooltip="This parameter is deprecated and has no effect.",
                ),
                IO.Combo.Input(
                    "model",
                    options=SupportedOpenAIModel,
                    tooltip="The model used to generate the response",
                ),
                IO.Image.Input(
                    "images",
                    tooltip="Optional image(s) to use as context for the model. To include multiple images, you can use the Batch Images node.",
                    optional=True,
                ),
                IO.Custom("OPENAI_INPUT_FILES").Input(
                    "files",
                    optional=True,
                    tooltip="Optional file(s) to use as context for the model. Accepts inputs from the OpenAI Chat Input Files node.",
                ),
                IO.Custom("OPENAI_CHAT_CONFIG").Input(
                    "advanced_options",
                    optional=True,
                    tooltip="Optional configuration for the model. Accepts inputs from the OpenAI Chat Advanced Options node.",
                ),
            ],
            outputs=[
                IO.String.Output(),
            ],
            hidden=[
                IO.Hidden.auth_token_comfy_org,
                IO.Hidden.api_key_comfy_org,
                IO.Hidden.unique_id,
            ],
            is_api_node=True,
        )

    @classmethod
    def get_message_content_from_response(
        cls, response: OpenAIResponse
    ) -> list[OutputContent]:
        """Extract message content from the API response."""
        for output in response.output:
            if output.root.type == "message":
                return output.root.content
        raise TypeError("No output message found in response")

    @classmethod
    def get_text_from_message_content(
        cls, message_content: list[OutputContent]
    ) -> str:
        """Extract text content from message content."""
        for content_item in message_content:
            if content_item.root.type == "output_text":
                return str(content_item.root.text)
        return "No text output found in response"

    @classmethod
    def tensor_to_input_image_content(
        cls, image: torch.Tensor, detail_level: Detail = "auto"
    ) -> InputImageContent:
        """Convert a tensor to an input image content object."""
        return InputImageContent(
            detail=detail_level,
            image_url=f"data:image/png;base64,{tensor_to_base64_string(image)}",
            type="input_image",
        )

    @classmethod
    def create_input_message_contents(
        cls,
        prompt: str,
        image: torch.Tensor | None = None,
        files: list[InputFileContent] | None = None,
    ) -> InputMessageContentList:
        """Create a list of input message contents from prompt and optional image."""
        content_list: list[InputContent | InputTextContent | InputImageContent | InputFileContent] = [
            InputTextContent(text=prompt, type="input_text"),
        ]
        if image is not None:
            for i in range(image.shape[0]):
                content_list.append(
                    InputImageContent(
                        detail="auto",
                        image_url=f"data:image/png;base64,{tensor_to_base64_string(image[i].unsqueeze(0))}",
                        type="input_image",
                    )
                )

        if files is not None:
            content_list.extend(files)

        return InputMessageContentList(
            root=content_list,
        )

    @classmethod
    async def execute(
        cls,
        prompt: str,
        persist_context: bool = False,
        model: SupportedOpenAIModel = SupportedOpenAIModel.gpt_5.value,
        images: torch.Tensor | None = None,
        files: list[InputFileContent] | None = None,
        advanced_options: CreateModelResponseProperties | None = None,
    ) -> IO.NodeOutput:
        validate_string(prompt, strip_whitespace=False)

        # Create response
        create_response = await sync_op(
            cls,
            ApiEndpoint(path=RESPONSES_ENDPOINT, method="POST"),
            response_model=OpenAIResponse,
            data=OpenAICreateResponse(
                input=[
                    Item(
                        root=InputMessage(
                            content=cls.create_input_message_contents(
                                prompt, images, files
                            ),
                            role="user",
                        )
                    ),
                ],
                store=True,
                stream=False,
                model=model,
                previous_response_id=None,
                **(
                    advanced_options.model_dump(exclude_none=True)
                    if advanced_options
                    else {}
                ),
            ),
        )
        response_id = create_response.id

        # Get result output
        result_response = await poll_op(
                cls,
                ApiEndpoint(path=f"{RESPONSES_ENDPOINT}/{response_id}"),
                response_model=OpenAIResponse,
                status_extractor=lambda response: response.status,
                completed_statuses=["incomplete", "completed"]
            )
        return IO.NodeOutput(cls.get_text_from_message_content(cls.get_message_content_from_response(result_response)))


class OpenAIInputFiles(IO.ComfyNode):
    """
    Loads and formats input files for OpenAI API.
    """

    @classmethod
    def define_schema(cls):
        """
        For details about the supported file input types, see:
        https://platform.openai.com/docs/guides/pdf-files?api-mode=responses
        """
        input_dir = folder_paths.get_input_directory()
        input_files = [
            f
            for f in os.scandir(input_dir)
            if f.is_file()
            and (f.name.endswith(".txt") or f.name.endswith(".pdf"))
            and f.stat().st_size < 32 * 1024 * 1024
        ]
        input_files = sorted(input_files, key=lambda x: x.name)
        input_files = [f.name for f in input_files]
        return IO.Schema(
            node_id="OpenAIInputFiles",
            display_name="OpenAI ChatGPT Input Files",
            category="api node/text/OpenAI",
            description="Loads and prepares input files (text, pdf, etc.) to include as inputs for the OpenAI Chat Node. The files will be read by the OpenAI model when generating a response. 🛈 TIP: Can be chained together with other OpenAI Input File nodes.",
            inputs=[
                IO.Combo.Input(
                    "file",
                    options=input_files,
                    default=input_files[0] if input_files else None,
                    tooltip="Input files to include as context for the model. Only accepts text (.txt) and PDF (.pdf) files for now.",
                ),
                IO.Custom("OPENAI_INPUT_FILES").Input(
                    "OPENAI_INPUT_FILES",
                    tooltip="An optional additional file(s) to batch together with the file loaded from this node. Allows chaining of input files so that a single message can include multiple input files.",
                    optional=True,
                ),
            ],
            outputs=[
                IO.Custom("OPENAI_INPUT_FILES").Output(),
            ],
        )

    @classmethod
    def create_input_file_content(cls, file_path: str) -> InputFileContent:
        return InputFileContent(
            file_data=text_filepath_to_data_uri(file_path),
            filename=os.path.basename(file_path),
            type="input_file",
        )

    @classmethod
    def execute(cls, file: str, OPENAI_INPUT_FILES: list[InputFileContent] = []) -> IO.NodeOutput:
        """
        Loads and formats input files for OpenAI API.
        """
        file_path = folder_paths.get_annotated_filepath(file)
        input_file_content = cls.create_input_file_content(file_path)
        files = [input_file_content] + OPENAI_INPUT_FILES
        return IO.NodeOutput(files)


class OpenAIChatConfig(IO.ComfyNode):
    """Allows setting additional configuration for the OpenAI Chat Node."""

    @classmethod
    def define_schema(cls):
        return IO.Schema(
            node_id="OpenAIChatConfig",
            display_name="OpenAI ChatGPT Advanced Options",
            category="api node/text/OpenAI",
            description="Allows specifying advanced configuration options for the OpenAI Chat Nodes.",
            inputs=[
                IO.Combo.Input(
                    "truncation",
                    options=["auto", "disabled"],
                    default="auto",
                    tooltip="The truncation strategy to use for the model response. auto: If the context of this response and previous ones exceeds the model's context window size, the model will truncate the response to fit the context window by dropping input items in the middle of the conversation.disabled: If a model response will exceed the context window size for a model, the request will fail with a 400 error",
                ),
                IO.Int.Input(
                    "max_output_tokens",
                    min=16,
                    default=4096,
                    max=16384,
                    tooltip="An upper bound for the number of tokens that can be generated for a response, including visible output tokens",
                    optional=True,
                ),
                IO.String.Input(
                    "instructions",
                    multiline=True,
                    optional=True,
                    tooltip="Instructions for the model on how to generate the response",
                ),
            ],
            outputs=[
                IO.Custom("OPENAI_CHAT_CONFIG").Output(),
            ],
        )

    @classmethod
    def execute(
        cls,
        truncation: bool,
        instructions: str | None = None,
        max_output_tokens: int | None = None,
    ) -> IO.NodeOutput:
        """
        Configure advanced options for the OpenAI Chat Node.

        Note:
            While `top_p` and `temperature` are listed as properties in the
            spec, they are not supported for all models (e.g., o4-mini).
            They are not exposed as inputs at all to avoid having to manually
            remove depending on model choice.
        """
        return IO.NodeOutput(
            CreateModelResponseProperties(
                instructions=instructions,
                truncation=truncation,
                max_output_tokens=max_output_tokens,
            )
        )


class OpenAIExtension(ComfyExtension):
    @override
    async def get_node_list(self) -> list[type[IO.ComfyNode]]:
        return [
            OpenAIDalle2,
            OpenAIDalle3,
            OpenAIGPTImage1,
            OpenAIChatNode,
            OpenAIInputFiles,
            OpenAIChatConfig,
        ]


async def comfy_entrypoint() -> OpenAIExtension:
    return OpenAIExtension()<|MERGE_RESOLUTION|>--- conflicted
+++ resolved
@@ -5,17 +5,10 @@
 import numpy as np
 import torch
 from PIL import Image
-<<<<<<< HEAD
-from comfy.comfy_types.node_typing import IO, ComfyNodeABC, InputTypeDict
-from comfy.cmd.server import PromptServer
 from comfy.cmd import folder_paths
-=======
-import folder_paths
 import base64
 from comfy_api.latest import IO, ComfyExtension
 from typing_extensions import override
->>>>>>> fd271ded
-
 
 from comfy_api_nodes.apis import (
     OpenAIImageGenerationRequest,
@@ -46,7 +39,6 @@
     text_filepath_to_data_uri,
 )
 
-
 RESPONSES_ENDPOINT = "/proxy/openai/v1/responses"
 STARTING_POINT_ID_PATTERN = r"<starting_point_id:(.*)>"
 
@@ -126,7 +118,7 @@
                     "seed",
                     default=0,
                     min=0,
-                    max=2**31 - 1,
+                    max=2 ** 31 - 1,
                     step=1,
                     display_mode=IO.NumberDisplay.number,
                     control_after_generate=True,
@@ -174,13 +166,13 @@
 
     @classmethod
     async def execute(
-        cls,
-        prompt,
-        seed=0,
-        image=None,
-        mask=None,
-        n=1,
-        size="1024x1024",
+            cls,
+            prompt,
+            seed=0,
+            image=None,
+            mask=None,
+            n=1,
+            size="1024x1024",
     ) -> IO.NodeOutput:
         validate_string(prompt, strip_whitespace=False)
         model = "dall-e-2"
@@ -304,12 +296,12 @@
 
     @classmethod
     async def execute(
-        cls,
-        prompt,
-        seed=0,
-        style="natural",
-        quality="standard",
-        size="1024x1024",
+            cls,
+            prompt,
+            seed=0,
+            style="natural",
+            quality="standard",
+            size="1024x1024",
     ) -> IO.NodeOutput:
         validate_string(prompt, strip_whitespace=False)
         model = "dall-e-3"
@@ -417,15 +409,15 @@
 
     @classmethod
     async def execute(
-        cls,
-        prompt,
-        seed=0,
-        quality="low",
-        background="opaque",
-        image=None,
-        mask=None,
-        n=1,
-        size="1024x1024",
+            cls,
+            prompt,
+            seed=0,
+            quality="low",
+            background="opaque",
+            image=None,
+            mask=None,
+            n=1,
+            size="1024x1024",
     ) -> IO.NodeOutput:
         validate_string(prompt, strip_whitespace=False)
         model = "gpt-image-1"
@@ -442,7 +434,7 @@
             batch_size = image.shape[0]
 
             for i in range(batch_size):
-                single_image = image[i : i + 1]
+                single_image = image[i: i + 1]
                 scaled_image = downscale_image_tensor(single_image).squeeze()
 
                 image_np = (scaled_image.numpy() * 255).astype(np.uint8)
@@ -555,7 +547,7 @@
 
     @classmethod
     def get_message_content_from_response(
-        cls, response: OpenAIResponse
+            cls, response: OpenAIResponse
     ) -> list[OutputContent]:
         """Extract message content from the API response."""
         for output in response.output:
@@ -565,7 +557,7 @@
 
     @classmethod
     def get_text_from_message_content(
-        cls, message_content: list[OutputContent]
+            cls, message_content: list[OutputContent]
     ) -> str:
         """Extract text content from message content."""
         for content_item in message_content:
@@ -575,7 +567,7 @@
 
     @classmethod
     def tensor_to_input_image_content(
-        cls, image: torch.Tensor, detail_level: Detail = "auto"
+            cls, image: torch.Tensor, detail_level: Detail = "auto"
     ) -> InputImageContent:
         """Convert a tensor to an input image content object."""
         return InputImageContent(
@@ -586,10 +578,10 @@
 
     @classmethod
     def create_input_message_contents(
-        cls,
-        prompt: str,
-        image: torch.Tensor | None = None,
-        files: list[InputFileContent] | None = None,
+            cls,
+            prompt: str,
+            image: torch.Tensor | None = None,
+            files: list[InputFileContent] | None = None,
     ) -> InputMessageContentList:
         """Create a list of input message contents from prompt and optional image."""
         content_list: list[InputContent | InputTextContent | InputImageContent | InputFileContent] = [
@@ -614,13 +606,13 @@
 
     @classmethod
     async def execute(
-        cls,
-        prompt: str,
-        persist_context: bool = False,
-        model: SupportedOpenAIModel = SupportedOpenAIModel.gpt_5.value,
-        images: torch.Tensor | None = None,
-        files: list[InputFileContent] | None = None,
-        advanced_options: CreateModelResponseProperties | None = None,
+            cls,
+            prompt: str,
+            persist_context: bool = False,
+            model: SupportedOpenAIModel = SupportedOpenAIModel.gpt_5.value,
+            images: torch.Tensor | None = None,
+            files: list[InputFileContent] | None = None,
+            advanced_options: CreateModelResponseProperties | None = None,
     ) -> IO.NodeOutput:
         validate_string(prompt, strip_whitespace=False)
 
@@ -655,12 +647,12 @@
 
         # Get result output
         result_response = await poll_op(
-                cls,
-                ApiEndpoint(path=f"{RESPONSES_ENDPOINT}/{response_id}"),
-                response_model=OpenAIResponse,
-                status_extractor=lambda response: response.status,
-                completed_statuses=["incomplete", "completed"]
-            )
+            cls,
+            ApiEndpoint(path=f"{RESPONSES_ENDPOINT}/{response_id}"),
+            response_model=OpenAIResponse,
+            status_extractor=lambda response: response.status,
+            completed_statuses=["incomplete", "completed"]
+        )
         return IO.NodeOutput(cls.get_text_from_message_content(cls.get_message_content_from_response(result_response)))
 
 
@@ -680,8 +672,8 @@
             f
             for f in os.scandir(input_dir)
             if f.is_file()
-            and (f.name.endswith(".txt") or f.name.endswith(".pdf"))
-            and f.stat().st_size < 32 * 1024 * 1024
+               and (f.name.endswith(".txt") or f.name.endswith(".pdf"))
+               and f.stat().st_size < 32 * 1024 * 1024
         ]
         input_files = sorted(input_files, key=lambda x: x.name)
         input_files = [f.name for f in input_files]
@@ -766,10 +758,10 @@
 
     @classmethod
     def execute(
-        cls,
-        truncation: bool,
-        instructions: str | None = None,
-        max_output_tokens: int | None = None,
+            cls,
+            truncation: bool,
+            instructions: str | None = None,
+            max_output_tokens: int | None = None,
     ) -> IO.NodeOutput:
         """
         Configure advanced options for the OpenAI Chat Node.
