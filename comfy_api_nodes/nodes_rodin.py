--- conflicted
+++ resolved
@@ -8,13 +8,8 @@
 from __future__ import annotations
 from inspect import cleandoc
 from comfy.comfy_types.node_typing import IO
-<<<<<<< HEAD
 from comfy.cmd import folder_paths as comfy_paths
-import requests
-=======
-import folder_paths as comfy_paths
 import aiohttp
->>>>>>> 050c6732
 import os
 import datetime
 import asyncio
