--- conflicted
+++ resolved
@@ -2,24 +2,17 @@
 
 import asyncio
 import inspect
-<<<<<<< HEAD
 from typing import Optional, Type, Literal
-=======
+
 from comfy_execution.graph_utils import is_link, ExecutionBlocker
-from comfy.comfy_types.node_typing import ComfyNodeABC, InputTypeDict, InputTypeOptions
-
-# NOTE: ExecutionBlocker code got moved to graph_utils.py to prevent torch being imported too soon during unit tests
-ExecutionBlocker = ExecutionBlocker
-
-class DependencyCycleError(Exception):
-    pass
->>>>>>> 1e638a14
-
 from comfy.comfy_types.node_typing import ComfyNodeABC, InputTypeDict, InputTypeOptions
 from comfy.component_model.executor_types import DependencyCycleError, NodeInputError, NodeNotFoundError, \
     DependencyExecutionErrorMessage
 from comfy.nodes_context import get_nodes
 from .graph_utils import is_link
+
+# NOTE: ExecutionBlocker code got moved to graph_utils.py to prevent torch being imported too soon during unit tests
+ExecutionBlocker = ExecutionBlocker
 
 
 class DynamicPrompt:
@@ -304,27 +297,4 @@
                         del blocked_by[to_node_id][node_id]
                 del blocked_by[node_id]
             to_remove = [node_id for node_id in blocked_by if len(blocked_by[node_id]) == 0]
-<<<<<<< HEAD
-        return list(blocked_by.keys())
-
-
-class ExecutionBlocker:
-    """
-    Return this from a node and any users will be blocked with the given error message.
-    If the message is None, execution will be blocked silently instead.
-    Generally, you should avoid using this functionality unless absolutely necessary. Whenever it's
-    possible, a lazy input will be more efficient and have a better user experience.
-    This functionality is useful in two cases:
-    1. You want to conditionally prevent an output node from executing. (Particularly a built-in node
-       like SaveImage. For your own output nodes, I would recommend just adding a BOOL input and using
-       lazy evaluation to let it conditionally disable itself.)
-    2. You have a node with multiple possible outputs, some of which are invalid and should not be used.
-       (I would recommend not making nodes like this in the future -- instead, make multiple nodes with
-       different outputs. Unfortunately, there are several popular existing nodes using this pattern.)
-    """
-
-    def __init__(self, message):
-        self.message = message
-=======
-        return list(blocked_by.keys())
->>>>>>> 1e638a14
+        return list(blocked_by.keys())