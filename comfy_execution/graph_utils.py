def is_link(obj):
    if not isinstance(obj, list):
        return False
    if len(obj) != 2:
        return False
    if not isinstance(obj[0], str):
        return False
    if not isinstance(obj[1], int) and not isinstance(obj[1], float):
        return False
    return True


class GraphBuilder:
    """
    The GraphBuilder is just a utility class that outputs graphs in the form expected by the ComfyUI back-end
    """
    _default_prefix_root = ""
    _default_prefix_call_index = 0
    _default_prefix_graph_index = 0

    def __init__(self, prefix=None):
        if prefix is None:
            self.prefix = GraphBuilder.alloc_prefix()
        else:
            self.prefix = prefix
        self.nodes = {}
        self.id_gen = 1

    @classmethod
    def set_default_prefix(cls, prefix_root, call_index, graph_index=0):
        cls._default_prefix_root = prefix_root
        cls._default_prefix_call_index = call_index
        cls._default_prefix_graph_index = graph_index

    @classmethod
    def alloc_prefix(cls, root=None, call_index=None, graph_index=None):
        if root is None:
            root = GraphBuilder._default_prefix_root
        if call_index is None:
            call_index = GraphBuilder._default_prefix_call_index
        if graph_index is None:
            graph_index = GraphBuilder._default_prefix_graph_index
        result = f"{root}.{call_index}.{graph_index}."
        GraphBuilder._default_prefix_graph_index += 1
        return result

    def node(self, class_type, id=None, **kwargs):
        if id is None:
            id = str(self.id_gen)
            self.id_gen += 1
        id = self.prefix + id
        if id in self.nodes:
            return self.nodes[id]

        node = Node(id, class_type, kwargs)
        self.nodes[id] = node
        return node

    def lookup_node(self, id):
        id = self.prefix + id
        return self.nodes.get(id)

    def finalize(self):
        output = {}
        for node_id, node in self.nodes.items():
            output[node_id] = node.serialize()
        return output

    def replace_node_output(self, node_id, index, new_value):
        node_id = self.prefix + node_id
        to_remove = []
        for node in self.nodes.values():
            for key, value in node.inputs.items():
                if is_link(value) and value[0] == node_id and value[1] == index:
                    if new_value is None:
                        to_remove.append((node, key))
                    else:
                        node.inputs[key] = new_value
        for node, key in to_remove:
            del node.inputs[key]

    def remove_node(self, id):
        id = self.prefix + id
        del self.nodes[id]


class Node:
    def __init__(self, id, class_type, inputs):
        self.id = id
        self.class_type = class_type
        self.inputs = inputs
        self.override_display_id = None

    def out(self, index):
        return [self.id, index]

    def set_input(self, key, value):
        if value is None:
            if key in self.inputs:
                del self.inputs[key]
        else:
            self.inputs[key] = value

    def get_input(self, key):
        return self.inputs.get(key)

    def set_override_display_id(self, override_display_id):
        self.override_display_id = override_display_id

    def serialize(self):
        serialized = {
            "class_type": self.class_type,
            "inputs": self.inputs
        }
        if self.override_display_id is not None:
            serialized["override_display_id"] = self.override_display_id
        return serialized


def add_graph_prefix(graph, outputs, prefix):
    # Change the node IDs and any internal links
    new_graph = {}
    for node_id, node_info in graph.items():
        # Make sure the added nodes have unique IDs
        new_node_id = prefix + node_id
        new_node = {"class_type": node_info["class_type"], "inputs": {}}
        for input_name, input_value in node_info.get("inputs", {}).items():
            if is_link(input_value):
                new_node["inputs"][input_name] = [prefix + input_value[0], input_value[1]]
            else:
                new_node["inputs"][input_name] = input_value
        new_graph[new_node_id] = new_node

    # Change the node IDs in the outputs
    new_outputs = []
    for n in range(len(outputs)):
        output = outputs[n]
        if is_link(output):
            new_outputs.append([prefix + output[0], output[1]])
        else:
            new_outputs.append(output)

<<<<<<< HEAD
    return new_graph, tuple(new_outputs)
=======
    return new_graph, tuple(new_outputs)

class ExecutionBlocker:
    """
    Return this from a node and any users will be blocked with the given error message.
    If the message is None, execution will be blocked silently instead.
    Generally, you should avoid using this functionality unless absolutely necessary. Whenever it's
    possible, a lazy input will be more efficient and have a better user experience.
    This functionality is useful in two cases:
    1. You want to conditionally prevent an output node from executing. (Particularly a built-in node
       like SaveImage. For your own output nodes, I would recommend just adding a BOOL input and using
       lazy evaluation to let it conditionally disable itself.)
    2. You have a node with multiple possible outputs, some of which are invalid and should not be used.
       (I would recommend not making nodes like this in the future -- instead, make multiple nodes with
       different outputs. Unfortunately, there are several popular existing nodes using this pattern.)
    """
    def __init__(self, message):
        self.message = message
>>>>>>> 1e638a14
<|MERGE_RESOLUTION|>--- conflicted
+++ resolved
@@ -140,9 +140,6 @@
         else:
             new_outputs.append(output)
 
-<<<<<<< HEAD
-    return new_graph, tuple(new_outputs)
-=======
     return new_graph, tuple(new_outputs)
 
 class ExecutionBlocker:
@@ -160,5 +157,4 @@
        different outputs. Unfortunately, there are several popular existing nodes using this pattern.)
     """
     def __init__(self, message):
-        self.message = message
->>>>>>> 1e638a14
+        self.message = message