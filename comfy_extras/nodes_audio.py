--- conflicted
+++ resolved
@@ -611,12 +611,9 @@
     "LoadAudio": LoadAudio,
     "PreviewAudio": PreviewAudio,
     "ConditioningStableAudio": ConditioningStableAudio,
-<<<<<<< HEAD
     "LoudnessNormalization": LoudnessNormalization,
     "CreateChatMLSample": CreateChatMLSample
-=======
     "RecordAudio": RecordAudio,
->>>>>>> 2ee7879a
 }
 
 NODE_DISPLAY_NAME_MAPPINGS = {
@@ -628,10 +625,7 @@
     "SaveAudio": "Save Audio (FLAC)",
     "SaveAudioMP3": "Save Audio (MP3)",
     "SaveAudioOpus": "Save Audio (Opus)",
-<<<<<<< HEAD
     "LoudnessNormalization": "Loudness Normalization",
     "CreateChatMLSample": "Create ChatML Sample"
-=======
     "RecordAudio": "Record Audio",
->>>>>>> 2ee7879a
 }