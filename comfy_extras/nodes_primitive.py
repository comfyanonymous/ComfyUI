--- conflicted
+++ resolved
@@ -66,11 +66,7 @@
             display_name="Float",
             category="utils/primitive",
             inputs=[
-<<<<<<< HEAD
-                io.Float.Input("value", min=float(-sys.maxsize), max=float(sys.maxsize)),
-=======
-                io.Float.Input("value", min=-sys.maxsize, max=sys.maxsize, step=0.1),
->>>>>>> d622a618
+                io.Float.Input("value", min=float(-sys.maxsize), max=float(sys.maxsize), step=0.1),
             ],
             outputs=[io.Float.Output()],
         )
