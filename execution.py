--- conflicted
+++ resolved
@@ -4,13 +4,9 @@
 import threading
 import heapq
 import traceback
-<<<<<<< HEAD
-import gc
 from enum import Enum
-=======
 import inspect
 from typing import List, Literal, NamedTuple, Optional
->>>>>>> 7f4725f6
 
 import torch
 import nodes
@@ -410,30 +406,22 @@
     return CACHE_FOR_DEBUG_DUMP.recursive_debug_dump()
 
 class PromptExecutor:
-<<<<<<< HEAD
     def __init__(self, server, lru_size=None):
-        self.caches = CacheSet(lru_size)
+        self.lru_size = lru_size
+        self.server = server
+        self.reset()
+
+    def reset(self):
+        self.caches = CacheSet(self.lru_size)
         global CACHE_FOR_DEBUG_DUMP
         CACHE_FOR_DEBUG_DUMP = self.caches
-        self.server = server
-=======
-    def __init__(self, server):
-        self.server = server
-        self.reset()
-
-    def reset(self):
-        self.outputs = {}
-        self.object_storage = {}
-        self.outputs_ui = {}
         self.status_messages = []
         self.success = True
-        self.old_prompt = {}
 
     def add_message(self, event, data, broadcast: bool):
         self.status_messages.append((event, data))
         if self.server.client_id is not None or broadcast:
             self.server.send_sync(event, data, self.server.client_id)
->>>>>>> 7f4725f6
 
     def handle_execution_error(self, prompt_id, prompt, current_outputs, executed, error, ex):
         node_id = error["node_id"]
@@ -455,9 +443,6 @@
                 "node_id": node_id,
                 "node_type": class_type,
                 "executed": list(executed),
-
-<<<<<<< HEAD
-=======
                 "exception_message": error["exception_message"],
                 "exception_type": error["exception_type"],
                 "traceback": error["traceback"],
@@ -466,19 +451,6 @@
             }
             self.add_message("execution_error", mes, broadcast=False)
         
-        # Next, remove the subsequent outputs since they will not be executed
-        to_delete = []
-        for o in self.outputs:
-            if (o not in current_outputs) and (o not in executed):
-                to_delete += [o]
-                if o in self.old_prompt:
-                    d = self.old_prompt.pop(o)
-                    del d
-        for o in to_delete:
-            d = self.outputs.pop(o)
-            del d
-
->>>>>>> 7f4725f6
     def execute(self, prompt, prompt_id, extra_data={}, execute_outputs=[]):
         nodes.interrupt_processing(False)
 
@@ -500,40 +472,14 @@
             current_outputs = self.caches.outputs.all_node_ids()
 
             comfy.model_management.cleanup_models()
-<<<<<<< HEAD
-            if self.server.client_id is not None:
-                self.server.send_sync("execution_cached", { "nodes": list(current_outputs) , "prompt_id": prompt_id}, self.server.client_id)
-=======
             self.add_message("execution_cached",
                           { "nodes": list(current_outputs) , "prompt_id": prompt_id},
                           broadcast=False)
-            executed = set()
-            output_node_id = None
-            to_execute = []
->>>>>>> 7f4725f6
-
             pending_subgraph_results = {}
             executed = set()
             execution_list = ExecutionList(dynamic_prompt, self.caches.outputs)
             for node_id in list(execute_outputs):
-<<<<<<< HEAD
                 execution_list.add_node(node_id)
-=======
-                to_execute += [(0, node_id)]
-
-            while len(to_execute) > 0:
-                #always execute the output that depends on the least amount of unexecuted nodes first
-                to_execute = sorted(list(map(lambda a: (len(recursive_will_execute(prompt, self.outputs, a[-1])), a[-1]), to_execute)))
-                output_node_id = to_execute.pop(0)[-1]
-
-                # This call shouldn't raise anything if there's an error deep in
-                # the actual SD code, instead it will report the node where the
-                # error was raised
-                self.success, error, ex = recursive_execute(self.server, prompt, self.outputs, output_node_id, extra_data, executed, prompt_id, self.outputs_ui, self.object_storage)
-                if self.success is not True:
-                    self.handle_execution_error(prompt_id, prompt, current_outputs, executed, error, ex)
-                    break
->>>>>>> 7f4725f6
 
             while not execution_list.is_empty():
                 node_id = execution_list.stage_node_execution()
@@ -577,16 +523,12 @@
     errors = []
     valid = True
 
-<<<<<<< HEAD
-    for x in valid_inputs:
-        type_input, input_category, extra_info = get_input_info(obj_class, x)
-=======
     validate_function_inputs = []
     if hasattr(obj_class, "VALIDATE_INPUTS"):
         validate_function_inputs = inspect.getfullargspec(obj_class.VALIDATE_INPUTS).args
 
-    for x in required_inputs:
->>>>>>> 7f4725f6
+    for x in valid_inputs:
+        type_input, input_category, extra_info = get_input_info(obj_class, x)
         if x not in inputs:
             if input_category == "required":
                 error = {
@@ -717,33 +659,7 @@
                 errors.append(error)
                 continue
 
-<<<<<<< HEAD
-            if hasattr(obj_class, "VALIDATE_INPUTS"):
-                input_data_all = get_input_data(inputs, obj_class, unique_id)
-                #ret = obj_class.VALIDATE_INPUTS(**input_data_all)
-                ret = map_node_over_list(obj_class, input_data_all, "VALIDATE_INPUTS")
-                for i, r in enumerate(ret):
-                    if r is not True and not isinstance(r, ExecutionBlocker):
-                        details = f"{x}"
-                        if r is not False:
-                            details += f" - {str(r)}"
-
-                        error = {
-                            "type": "custom_validation_failed",
-                            "message": "Custom validation failed for node",
-                            "details": details,
-                            "extra_info": {
-                                "input_name": x,
-                                "input_config": info,
-                                "received_value": val,
-                            }
-                        }
-                        errors.append(error)
-                        continue
-            else:
-=======
             if x not in validate_function_inputs:
->>>>>>> 7f4725f6
                 if isinstance(type_input, list):
                     if val not in type_input:
                         input_config = info
@@ -781,7 +697,7 @@
         ret = map_node_over_list(obj_class, input_filtered, "VALIDATE_INPUTS")
         for x in input_filtered:
             for i, r in enumerate(ret):
-                if r is not True:
+                if r is not True and not isinstance(r, ExecutionBlocker):
                     details = f"{x}"
                     if r is not False:
                         details += f" - {str(r)}"
@@ -935,19 +851,12 @@
             self.server.queue_updated()
             return (item, i)
 
-<<<<<<< HEAD
-    def task_done(self, item_id, history_result):
-        with self.mutex:
-            prompt = self.currently_running.pop(item_id)
-            self.history[prompt[1]] = { "prompt": prompt, "outputs": {} }
-            self.history[prompt[1]].update(history_result)
-=======
     class ExecutionStatus(NamedTuple):
         status_str: Literal['success', 'error']
         completed: bool
         messages: List[str]
 
-    def task_done(self, item_id, outputs,
+    def task_done(self, item_id, history_result,
                   status: Optional['PromptQueue.ExecutionStatus']):
         with self.mutex:
             prompt = self.currently_running.pop(item_id)
@@ -960,10 +869,10 @@
 
             self.history[prompt[1]] = {
                 "prompt": prompt,
-                "outputs": copy.deepcopy(outputs),
+                "outputs": {},
                 'status': status_dict,
             }
->>>>>>> 7f4725f6
+            self.history[prompt[1]].update(history_result)
             self.server.queue_updated()
 
     def get_current_queue(self):
