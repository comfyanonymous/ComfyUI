import copy
import heapq
import inspect
import logging
import sys
import threading
import time
import traceback
from enum import Enum
from typing import List, Literal, NamedTuple, Optional

import torch

import comfy.model_management
<<<<<<< HEAD
import nodes
from comfy_execution.caching import (
    CacheKeySetID,
    CacheKeySetInputSignature,
    HierarchicalCache,
    LRUCache,
)
from comfy_execution.graph import (
    DynamicPrompt,
    ExecutionBlocker,
    ExecutionList,
    get_input_info,
)
from comfy_execution.graph_utils import GraphBuilder, is_link
=======
from comfy_execution.graph import get_input_info, ExecutionList, DynamicPrompt, ExecutionBlocker
from comfy_execution.graph_utils import is_link, GraphBuilder
from comfy_execution.caching import HierarchicalCache, LRUCache, DependencyAwareCache, CacheKeySetInputSignature, CacheKeySetID
>>>>>>> 3ab231f0
from comfy_execution.validation import validate_node_input


class ExecutionResult(Enum):
    SUCCESS = 0
    FAILURE = 1
    PENDING = 2

class DuplicateNodeError(Exception):
    pass

class IsChangedCache:
    def __init__(self, dynprompt, outputs_cache):
        self.dynprompt = dynprompt
        self.outputs_cache = outputs_cache
        self.is_changed = {}

    def get(self, node_id):
        if node_id in self.is_changed:
            return self.is_changed[node_id]

        node = self.dynprompt.get_node(node_id)
        class_type = node["class_type"]
        class_def = nodes.NODE_CLASS_MAPPINGS[class_type]
        if not hasattr(class_def, "IS_CHANGED"):
            self.is_changed[node_id] = False
            return self.is_changed[node_id]

        if "is_changed" in node:
            self.is_changed[node_id] = node["is_changed"]
            return self.is_changed[node_id]

        # Intentionally do not use cached outputs here. We only want constants in IS_CHANGED
        input_data_all, _ = get_input_data(node["inputs"], class_def, node_id, None)
        try:
            is_changed = _map_node_over_list(class_def, input_data_all, "IS_CHANGED")
            node["is_changed"] = [None if isinstance(x, ExecutionBlocker) else x for x in is_changed]
        except Exception as e:
            logging.warning("WARNING: {}".format(e))
            node["is_changed"] = float("NaN")
        finally:
            self.is_changed[node_id] = node["is_changed"]
        return self.is_changed[node_id]


class CacheType(Enum):
    CLASSIC = 0
    LRU = 1
    DEPENDENCY_AWARE = 2


class CacheSet:
    def __init__(self, cache_type=None, cache_size=None):
        if cache_type == CacheType.DEPENDENCY_AWARE:
            self.init_dependency_aware_cache()
            logging.info("Disabling intermediate node cache.")
        elif cache_type == CacheType.LRU:
            if cache_size is None:
                cache_size = 0
            self.init_lru_cache(cache_size)
            logging.info("Using LRU cache")
        else:
            self.init_classic_cache()

        self.all = [self.outputs, self.ui, self.objects]

    # Performs like the old cache -- dump data ASAP
    def init_classic_cache(self):
        self.outputs = HierarchicalCache(CacheKeySetInputSignature)
        self.ui = HierarchicalCache(CacheKeySetInputSignature)
        self.objects = HierarchicalCache(CacheKeySetID)

    def init_lru_cache(self, cache_size):
        self.outputs = LRUCache(CacheKeySetInputSignature, max_size=cache_size)
        self.ui = LRUCache(CacheKeySetInputSignature, max_size=cache_size)
        self.objects = HierarchicalCache(CacheKeySetID)

    # only hold cached items while the decendents have not executed
    def init_dependency_aware_cache(self):
        self.outputs = DependencyAwareCache(CacheKeySetInputSignature)
        self.ui = DependencyAwareCache(CacheKeySetInputSignature)
        self.objects = DependencyAwareCache(CacheKeySetID)

    def recursive_debug_dump(self):
        result = {
            "outputs": self.outputs.recursive_debug_dump(),
            "ui": self.ui.recursive_debug_dump(),
        }
        return result

def get_input_data(inputs, class_def, unique_id, outputs=None, dynprompt=None, extra_data={}):
    valid_inputs = class_def.INPUT_TYPES()
    input_data_all = {}
    missing_keys = {}
    for x in inputs:
        input_data = inputs[x]
        _, input_category, input_info = get_input_info(class_def, x, valid_inputs)
        def mark_missing():
            missing_keys[x] = True
            input_data_all[x] = (None,)
        if is_link(input_data) and (not input_info or not input_info.get("rawLink", False)):
            input_unique_id = input_data[0]
            output_index = input_data[1]
            if outputs is None:
                mark_missing()
                continue # This might be a lazily-evaluated input
            cached_output = outputs.get(input_unique_id)
            if cached_output is None:
                mark_missing()
                continue
            if output_index >= len(cached_output):
                mark_missing()
                continue
            obj = cached_output[output_index]
            input_data_all[x] = obj
        elif input_category is not None:
            input_data_all[x] = [input_data]

    if "hidden" in valid_inputs:
        h = valid_inputs["hidden"]
        for x in h:
            if h[x] == "PROMPT":
                input_data_all[x] = [dynprompt.get_original_prompt() if dynprompt is not None else {}]
            if h[x] == "DYNPROMPT":
                input_data_all[x] = [dynprompt]
            if h[x] == "EXTRA_PNGINFO":
                input_data_all[x] = [extra_data.get('extra_pnginfo', None)]
            if h[x] == "UNIQUE_ID":
                input_data_all[x] = [unique_id]
            if h[x] == "AUTH_TOKEN_COMFY_ORG":
                input_data_all[x] = [extra_data.get("auth_token_comfy_org", None)]
    return input_data_all, missing_keys

map_node_over_list = None #Don't hook this please

def _map_node_over_list(obj, input_data_all, func, allow_interrupt=False, execution_block_cb=None, pre_execute_cb=None):
    # check if node wants the lists
    input_is_list = getattr(obj, "INPUT_IS_LIST", False)

    if len(input_data_all) == 0:
        max_len_input = 0
    else:
        max_len_input = max(len(x) for x in input_data_all.values())

    # get a slice of inputs, repeat last input when list isn't long enough
    def slice_dict(d, i):
        return {k: v[i if len(v) > i else -1] for k, v in d.items()}

    results = []
    def process_inputs(inputs, index=None, input_is_list=False):
        if allow_interrupt:
            nodes.before_node_execution()
        execution_block = None
        for k, v in inputs.items():
            if input_is_list:
                for e in v:
                    if isinstance(e, ExecutionBlocker):
                        v = e
                        break
            if isinstance(v, ExecutionBlocker):
                execution_block = execution_block_cb(v) if execution_block_cb else v
                break
        if execution_block is None:
            if pre_execute_cb is not None and index is not None:
                pre_execute_cb(index)
            results.append(getattr(obj, func)(**inputs))
        else:
            results.append(execution_block)

    if input_is_list:
        process_inputs(input_data_all, 0, input_is_list=input_is_list)
    elif max_len_input == 0:
        process_inputs({})
    else:
        for i in range(max_len_input):
            input_dict = slice_dict(input_data_all, i)
            process_inputs(input_dict, i)
    return results

def merge_result_data(results, obj):
    # check which outputs need concatenating
    output = []
    output_is_list = [False] * len(results[0])
    if hasattr(obj, "OUTPUT_IS_LIST"):
        output_is_list = obj.OUTPUT_IS_LIST

    # merge node execution results
    for i, is_list in zip(range(len(results[0])), output_is_list):
        if is_list:
            value = []
            for o in results:
                if isinstance(o[i], ExecutionBlocker):
                    value.append(o[i])
                else:
                    value.extend(o[i])
            output.append(value)
        else:
            output.append([o[i] for o in results])
    return output

def get_output_data(obj, input_data_all, execution_block_cb=None, pre_execute_cb=None):
    results = []
    uis = []
    subgraph_results = []
    return_values = _map_node_over_list(obj, input_data_all, obj.FUNCTION, allow_interrupt=True, execution_block_cb=execution_block_cb, pre_execute_cb=pre_execute_cb)
    has_subgraph = False
    for i in range(len(return_values)):
        r = return_values[i]
        if isinstance(r, dict):
            if 'ui' in r:
                uis.append(r['ui'])
            if 'expand' in r:
                # Perform an expansion, but do not append results
                has_subgraph = True
                new_graph = r['expand']
                result = r.get("result", None)
                if isinstance(result, ExecutionBlocker):
                    result = tuple([result] * len(obj.RETURN_TYPES))
                subgraph_results.append((new_graph, result))
            elif 'result' in r:
                result = r.get("result", None)
                if isinstance(result, ExecutionBlocker):
                    result = tuple([result] * len(obj.RETURN_TYPES))
                results.append(result)
                subgraph_results.append((None, result))
        else:
            if isinstance(r, ExecutionBlocker):
                r = tuple([r] * len(obj.RETURN_TYPES))
            results.append(r)
            subgraph_results.append((None, r))

    if has_subgraph:
        output = subgraph_results
    elif len(results) > 0:
        output = merge_result_data(results, obj)
    else:
        output = []
    ui = dict()
    if len(uis) > 0:
        ui = {k: [y for x in uis for y in x[k]] for k in uis[0].keys()}
    return output, ui, has_subgraph

def format_value(x):
    if x is None:
        return None
    elif isinstance(x, (int, float, bool, str)):
        return x
    else:
        return str(x)

def execute(server, dynprompt, caches, current_item, extra_data, executed, prompt_id, execution_list, pending_subgraph_results):
    unique_id = current_item
    real_node_id = dynprompt.get_real_node_id(unique_id)
    display_node_id = dynprompt.get_display_node_id(unique_id)
    parent_node_id = dynprompt.get_parent_node_id(unique_id)
    inputs = dynprompt.get_node(unique_id)['inputs']
    class_type = dynprompt.get_node(unique_id)['class_type']
    class_def = nodes.NODE_CLASS_MAPPINGS[class_type]
    if caches.outputs.get(unique_id) is not None:
        if server.client_id is not None:
            cached_output = caches.ui.get(unique_id) or {}
            server.send_sync("executed", { "node": unique_id, "display_node": display_node_id, "output": cached_output.get("output",None), "prompt_id": prompt_id }, server.client_id)
        return (ExecutionResult.SUCCESS, None, None)

    input_data_all = None
    try:
        if unique_id in pending_subgraph_results:
            cached_results = pending_subgraph_results[unique_id]
            resolved_outputs = []
            for is_subgraph, result in cached_results:
                if not is_subgraph:
                    resolved_outputs.append(result)
                else:
                    resolved_output = []
                    for r in result:
                        if is_link(r):
                            source_node, source_output = r[0], r[1]
                            node_output = caches.outputs.get(source_node)[source_output]
                            for o in node_output:
                                resolved_output.append(o)

                        else:
                            resolved_output.append(r)
                    resolved_outputs.append(tuple(resolved_output))
            output_data = merge_result_data(resolved_outputs, class_def)
            output_ui = []
            has_subgraph = False
        else:
            input_data_all, missing_keys = get_input_data(inputs, class_def, unique_id, caches.outputs, dynprompt, extra_data)
            if server.client_id is not None:
                server.last_node_id = display_node_id
                server.send_sync("executing", { "node": unique_id, "display_node": display_node_id, "prompt_id": prompt_id }, server.client_id)

            obj = caches.objects.get(unique_id)
            if obj is None:
                obj = class_def()
                caches.objects.set(unique_id, obj)

            if hasattr(obj, "check_lazy_status"):
                required_inputs = _map_node_over_list(obj, input_data_all, "check_lazy_status", allow_interrupt=True)
                required_inputs = set(sum([r for r in required_inputs if isinstance(r,list)], []))
                required_inputs = [x for x in required_inputs if isinstance(x,str) and (
                    x not in input_data_all or x in missing_keys
                )]
                if len(required_inputs) > 0:
                    for i in required_inputs:
                        execution_list.make_input_strong_link(unique_id, i)
                    return (ExecutionResult.PENDING, None, None)

            def execution_block_cb(block):
                if block.message is not None:
                    mes = {
                        "prompt_id": prompt_id,
                        "node_id": unique_id,
                        "node_type": class_type,
                        "executed": list(executed),

                        "exception_message": f"Execution Blocked: {block.message}",
                        "exception_type": "ExecutionBlocked",
                        "traceback": [],
                        "current_inputs": [],
                        "current_outputs": [],
                    }
                    server.send_sync("execution_error", mes, server.client_id)
                    return ExecutionBlocker(None)
                else:
                    return block
            def pre_execute_cb(call_index):
                GraphBuilder.set_default_prefix(unique_id, call_index, 0)
            output_data, output_ui, has_subgraph = get_output_data(obj, input_data_all, execution_block_cb=execution_block_cb, pre_execute_cb=pre_execute_cb)
        if len(output_ui) > 0:
            caches.ui.set(unique_id, {
                "meta": {
                    "node_id": unique_id,
                    "display_node": display_node_id,
                    "parent_node": parent_node_id,
                    "real_node_id": real_node_id,
                },
                "output": output_ui
            })
            if server.client_id is not None:
                server.send_sync("executed", { "node": unique_id, "display_node": display_node_id, "output": output_ui, "prompt_id": prompt_id }, server.client_id)
        if has_subgraph:
            cached_outputs = []
            new_node_ids = []
            new_output_ids = []
            new_output_links = []
            for i in range(len(output_data)):
                new_graph, node_outputs = output_data[i]
                if new_graph is None:
                    cached_outputs.append((False, node_outputs))
                else:
                    # Check for conflicts
                    for node_id in new_graph.keys():
                        if dynprompt.has_node(node_id):
                            raise DuplicateNodeError(f"Attempt to add duplicate node {node_id}. Ensure node ids are unique and deterministic or use graph_utils.GraphBuilder.")
                    for node_id, node_info in new_graph.items():
                        new_node_ids.append(node_id)
                        display_id = node_info.get("override_display_id", unique_id)
                        dynprompt.add_ephemeral_node(node_id, node_info, unique_id, display_id)
                        # Figure out if the newly created node is an output node
                        class_type = node_info["class_type"]
                        class_def = nodes.NODE_CLASS_MAPPINGS[class_type]
                        if hasattr(class_def, 'OUTPUT_NODE') and class_def.OUTPUT_NODE == True:
                            new_output_ids.append(node_id)
                    for i in range(len(node_outputs)):
                        if is_link(node_outputs[i]):
                            from_node_id, from_socket = node_outputs[i][0], node_outputs[i][1]
                            new_output_links.append((from_node_id, from_socket))
                    cached_outputs.append((True, node_outputs))
            new_node_ids = set(new_node_ids)
            for cache in caches.all:
                cache.ensure_subcache_for(unique_id, new_node_ids).clean_unused()
            for node_id in new_output_ids:
                execution_list.add_node(node_id)
            for link in new_output_links:
                execution_list.add_strong_link(link[0], link[1], unique_id)
            pending_subgraph_results[unique_id] = cached_outputs
            return (ExecutionResult.PENDING, None, None)
        caches.outputs.set(unique_id, output_data)
    except comfy.model_management.InterruptProcessingException as iex:
        logging.info("Processing interrupted")

        # skip formatting inputs/outputs
        error_details = {
            "node_id": real_node_id,
        }

        return (ExecutionResult.FAILURE, error_details, iex)
    except Exception as ex:
        typ, _, tb = sys.exc_info()
        exception_type = full_type_name(typ)
        input_data_formatted = {}
        if input_data_all is not None:
            input_data_formatted = {}
            for name, inputs in input_data_all.items():
                input_data_formatted[name] = [format_value(x) for x in inputs]

        logging.error(f"!!! Exception during processing !!! {ex}")
        logging.error(traceback.format_exc())

        error_details = {
            "node_id": real_node_id,
            "exception_message": str(ex),
            "exception_type": exception_type,
            "traceback": traceback.format_tb(tb),
            "current_inputs": input_data_formatted
        }
        if isinstance(ex, comfy.model_management.OOM_EXCEPTION):
            logging.error("Got an OOM, unloading all loaded models.")
            comfy.model_management.unload_all_models()

        return (ExecutionResult.FAILURE, error_details, ex)

    executed.add(unique_id)

    return (ExecutionResult.SUCCESS, None, None)

class PromptExecutor:
    def __init__(self, server, cache_type=False, cache_size=None):
        self.cache_size = cache_size
        self.cache_type = cache_type
        self.server = server
        self.reset()

    def reset(self):
        self.caches = CacheSet(cache_type=self.cache_type, cache_size=self.cache_size)
        self.status_messages = []
        self.success = True

    def add_message(self, event, data: dict, broadcast: bool):
        data = {
            **data,
            "timestamp": int(time.time() * 1000),
        }
        self.status_messages.append((event, data))
        if self.server.client_id is not None or broadcast:
            self.server.send_sync(event, data, self.server.client_id)

    def handle_execution_error(self, prompt_id, prompt, current_outputs, executed, error, ex):
        node_id = error["node_id"]
        class_type = prompt[node_id]["class_type"]

        # First, send back the status to the frontend depending
        # on the exception type
        if isinstance(ex, comfy.model_management.InterruptProcessingException):
            mes = {
                "prompt_id": prompt_id,
                "node_id": node_id,
                "node_type": class_type,
                "executed": list(executed),
            }
            self.add_message("execution_interrupted", mes, broadcast=True)
        else:
            mes = {
                "prompt_id": prompt_id,
                "node_id": node_id,
                "node_type": class_type,
                "executed": list(executed),
                "exception_message": error["exception_message"],
                "exception_type": error["exception_type"],
                "traceback": error["traceback"],
                "current_inputs": error["current_inputs"],
                "current_outputs": list(current_outputs),
            }
            self.add_message("execution_error", mes, broadcast=False)

    def execute(self, prompt, prompt_id, extra_data={}, execute_outputs=[]):
        nodes.interrupt_processing(False)

        if "client_id" in extra_data:
            self.server.client_id = extra_data["client_id"]
        else:
            self.server.client_id = None

        self.status_messages = []
        self.add_message("execution_start", { "prompt_id": prompt_id}, broadcast=False)

        with torch.inference_mode():
            dynamic_prompt = DynamicPrompt(prompt)
            is_changed_cache = IsChangedCache(dynamic_prompt, self.caches.outputs)
            for cache in self.caches.all:
                cache.set_prompt(dynamic_prompt, prompt.keys(), is_changed_cache)
                cache.clean_unused()

            cached_nodes = []
            for node_id in prompt:
                if self.caches.outputs.get(node_id) is not None:
                    cached_nodes.append(node_id)

            comfy.model_management.cleanup_models_gc()
            self.add_message("execution_cached",
                          { "nodes": cached_nodes, "prompt_id": prompt_id},
                          broadcast=False)
            pending_subgraph_results = {}
            executed = set()
            execution_list = ExecutionList(dynamic_prompt, self.caches.outputs)
            current_outputs = self.caches.outputs.all_node_ids()
            for node_id in list(execute_outputs):
                execution_list.add_node(node_id)

            while not execution_list.is_empty():
                node_id, error, ex = execution_list.stage_node_execution()
                if error is not None:
                    self.handle_execution_error(prompt_id, dynamic_prompt.original_prompt, current_outputs, executed, error, ex)
                    break

                result, error, ex = execute(self.server, dynamic_prompt, self.caches, node_id, extra_data, executed, prompt_id, execution_list, pending_subgraph_results)
                self.success = result != ExecutionResult.FAILURE
                if result == ExecutionResult.FAILURE:
                    self.handle_execution_error(prompt_id, dynamic_prompt.original_prompt, current_outputs, executed, error, ex)
                    break
                elif result == ExecutionResult.PENDING:
                    execution_list.unstage_node_execution()
                else: # result == ExecutionResult.SUCCESS:
                    execution_list.complete_node_execution()
            else:
                # Only execute when the while-loop ends without break
                self.add_message("execution_success", { "prompt_id": prompt_id }, broadcast=False)

            ui_outputs = {}
            meta_outputs = {}
            all_node_ids = self.caches.ui.all_node_ids()
            for node_id in all_node_ids:
                ui_info = self.caches.ui.get(node_id)
                if ui_info is not None:
                    ui_outputs[node_id] = ui_info["output"]
                    meta_outputs[node_id] = ui_info["meta"]
            self.history_result = {
                "outputs": ui_outputs,
                "meta": meta_outputs,
            }
            self.server.last_node_id = None
            if comfy.model_management.DISABLE_SMART_MEMORY:
                comfy.model_management.unload_all_models()


def validate_inputs(prompt, item, validated):
    unique_id = item
    if unique_id in validated:
        return validated[unique_id]

    inputs = prompt[unique_id]['inputs']
    class_type = prompt[unique_id]['class_type']
    obj_class = nodes.NODE_CLASS_MAPPINGS[class_type]

    class_inputs = obj_class.INPUT_TYPES()
    valid_inputs = set(class_inputs.get('required',{})).union(set(class_inputs.get('optional',{})))

    errors = []
    valid = True

    validate_function_inputs = []
    validate_has_kwargs = False
    if hasattr(obj_class, "VALIDATE_INPUTS"):
        argspec = inspect.getfullargspec(obj_class.VALIDATE_INPUTS)
        validate_function_inputs = argspec.args
        validate_has_kwargs = argspec.varkw is not None
    received_types = {}

    for x in valid_inputs:
        input_type, input_category, extra_info = get_input_info(obj_class, x, class_inputs)
        assert extra_info is not None
        if x not in inputs:
            if input_category == "required":
                error = {
                    "type": "required_input_missing",
                    "message": "Required input is missing",
                    "details": f"{x}",
                    "extra_info": {
                        "input_name": x
                    }
                }
                errors.append(error)
            continue

        val = inputs[x]
        info = (input_type, extra_info)
        if isinstance(val, list):
            if len(val) != 2:
                error = {
                    "type": "bad_linked_input",
                    "message": "Bad linked input, must be a length-2 list of [node_id, slot_index]",
                    "details": f"{x}",
                    "extra_info": {
                        "input_name": x,
                        "input_config": info,
                        "received_value": val
                    }
                }
                errors.append(error)
                continue

            o_id = val[0]
            o_class_type = prompt[o_id]['class_type']
            r = nodes.NODE_CLASS_MAPPINGS[o_class_type].RETURN_TYPES
            received_type = r[val[1]]
            received_types[x] = received_type
            if 'input_types' not in validate_function_inputs and not validate_node_input(received_type, input_type):
                details = f"{x}, received_type({received_type}) mismatch input_type({input_type})"
                error = {
                    "type": "return_type_mismatch",
                    "message": "Return type mismatch between linked nodes",
                    "details": details,
                    "extra_info": {
                        "input_name": x,
                        "input_config": info,
                        "received_type": received_type,
                        "linked_node": val
                    }
                }
                errors.append(error)
                continue
            try:
                r = validate_inputs(prompt, o_id, validated)
                if r[0] is False:
                    # `r` will be set in `validated[o_id]` already
                    valid = False
                    continue
            except Exception as ex:
                typ, _, tb = sys.exc_info()
                valid = False
                exception_type = full_type_name(typ)
                reasons = [{
                    "type": "exception_during_inner_validation",
                    "message": "Exception when validating inner node",
                    "details": str(ex),
                    "extra_info": {
                        "input_name": x,
                        "input_config": info,
                        "exception_message": str(ex),
                        "exception_type": exception_type,
                        "traceback": traceback.format_tb(tb),
                        "linked_node": val
                    }
                }]
                validated[o_id] = (False, reasons, o_id)
                continue
        else:
            try:
                # Unwraps values wrapped in __value__ key. This is used to pass
                # list widget value to execution, as by default list value is
                # reserved to represent the connection between nodes.
                if isinstance(val, dict) and "__value__" in val:
                    val = val["__value__"]
                    inputs[x] = val

                if input_type == "INT":
                    val = int(val)
                    inputs[x] = val
                if input_type == "FLOAT":
                    val = float(val)
                    inputs[x] = val
                if input_type == "STRING":
                    val = str(val)
                    inputs[x] = val
                if input_type == "BOOLEAN":
                    val = bool(val)
                    inputs[x] = val
            except Exception as ex:
                error = {
                    "type": "invalid_input_type",
                    "message": f"Failed to convert an input value to a {input_type} value",
                    "details": f"{x}, {val}, {ex}",
                    "extra_info": {
                        "input_name": x,
                        "input_config": info,
                        "received_value": val,
                        "exception_message": str(ex)
                    }
                }
                errors.append(error)
                continue

            if x not in validate_function_inputs and not validate_has_kwargs:
                if "min" in extra_info and val < extra_info["min"]:
                    error = {
                        "type": "value_smaller_than_min",
                        "message": "Value {} smaller than min of {}".format(val, extra_info["min"]),
                        "details": f"{x}",
                        "extra_info": {
                            "input_name": x,
                            "input_config": info,
                            "received_value": val,
                        }
                    }
                    errors.append(error)
                    continue
                if "max" in extra_info and val > extra_info["max"]:
                    error = {
                        "type": "value_bigger_than_max",
                        "message": "Value {} bigger than max of {}".format(val, extra_info["max"]),
                        "details": f"{x}",
                        "extra_info": {
                            "input_name": x,
                            "input_config": info,
                            "received_value": val,
                        }
                    }
                    errors.append(error)
                    continue

                if isinstance(input_type, list):
                    combo_options = input_type
                    if val not in combo_options:
                        input_config = info
                        list_info = ""

                        # Don't send back gigantic lists like if they're lots of
                        # scanned model filepaths
                        if len(combo_options) > 20:
                            list_info = f"(list of length {len(combo_options)})"
                            input_config = None
                        else:
                            list_info = str(combo_options)

                        error = {
                            "type": "value_not_in_list",
                            "message": "Value not in list",
                            "details": f"{x}: '{val}' not in {list_info}",
                            "extra_info": {
                                "input_name": x,
                                "input_config": input_config,
                                "received_value": val,
                            }
                        }
                        errors.append(error)
                        continue

    if len(validate_function_inputs) > 0 or validate_has_kwargs:
        input_data_all, _ = get_input_data(inputs, obj_class, unique_id)
        input_filtered = {}
        for x in input_data_all:
            if x in validate_function_inputs or validate_has_kwargs:
                input_filtered[x] = input_data_all[x]
        if 'input_types' in validate_function_inputs:
            input_filtered['input_types'] = [received_types]

        #ret = obj_class.VALIDATE_INPUTS(**input_filtered)
        ret = _map_node_over_list(obj_class, input_filtered, "VALIDATE_INPUTS")
        for x in input_filtered:
            for i, r in enumerate(ret):
                if r is not True and not isinstance(r, ExecutionBlocker):
                    details = f"{x}"
                    if r is not False:
                        details += f" - {str(r)}"

                    error = {
                        "type": "custom_validation_failed",
                        "message": "Custom validation failed for node",
                        "details": details,
                        "extra_info": {
                            "input_name": x,
                        }
                    }
                    errors.append(error)
                    continue

    if len(errors) > 0 or valid is not True:
        ret = (False, errors, unique_id)
    else:
        ret = (True, [], unique_id)

    validated[unique_id] = ret
    return ret

def full_type_name(klass):
    module = klass.__module__
    if module == 'builtins':
        return klass.__qualname__
    return module + '.' + klass.__qualname__

def validate_prompt(prompt):
    outputs = set()
    for x in prompt:
        if 'class_type' not in prompt[x]:
            error = {
                "type": "invalid_prompt",
                "message": "Cannot execute because a node is missing the class_type property.",
                "details": f"Node ID '#{x}'",
                "extra_info": {}
            }
            return (False, error, [], {})

        class_type = prompt[x]['class_type']
        class_ = nodes.NODE_CLASS_MAPPINGS.get(class_type, None)
        if class_ is None:
            error = {
                "type": "invalid_prompt",
                "message": f"Cannot execute because node {class_type} does not exist.",
                "details": f"Node ID '#{x}'",
                "extra_info": {}
            }
            return (False, error, [], {})

        if hasattr(class_, 'OUTPUT_NODE') and class_.OUTPUT_NODE is True:
            outputs.add(x)

    if len(outputs) == 0:
        error = {
            "type": "prompt_no_outputs",
            "message": "Prompt has no outputs",
            "details": "",
            "extra_info": {}
        }
        return (False, error, [], {})

    good_outputs = set()
    errors = []
    node_errors = {}
    validated = {}
    for o in outputs:
        valid = False
        reasons = []
        try:
            m = validate_inputs(prompt, o, validated)
            valid = m[0]
            reasons = m[1]
        except Exception as ex:
            typ, _, tb = sys.exc_info()
            valid = False
            exception_type = full_type_name(typ)
            reasons = [{
                "type": "exception_during_validation",
                "message": "Exception when validating node",
                "details": str(ex),
                "extra_info": {
                    "exception_type": exception_type,
                    "traceback": traceback.format_tb(tb)
                }
            }]
            validated[o] = (False, reasons, o)

        if valid is True:
            good_outputs.add(o)
        else:
            logging.error(f"Failed to validate prompt for output {o}:")
            if len(reasons) > 0:
                logging.error("* (prompt):")
                for reason in reasons:
                    logging.error(f"  - {reason['message']}: {reason['details']}")
            errors += [(o, reasons)]
            for node_id, result in validated.items():
                valid = result[0]
                reasons = result[1]
                # If a node upstream has errors, the nodes downstream will also
                # be reported as invalid, but there will be no errors attached.
                # So don't return those nodes as having errors in the response.
                if valid is not True and len(reasons) > 0:
                    if node_id not in node_errors:
                        class_type = prompt[node_id]['class_type']
                        node_errors[node_id] = {
                            "errors": reasons,
                            "dependent_outputs": [],
                            "class_type": class_type
                        }
                        logging.error(f"* {class_type} {node_id}:")
                        for reason in reasons:
                            logging.error(f"  - {reason['message']}: {reason['details']}")
                    node_errors[node_id]["dependent_outputs"].append(o)
            logging.error("Output will be ignored")

    if len(good_outputs) == 0:
        errors_list = []
        for o, errors in errors:
            for error in errors:
                errors_list.append(f"{error['message']}: {error['details']}")
        errors_list = "\n".join(errors_list)

        error = {
            "type": "prompt_outputs_failed_validation",
            "message": "Prompt outputs failed validation",
            "details": errors_list,
            "extra_info": {}
        }

        return (False, error, list(good_outputs), node_errors)

    return (True, None, list(good_outputs), node_errors)

MAXIMUM_HISTORY_SIZE = 10000

class PromptQueue:
    def __init__(self, server):
        self.server = server
        self.mutex = threading.RLock()
        self.not_empty = threading.Condition(self.mutex)
        self.task_counter = 0
        self.queue = []
        self.currently_running = {}
        self.history = {}
        self.flags = {}
        server.prompt_queue = self

    def put(self, item):
        with self.mutex:
            heapq.heappush(self.queue, item)
            self.server.queue_updated()
            self.not_empty.notify()

    def get(self, timeout=None):
        with self.not_empty:
            while len(self.queue) == 0:
                self.not_empty.wait(timeout=timeout)
                if timeout is not None and len(self.queue) == 0:
                    return None
            item = heapq.heappop(self.queue)
            i = self.task_counter
            self.currently_running[i] = copy.deepcopy(item)
            self.task_counter += 1
            self.server.queue_updated()
            return (item, i)

    class ExecutionStatus(NamedTuple):
        status_str: Literal['success', 'error']
        completed: bool
        messages: List[str]

    def task_done(self, item_id, history_result,
                  status: Optional['PromptQueue.ExecutionStatus']):
        with self.mutex:
            prompt = self.currently_running.pop(item_id)
            if len(self.history) > MAXIMUM_HISTORY_SIZE:
                self.history.pop(next(iter(self.history)))

            status_dict: Optional[dict] = None
            if status is not None:
                status_dict = copy.deepcopy(status._asdict())

            self.history[prompt[1]] = {
                "prompt": prompt,
                "outputs": {},
                'status': status_dict,
            }
            self.history[prompt[1]].update(history_result)
            self.server.queue_updated()

    def get_current_queue(self):
        with self.mutex:
            out = []
            for x in self.currently_running.values():
                out += [x]
            return (out, copy.deepcopy(self.queue))

    def get_tasks_remaining(self):
        with self.mutex:
            return len(self.queue) + len(self.currently_running)

    def wipe_queue(self):
        with self.mutex:
            self.queue = []
            self.server.queue_updated()

    def delete_queue_item(self, function):
        with self.mutex:
            for x in range(len(self.queue)):
                if function(self.queue[x]):
                    if len(self.queue) == 1:
                        self.wipe_queue()
                    else:
                        self.queue.pop(x)
                        heapq.heapify(self.queue)
                    self.server.queue_updated()
                    return True
        return False

    def get_history(self, prompt_id=None, max_items=None, offset=-1):
        with self.mutex:
            if prompt_id is None:
                out = {}
                i = 0
                if offset < 0 and max_items is not None:
                    offset = len(self.history) - max_items
                for k in self.history:
                    if i >= offset:
                        out[k] = self.history[k]
                        if max_items is not None and len(out) >= max_items:
                            break
                    i += 1
                return out
            elif prompt_id in self.history:
                return {prompt_id: copy.deepcopy(self.history[prompt_id])}
            else:
                return {}

    def wipe_history(self):
        with self.mutex:
            self.history = {}

    def delete_history_item(self, id_to_delete):
        with self.mutex:
            self.history.pop(id_to_delete, None)

    def set_flag(self, name, data):
        with self.mutex:
            self.flags[name] = data
            self.not_empty.notify()

    def get_flags(self, reset=True):
        with self.mutex:
            if reset:
                ret = self.flags
                self.flags = {}
                return ret
            else:
                return self.flags.copy()<|MERGE_RESOLUTION|>--- conflicted
+++ resolved
@@ -12,26 +12,9 @@
 import torch
 
 import comfy.model_management
-<<<<<<< HEAD
-import nodes
-from comfy_execution.caching import (
-    CacheKeySetID,
-    CacheKeySetInputSignature,
-    HierarchicalCache,
-    LRUCache,
-)
-from comfy_execution.graph import (
-    DynamicPrompt,
-    ExecutionBlocker,
-    ExecutionList,
-    get_input_info,
-)
-from comfy_execution.graph_utils import GraphBuilder, is_link
-=======
 from comfy_execution.graph import get_input_info, ExecutionList, DynamicPrompt, ExecutionBlocker
 from comfy_execution.graph_utils import is_link, GraphBuilder
 from comfy_execution.caching import HierarchicalCache, LRUCache, DependencyAwareCache, CacheKeySetInputSignature, CacheKeySetID
->>>>>>> 3ab231f0
 from comfy_execution.validation import validate_node_input
 
 
