--- conflicted
+++ resolved
@@ -32,13 +32,9 @@
 #     clip_vision: models/clip_vision/
 #     configs: models/configs/
 #     controlnet: models/controlnet/
-<<<<<<< HEAD
-#     diffusers: models/diffusers/
-=======
 #     diffusion_models: |
 #                  models/diffusion_models
 #                  models/unet
->>>>>>> fdf37566
 #     embeddings: models/embeddings/
 #     gligen: models/gligen/
 #     hypernetworks: models/hypernetworks/
