--- conflicted
+++ resolved
@@ -455,13 +455,10 @@
     except FileNotFoundError:
         os.makedirs(full_output_folder, exist_ok=True)
         counter = 1
-<<<<<<< HEAD
     except OSError as e:
         logging.error(f"Error accessing directory: {e}")
         raise
 
-    return full_output_folder, filename, counter, subfolder, filename_prefix
-=======
     return full_output_folder, filename, counter, subfolder, filename_prefix
 
 def get_input_subfolders() -> list[str]:
@@ -485,5 +482,4 @@
 
         return sorted(folders)
     except FileNotFoundError:
-        return []
->>>>>>> fb763d43
+        return []