--- conflicted
+++ resolved
@@ -139,11 +139,8 @@
         folder_names_and_paths[folder_name] = ([full_folder_path], set())
 
 def get_folder_paths(folder_name: str) -> list[str]:
-<<<<<<< HEAD
-    global folder_names_and_paths
-=======
-    folder_name = map_legacy(folder_name)
->>>>>>> 5cbaa9e0
+    global folder_names_and_paths
+    folder_name = map_legacy(folder_name)
     return folder_names_and_paths[folder_name][0][:]
 
 def recursive_search(directory: str, excluded_dir_names: list[str] | None=None) -> tuple[list[str], dict[str, float]]:
