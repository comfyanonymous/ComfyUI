--- conflicted
+++ resolved
@@ -24,14 +24,7 @@
         self.device = device
 
     def decode_latent_to_preview(self, x0):
-<<<<<<< HEAD
-        x_sample = self.taesd.decoder(x0[:1].to(self.device))[0].detach()
-        # x_sample = self.taesd.unscale_latents(x_sample).div(4).add(0.5)  # returns value in [-2, 2]
-        x_sample = x_sample.sub(0.5).mul(2)
-
-=======
-        x_sample = self.taesd.decode(x0[:1])[0].detach()
->>>>>>> d66b631d
+        x_sample = self.taesd.decode(x0[:1].to(self.device))[0].detach()
         x_sample = torch.clamp((x_sample + 1.0) / 2.0, min=0.0, max=1.0)
         x_sample = 255. * np.moveaxis(x_sample.cpu().numpy(), 0, 2)
         x_sample = x_sample.astype(np.uint8)
