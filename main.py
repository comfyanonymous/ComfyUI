--- conflicted
+++ resolved
@@ -281,13 +281,10 @@
     prompt_server = server.PromptServer(asyncio_loop)
     q = execution.PromptQueue(prompt_server)
 
-<<<<<<< HEAD
     if not args.disable_manager and not args.disable_manager_ui:
         comfyui_manager.start()
 
-=======
     hook_breaker_ac10a0.save_functions()
->>>>>>> 8115a789
     nodes.init_extra_nodes(init_custom_nodes=not args.disable_all_custom_nodes)
     hook_breaker_ac10a0.restore_functions()
 
