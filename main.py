--- conflicted
+++ resolved
@@ -180,11 +180,8 @@
         print(f"Setting input directory to: {input_dir}")
         folder_paths.set_input_directory(input_dir)
 
-<<<<<<< HEAD
     folder_paths.verify_input_directory()
 
-=======
->>>>>>> d1a0abd4
     if args.quick_test_for_ci:
         exit(0)
 
