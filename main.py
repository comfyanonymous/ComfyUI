import comfy.options
comfy.options.enable_args_parsing()

import os
import importlib.util
import folder_paths
import time
from comfy.cli_args import args
from app.logger import setup_logger
import itertools
import utils.extra_config
import logging
<<<<<<< HEAD
import comfyui_manager
=======
import sys
>>>>>>> 8a438115

if __name__ == "__main__":
    #NOTE: These do not do anything on core ComfyUI which should already have no communication with the internet, they are for custom nodes.
    os.environ['HF_HUB_DISABLE_TELEMETRY'] = '1'
    os.environ['DO_NOT_TRACK'] = '1'


setup_logger(log_level=args.verbose, use_stdout=args.log_stdout)

def apply_custom_paths():
    # extra model paths
    extra_model_paths_config_path = os.path.join(os.path.dirname(os.path.realpath(__file__)), "extra_model_paths.yaml")
    if os.path.isfile(extra_model_paths_config_path):
        utils.extra_config.load_extra_path_config(extra_model_paths_config_path)

    if args.extra_model_paths_config:
        for config_path in itertools.chain(*args.extra_model_paths_config):
            utils.extra_config.load_extra_path_config(config_path)

    # --output-directory, --input-directory, --user-directory
    if args.output_directory:
        output_dir = os.path.abspath(args.output_directory)
        logging.info(f"Setting output directory to: {output_dir}")
        folder_paths.set_output_directory(output_dir)

    # These are the default folders that checkpoints, clip and vae models will be saved to when using CheckpointSave, etc.. nodes
    folder_paths.add_model_folder_path("checkpoints", os.path.join(folder_paths.get_output_directory(), "checkpoints"))
    folder_paths.add_model_folder_path("clip", os.path.join(folder_paths.get_output_directory(), "clip"))
    folder_paths.add_model_folder_path("vae", os.path.join(folder_paths.get_output_directory(), "vae"))
    folder_paths.add_model_folder_path("diffusion_models",
                                       os.path.join(folder_paths.get_output_directory(), "diffusion_models"))
    folder_paths.add_model_folder_path("loras", os.path.join(folder_paths.get_output_directory(), "loras"))

    if args.input_directory:
        input_dir = os.path.abspath(args.input_directory)
        logging.info(f"Setting input directory to: {input_dir}")
        folder_paths.set_input_directory(input_dir)

    if args.user_directory:
        user_dir = os.path.abspath(args.user_directory)
        logging.info(f"Setting user directory to: {user_dir}")
        folder_paths.set_user_directory(user_dir)


def execute_prestartup_script():
    def execute_script(script_path):
        module_name = os.path.splitext(script_path)[0]
        try:
            spec = importlib.util.spec_from_file_location(module_name, script_path)
            module = importlib.util.module_from_spec(spec)
            spec.loader.exec_module(module)
            return True
        except Exception as e:
            logging.error(f"Failed to execute startup-script: {script_path} / {e}")
        return False

    if args.disable_all_custom_nodes:
        return

    node_paths = folder_paths.get_folder_paths("custom_nodes")
    for custom_node_path in node_paths:
        possible_modules = os.listdir(custom_node_path)
        node_prestartup_times = []

        for possible_module in possible_modules:
            module_path = os.path.join(custom_node_path, possible_module)

            if comfyui_manager.should_be_disabled(module_path):
                continue

            if os.path.isfile(module_path) or module_path.endswith(".disabled") or module_path == "__pycache__":
                continue

            script_path = os.path.join(module_path, "prestartup_script.py")
            if os.path.exists(script_path):
                time_before = time.perf_counter()
                success = execute_script(script_path)
                node_prestartup_times.append((time.perf_counter() - time_before, module_path, success))
    if len(node_prestartup_times) > 0:
        logging.info("\nPrestartup times for custom nodes:")
        for n in sorted(node_prestartup_times):
            if n[2]:
                import_message = ""
            else:
                import_message = " (PRESTARTUP FAILED)"
            logging.info("{:6.1f} seconds{}: {}".format(n[0], import_message, n[1]))
        logging.info("")

apply_custom_paths()
comfyui_manager.prestartup()
execute_prestartup_script()


# Main code
import asyncio
import shutil
import threading
import gc


if os.name == "nt":
    logging.getLogger("xformers").addFilter(lambda record: 'A matching Triton is not available' not in record.getMessage())

if __name__ == "__main__":
    if args.cuda_device is not None:
        os.environ['CUDA_VISIBLE_DEVICES'] = str(args.cuda_device)
        os.environ['HIP_VISIBLE_DEVICES'] = str(args.cuda_device)
        logging.info("Set cuda device to: {}".format(args.cuda_device))

    if args.oneapi_device_selector is not None:
        os.environ['ONEAPI_DEVICE_SELECTOR'] = args.oneapi_device_selector
        logging.info("Set oneapi device selector to: {}".format(args.oneapi_device_selector))

    if args.deterministic:
        if 'CUBLAS_WORKSPACE_CONFIG' not in os.environ:
            os.environ['CUBLAS_WORKSPACE_CONFIG'] = ":4096:8"

    import cuda_malloc

if args.windows_standalone_build:
    try:
        from fix_torch import fix_pytorch_libomp
        fix_pytorch_libomp()
    except:
        pass

import comfy.utils

import execution
import server
from server import BinaryEventTypes
import nodes
import comfy.model_management
import comfyui_version
import app.logger


def cuda_malloc_warning():
    device = comfy.model_management.get_torch_device()
    device_name = comfy.model_management.get_torch_device_name(device)
    cuda_malloc_warning = False
    if "cudaMallocAsync" in device_name:
        for b in cuda_malloc.blacklist:
            if b in device_name:
                cuda_malloc_warning = True
        if cuda_malloc_warning:
            logging.warning("\nWARNING: this card most likely does not support cuda-malloc, if you get \"CUDA error\" please run ComfyUI with: --disable-cuda-malloc\n")


def prompt_worker(q, server_instance):
    current_time: float = 0.0
    cache_type = execution.CacheType.CLASSIC
    if args.cache_lru > 0:
        cache_type = execution.CacheType.LRU
    elif args.cache_none:
        cache_type = execution.CacheType.DEPENDENCY_AWARE

    e = execution.PromptExecutor(server_instance, cache_type=cache_type, cache_size=args.cache_lru)
    last_gc_collect = 0
    need_gc = False
    gc_collect_interval = 10.0

    while True:
        timeout = 1000.0
        if need_gc:
            timeout = max(gc_collect_interval - (current_time - last_gc_collect), 0.0)

        queue_item = q.get(timeout=timeout)
        if queue_item is not None:
            item, item_id = queue_item
            execution_start_time = time.perf_counter()
            prompt_id = item[1]
            server_instance.last_prompt_id = prompt_id

            e.execute(item[2], prompt_id, item[3], item[4])
            need_gc = True
            q.task_done(item_id,
                        e.history_result,
                        status=execution.PromptQueue.ExecutionStatus(
                            status_str='success' if e.success else 'error',
                            completed=e.success,
                            messages=e.status_messages))
            if server_instance.client_id is not None:
                server_instance.send_sync("executing", {"node": None, "prompt_id": prompt_id}, server_instance.client_id)

            current_time = time.perf_counter()
            execution_time = current_time - execution_start_time
            logging.info("Prompt executed in {:.2f} seconds".format(execution_time))

        flags = q.get_flags()
        free_memory = flags.get("free_memory", False)

        if flags.get("unload_models", free_memory):
            comfy.model_management.unload_all_models()
            need_gc = True
            last_gc_collect = 0

        if free_memory:
            e.reset()
            need_gc = True
            last_gc_collect = 0

        if need_gc:
            current_time = time.perf_counter()
            if (current_time - last_gc_collect) > gc_collect_interval:
                gc.collect()
                comfy.model_management.soft_empty_cache()
                last_gc_collect = current_time
                need_gc = False


async def run(server_instance, address='', port=8188, verbose=True, call_on_start=None):
    addresses = []
    for addr in address.split(","):
        addresses.append((addr, port))
    await asyncio.gather(
        server_instance.start_multi_address(addresses, call_on_start, verbose), server_instance.publish_loop()
    )


def hijack_progress(server_instance):
    def hook(value, total, preview_image):
        comfy.model_management.throw_exception_if_processing_interrupted()
        progress = {"value": value, "max": total, "prompt_id": server_instance.last_prompt_id, "node": server_instance.last_node_id}

        server_instance.send_sync("progress", progress, server_instance.client_id)
        if preview_image is not None:
            server_instance.send_sync(BinaryEventTypes.UNENCODED_PREVIEW_IMAGE, preview_image, server_instance.client_id)

    comfy.utils.set_progress_bar_global_hook(hook)


def cleanup_temp():
    temp_dir = folder_paths.get_temp_directory()
    if os.path.exists(temp_dir):
        shutil.rmtree(temp_dir, ignore_errors=True)


def start_comfyui(asyncio_loop=None):
    """
    Starts the ComfyUI server using the provided asyncio event loop or creates a new one.
    Returns the event loop, server instance, and a function to start the server asynchronously.
    """
    if args.temp_directory:
        temp_dir = os.path.join(os.path.abspath(args.temp_directory), "temp")
        logging.info(f"Setting temp directory to: {temp_dir}")
        folder_paths.set_temp_directory(temp_dir)
    cleanup_temp()

    if args.windows_standalone_build:
        try:
            import new_updater
            new_updater.update_windows_updater()
        except:
            pass

    if not asyncio_loop:
        asyncio_loop = asyncio.new_event_loop()
        asyncio.set_event_loop(asyncio_loop)
    prompt_server = server.PromptServer(asyncio_loop)
    q = execution.PromptQueue(prompt_server)

    if not args.disable_manager:
        comfyui_manager.start()

    nodes.init_extra_nodes(init_custom_nodes=not args.disable_all_custom_nodes)

    cuda_malloc_warning()

    prompt_server.add_routes()
    hijack_progress(prompt_server)

    threading.Thread(target=prompt_worker, daemon=True, args=(q, prompt_server,)).start()

    if args.quick_test_for_ci:
        exit(0)

    os.makedirs(folder_paths.get_temp_directory(), exist_ok=True)
    call_on_start = None
    if args.auto_launch:
        def startup_server(scheme, address, port):
            import webbrowser
            if os.name == 'nt' and address == '0.0.0.0':
                address = '127.0.0.1'
            if ':' in address:
                address = "[{}]".format(address)
            webbrowser.open(f"{scheme}://{address}:{port}")
        call_on_start = startup_server

    async def start_all():
        await prompt_server.setup()
        await run(prompt_server, address=args.listen, port=args.port, verbose=not args.dont_print_server, call_on_start=call_on_start)

    # Returning these so that other code can integrate with the ComfyUI loop and server
    return asyncio_loop, prompt_server, start_all


if __name__ == "__main__":
    # Running directly, just start ComfyUI.
    logging.info("Python version: {}".format(sys.version))
    logging.info("ComfyUI version: {}".format(comfyui_version.__version__))

    event_loop, _, start_all_func = start_comfyui()
    try:
        x = start_all_func()
        app.logger.print_startup_warnings()
        event_loop.run_until_complete(x)
    except KeyboardInterrupt:
        logging.info("\nStopped server")

    cleanup_temp()<|MERGE_RESOLUTION|>--- conflicted
+++ resolved
@@ -10,11 +10,8 @@
 import itertools
 import utils.extra_config
 import logging
-<<<<<<< HEAD
+import sys
 import comfyui_manager
-=======
-import sys
->>>>>>> 8a438115
 
 if __name__ == "__main__":
     #NOTE: These do not do anything on core ComfyUI which should already have no communication with the internet, they are for custom nodes.
