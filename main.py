import asyncio
import itertools
import os
import shutil
import threading
import gc
import time

from comfy.cli_args import args
import comfy.utils

if os.name == "nt":
    import logging
    logging.getLogger("xformers").addFilter(lambda record: 'A matching Triton is not available' not in record.getMessage())

if __name__ == "__main__":
    if args.dont_upcast_attention:
        print("disabling upcasting of attention")
        os.environ['ATTN_PRECISION'] = "fp16"

    if args.cuda_device is not None:
        os.environ['CUDA_VISIBLE_DEVICES'] = str(args.cuda_device)
        print("Set cuda device to:", args.cuda_device)


import yaml

import execution
import folder_paths
import server
from server import BinaryEventTypes
from nodes import init_custom_nodes
import comfy.model_management

def prompt_worker(q, server):
    e = execution.PromptExecutor(server)
    while True:
        item, item_id = q.get()
<<<<<<< HEAD
        e.execute(item[2], item[1], item[3], item[4], item[5])
=======
        execution_start_time = time.perf_counter()
        prompt_id = item[1]
        e.execute(item[2], prompt_id, item[3], item[4])
>>>>>>> 9d54066e
        q.task_done(item_id, e.outputs_ui)
        if server.client_id is not None:
            server.send_sync("executing", { "node": None, "prompt_id": prompt_id }, server.client_id)

        print("Prompt executed in {:.2f} seconds".format(time.perf_counter() - execution_start_time))
        gc.collect()
        comfy.model_management.soft_empty_cache()

async def run(server, address='', port=8188, verbose=True, call_on_start=None):
    await asyncio.gather(server.start(address, port, verbose, call_on_start), server.publish_loop())


def hijack_progress(server):
    def hook(value, total, preview_image_bytes):
        server.send_sync("progress", {"value": value, "max": total}, server.client_id)
        if preview_image_bytes is not None:
            server.send_sync(BinaryEventTypes.PREVIEW_IMAGE, preview_image_bytes, server.client_id)
    comfy.utils.set_progress_bar_global_hook(hook)


def cleanup_temp():
    temp_dir = os.path.join(os.path.dirname(os.path.realpath(__file__)), "temp")
    if os.path.exists(temp_dir):
        shutil.rmtree(temp_dir, ignore_errors=True)


def load_extra_path_config(yaml_path):
    with open(yaml_path, 'r') as stream:
        config = yaml.safe_load(stream)
    for c in config:
        conf = config[c]
        if conf is None:
            continue
        base_path = None
        if "base_path" in conf:
            base_path = conf.pop("base_path")
        for x in conf:
            for y in conf[x].split("\n"):
                if len(y) == 0:
                    continue
                full_path = y
                if base_path is not None:
                    full_path = os.path.join(base_path, full_path)
                print("Adding extra search path", x, full_path)
                folder_paths.add_model_folder_path(x, full_path)


if __name__ == "__main__":
    cleanup_temp()

    loop = asyncio.new_event_loop()
    asyncio.set_event_loop(loop)
    server = server.PromptServer(loop)
    q = execution.PromptQueue(server)

    extra_model_paths_config_path = os.path.join(os.path.dirname(os.path.realpath(__file__)), "extra_model_paths.yaml")
    if os.path.isfile(extra_model_paths_config_path):
        load_extra_path_config(extra_model_paths_config_path)

    if args.extra_model_paths_config:
        for config_path in itertools.chain(*args.extra_model_paths_config):
            load_extra_path_config(config_path)

    init_custom_nodes()
    server.add_routes()
    hijack_progress(server)

    threading.Thread(target=prompt_worker, daemon=True, args=(q, server,)).start()

    if args.output_directory:
        output_dir = os.path.abspath(args.output_directory)
        print(f"Setting output directory to: {output_dir}")
        folder_paths.set_output_directory(output_dir)

    if args.quick_test_for_ci:
        exit(0)

    call_on_start = None
    if args.auto_launch:
        def startup_server(address, port):
            import webbrowser
            webbrowser.open(f"http://{address}:{port}")
        call_on_start = startup_server

    try:
        loop.run_until_complete(run(server, address=args.listen, port=args.port, verbose=not args.dont_print_server, call_on_start=call_on_start))
    except KeyboardInterrupt:
        print("\nStopped server")

    cleanup_temp()<|MERGE_RESOLUTION|>--- conflicted
+++ resolved
@@ -36,13 +36,9 @@
     e = execution.PromptExecutor(server)
     while True:
         item, item_id = q.get()
-<<<<<<< HEAD
-        e.execute(item[2], item[1], item[3], item[4], item[5])
-=======
         execution_start_time = time.perf_counter()
         prompt_id = item[1]
-        e.execute(item[2], prompt_id, item[3], item[4])
->>>>>>> 9d54066e
+        e.execute(item[2], prompt_id, item[3], item[4], item[5])
         q.task_done(item_id, e.outputs_ui)
         if server.client_id is not None:
             server.send_sync("executing", { "node": None, "prompt_id": prompt_id }, server.client_id)
