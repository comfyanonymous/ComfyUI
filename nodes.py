--- conflicted
+++ resolved
@@ -7,14 +7,7 @@
 import traceback
 import math
 import time
-<<<<<<< HEAD
-from comfy.aitemplate.model import Model
-from diffusers import LMSDiscreteScheduler
-from PIL import Image
-=======
-
 from PIL import Image, ImageOps
->>>>>>> 6cc45057
 from PIL.PngImagePlugin import PngInfo
 import numpy as np
 import safetensors.torch
@@ -22,7 +15,7 @@
 
 sys.path.insert(0, os.path.join(os.path.dirname(os.path.realpath(__file__)), "comfy"))
 
-
+from comfy.aitemplate.model import Model
 import comfy.diffusers_convert
 import comfy.samplers
 import comfy.sample
