import torch

import os
import sys
import json
import hashlib
import traceback
import math
import time
import random
import logging

from PIL import Image, ImageOps, ImageSequence, ImageFile
from PIL.PngImagePlugin import PngInfo

import numpy as np
import safetensors.torch

sys.path.insert(0, os.path.join(os.path.dirname(os.path.realpath(__file__)), "comfy"))

import comfy.diffusers_load
import comfy.samplers
import comfy.sample
import comfy.sd
import comfy.utils
import comfy.controlnet

import comfy.clip_vision

import comfy.model_management
from comfy.cli_args import args

import importlib

import folder_paths
import latent_preview
import node_helpers

def before_node_execution():
    comfy.model_management.throw_exception_if_processing_interrupted()

def interrupt_processing(value=True):
    comfy.model_management.interrupt_current_processing(value)

MAX_RESOLUTION=16384

class CLIPTextEncode:
    @classmethod
    def INPUT_TYPES(s):
        return {
            "required": {
                "text": ("STRING", {"multiline": True, "dynamicPrompts": True, "tooltip": "The text to be encoded."}), 
                "clip": ("CLIP", {"tooltip": "The CLIP model used for encoding the text."})
            }
        }
    RETURN_TYPES = ("CONDITIONING",)
    OUTPUT_TOOLTIPS = ("A conditioning containing the embedded text used to guide the diffusion model.",)
    FUNCTION = "encode"

    CATEGORY = "conditioning"
    DESCRIPTION = "Encodes a text prompt using a CLIP model into an embedding that can be used to guide the diffusion model towards generating specific images."

    def encode(self, clip, text):
        tokens = clip.tokenize(text)
        if clip.use_clip_schedule:
            return (clip.encode_from_tokens_scheduled(tokens), )
        output = clip.encode_from_tokens(tokens, return_pooled=True, return_dict=True)
        cond = output.pop("cond")
        return ([[cond, output]], )
        

class ConditioningCombine:
    @classmethod
    def INPUT_TYPES(s):
        return {"required": {"conditioning_1": ("CONDITIONING", ), "conditioning_2": ("CONDITIONING", )}}
    RETURN_TYPES = ("CONDITIONING",)
    FUNCTION = "combine"

    CATEGORY = "conditioning"

    def combine(self, conditioning_1, conditioning_2):
        return (conditioning_1 + conditioning_2, )

class ConditioningAverage :
    @classmethod
    def INPUT_TYPES(s):
        return {"required": {"conditioning_to": ("CONDITIONING", ), "conditioning_from": ("CONDITIONING", ),
                              "conditioning_to_strength": ("FLOAT", {"default": 1.0, "min": 0.0, "max": 1.0, "step": 0.01})
                             }}
    RETURN_TYPES = ("CONDITIONING",)
    FUNCTION = "addWeighted"

    CATEGORY = "conditioning"

    def addWeighted(self, conditioning_to, conditioning_from, conditioning_to_strength):
        out = []

        if len(conditioning_from) > 1:
            logging.warning("Warning: ConditioningAverage conditioning_from contains more than 1 cond, only the first one will actually be applied to conditioning_to.")

        cond_from = conditioning_from[0][0]
        pooled_output_from = conditioning_from[0][1].get("pooled_output", None)

        for i in range(len(conditioning_to)):
            t1 = conditioning_to[i][0]
            pooled_output_to = conditioning_to[i][1].get("pooled_output", pooled_output_from)
            t0 = cond_from[:,:t1.shape[1]]
            if t0.shape[1] < t1.shape[1]:
                t0 = torch.cat([t0] + [torch.zeros((1, (t1.shape[1] - t0.shape[1]), t1.shape[2]))], dim=1)

            tw = torch.mul(t1, conditioning_to_strength) + torch.mul(t0, (1.0 - conditioning_to_strength))
            t_to = conditioning_to[i][1].copy()
            if pooled_output_from is not None and pooled_output_to is not None:
                t_to["pooled_output"] = torch.mul(pooled_output_to, conditioning_to_strength) + torch.mul(pooled_output_from, (1.0 - conditioning_to_strength))
            elif pooled_output_from is not None:
                t_to["pooled_output"] = pooled_output_from

            n = [tw, t_to]
            out.append(n)
        return (out, )

class ConditioningConcat:
    @classmethod
    def INPUT_TYPES(s):
        return {"required": {
            "conditioning_to": ("CONDITIONING",),
            "conditioning_from": ("CONDITIONING",),
            }}
    RETURN_TYPES = ("CONDITIONING",)
    FUNCTION = "concat"

    CATEGORY = "conditioning"

    def concat(self, conditioning_to, conditioning_from):
        out = []

        if len(conditioning_from) > 1:
            logging.warning("Warning: ConditioningConcat conditioning_from contains more than 1 cond, only the first one will actually be applied to conditioning_to.")

        cond_from = conditioning_from[0][0]

        for i in range(len(conditioning_to)):
            t1 = conditioning_to[i][0]
            tw = torch.cat((t1, cond_from),1)
            n = [tw, conditioning_to[i][1].copy()]
            out.append(n)

        return (out, )

class ConditioningSetArea:
    @classmethod
    def INPUT_TYPES(s):
        return {"required": {"conditioning": ("CONDITIONING", ),
                              "width": ("INT", {"default": 64, "min": 64, "max": MAX_RESOLUTION, "step": 8}),
                              "height": ("INT", {"default": 64, "min": 64, "max": MAX_RESOLUTION, "step": 8}),
                              "x": ("INT", {"default": 0, "min": 0, "max": MAX_RESOLUTION, "step": 8}),
                              "y": ("INT", {"default": 0, "min": 0, "max": MAX_RESOLUTION, "step": 8}),
                              "strength": ("FLOAT", {"default": 1.0, "min": 0.0, "max": 10.0, "step": 0.01}),
                             }}
    RETURN_TYPES = ("CONDITIONING",)
    FUNCTION = "append"

    CATEGORY = "conditioning"

    def append(self, conditioning, width, height, x, y, strength):
        c = node_helpers.conditioning_set_values(conditioning, {"area": (height // 8, width // 8, y // 8, x // 8),
                                                                "strength": strength,
                                                                "set_area_to_bounds": False})
        return (c, )

class ConditioningSetAreaPercentage:
    @classmethod
    def INPUT_TYPES(s):
        return {"required": {"conditioning": ("CONDITIONING", ),
                              "width": ("FLOAT", {"default": 1.0, "min": 0, "max": 1.0, "step": 0.01}),
                              "height": ("FLOAT", {"default": 1.0, "min": 0, "max": 1.0, "step": 0.01}),
                              "x": ("FLOAT", {"default": 0, "min": 0, "max": 1.0, "step": 0.01}),
                              "y": ("FLOAT", {"default": 0, "min": 0, "max": 1.0, "step": 0.01}),
                              "strength": ("FLOAT", {"default": 1.0, "min": 0.0, "max": 10.0, "step": 0.01}),
                             }}
    RETURN_TYPES = ("CONDITIONING",)
    FUNCTION = "append"

    CATEGORY = "conditioning"

    def append(self, conditioning, width, height, x, y, strength):
        c = node_helpers.conditioning_set_values(conditioning, {"area": ("percentage", height, width, y, x),
                                                                "strength": strength,
                                                                "set_area_to_bounds": False})
        return (c, )

class ConditioningSetAreaStrength:
    @classmethod
    def INPUT_TYPES(s):
        return {"required": {"conditioning": ("CONDITIONING", ),
                              "strength": ("FLOAT", {"default": 1.0, "min": 0.0, "max": 10.0, "step": 0.01}),
                             }}
    RETURN_TYPES = ("CONDITIONING",)
    FUNCTION = "append"

    CATEGORY = "conditioning"

    def append(self, conditioning, strength):
        c = node_helpers.conditioning_set_values(conditioning, {"strength": strength})
        return (c, )


class ConditioningSetMask:
    @classmethod
    def INPUT_TYPES(s):
        return {"required": {"conditioning": ("CONDITIONING", ),
                              "mask": ("MASK", ),
                              "strength": ("FLOAT", {"default": 1.0, "min": 0.0, "max": 10.0, "step": 0.01}),
                              "set_cond_area": (["default", "mask bounds"],),
                             }}
    RETURN_TYPES = ("CONDITIONING",)
    FUNCTION = "append"

    CATEGORY = "conditioning"

    def append(self, conditioning, mask, set_cond_area, strength):
        set_area_to_bounds = False
        if set_cond_area != "default":
            set_area_to_bounds = True
        if len(mask.shape) < 3:
            mask = mask.unsqueeze(0)

        c = node_helpers.conditioning_set_values(conditioning, {"mask": mask,
                                                                "set_area_to_bounds": set_area_to_bounds,
                                                                "mask_strength": strength})
        return (c, )

class ConditioningZeroOut:
    @classmethod
    def INPUT_TYPES(s):
        return {"required": {"conditioning": ("CONDITIONING", )}}
    RETURN_TYPES = ("CONDITIONING",)
    FUNCTION = "zero_out"

    CATEGORY = "advanced/conditioning"

    def zero_out(self, conditioning):
        c = []
        for t in conditioning:
            d = t[1].copy()
            pooled_output = d.get("pooled_output", None)
            if pooled_output is not None:
                d["pooled_output"] = torch.zeros_like(pooled_output)
            n = [torch.zeros_like(t[0]), d]
            c.append(n)
        return (c, )

class ConditioningSetTimestepRange:
    @classmethod
    def INPUT_TYPES(s):
        return {"required": {"conditioning": ("CONDITIONING", ),
                             "start": ("FLOAT", {"default": 0.0, "min": 0.0, "max": 1.0, "step": 0.001}),
                             "end": ("FLOAT", {"default": 1.0, "min": 0.0, "max": 1.0, "step": 0.001})
                             }}
    RETURN_TYPES = ("CONDITIONING",)
    FUNCTION = "set_range"

    CATEGORY = "advanced/conditioning"

    def set_range(self, conditioning, start, end):
        c = node_helpers.conditioning_set_values(conditioning, {"start_percent": start,
                                                                "end_percent": end})
        return (c, )

class VAEDecode:
    @classmethod
    def INPUT_TYPES(s):
        return {
            "required": { 
                "samples": ("LATENT", {"tooltip": "The latent to be decoded."}), 
                "vae": ("VAE", {"tooltip": "The VAE model used for decoding the latent."})
            }
        }
    RETURN_TYPES = ("IMAGE",)
    OUTPUT_TOOLTIPS = ("The decoded image.",)
    FUNCTION = "decode"

    CATEGORY = "latent"
    DESCRIPTION = "Decodes latent images back into pixel space images."

    def decode(self, vae, samples):
        images = vae.decode(samples["samples"])
        if len(images.shape) == 5: #Combine batches
            images = images.reshape(-1, images.shape[-3], images.shape[-2], images.shape[-1])
        return (images, )

class VAEDecodeTiled:
    @classmethod
    def INPUT_TYPES(s):
        return {"required": {"samples": ("LATENT", ), "vae": ("VAE", ),
                             "tile_size": ("INT", {"default": 512, "min": 128, "max": 4096, "step": 32}),
                             "overlap": ("INT", {"default": 64, "min": 0, "max": 4096, "step": 32}),
                            }}
    RETURN_TYPES = ("IMAGE",)
    FUNCTION = "decode"

    CATEGORY = "_for_testing"

    def decode(self, vae, samples, tile_size, overlap=64):
        if tile_size < overlap * 4:
            overlap = tile_size // 4
        images = vae.decode_tiled(samples["samples"], tile_x=tile_size // 8, tile_y=tile_size // 8, overlap=overlap // 8)
        if len(images.shape) == 5: #Combine batches
            images = images.reshape(-1, images.shape[-3], images.shape[-2], images.shape[-1])
        return (images, )

class VAEEncode:
    @classmethod
    def INPUT_TYPES(s):
        return {"required": { "pixels": ("IMAGE", ), "vae": ("VAE", )}}
    RETURN_TYPES = ("LATENT",)
    FUNCTION = "encode"

    CATEGORY = "latent"

    def encode(self, vae, pixels):
        t = vae.encode(pixels[:,:,:,:3])
        return ({"samples":t}, )

class VAEEncodeTiled:
    @classmethod
    def INPUT_TYPES(s):
        return {"required": {"pixels": ("IMAGE", ), "vae": ("VAE", ),
                             "tile_size": ("INT", {"default": 512, "min": 320, "max": 4096, "step": 64})
                            }}
    RETURN_TYPES = ("LATENT",)
    FUNCTION = "encode"

    CATEGORY = "_for_testing"

    def encode(self, vae, pixels, tile_size):
        t = vae.encode_tiled(pixels[:,:,:,:3], tile_x=tile_size, tile_y=tile_size, )
        return ({"samples":t}, )

class VAEEncodeForInpaint:
    @classmethod
    def INPUT_TYPES(s):
        return {"required": { "pixels": ("IMAGE", ), "vae": ("VAE", ), "mask": ("MASK", ), "grow_mask_by": ("INT", {"default": 6, "min": 0, "max": 64, "step": 1}),}}
    RETURN_TYPES = ("LATENT",)
    FUNCTION = "encode"

    CATEGORY = "latent/inpaint"

    def encode(self, vae, pixels, mask, grow_mask_by=6):
        x = (pixels.shape[1] // vae.downscale_ratio) * vae.downscale_ratio
        y = (pixels.shape[2] // vae.downscale_ratio) * vae.downscale_ratio
        mask = torch.nn.functional.interpolate(mask.reshape((-1, 1, mask.shape[-2], mask.shape[-1])), size=(pixels.shape[1], pixels.shape[2]), mode="bilinear")

        pixels = pixels.clone()
        if pixels.shape[1] != x or pixels.shape[2] != y:
            x_offset = (pixels.shape[1] % vae.downscale_ratio) // 2
            y_offset = (pixels.shape[2] % vae.downscale_ratio) // 2
            pixels = pixels[:,x_offset:x + x_offset, y_offset:y + y_offset,:]
            mask = mask[:,:,x_offset:x + x_offset, y_offset:y + y_offset]

        #grow mask by a few pixels to keep things seamless in latent space
        if grow_mask_by == 0:
            mask_erosion = mask
        else:
            kernel_tensor = torch.ones((1, 1, grow_mask_by, grow_mask_by))
            padding = math.ceil((grow_mask_by - 1) / 2)

            mask_erosion = torch.clamp(torch.nn.functional.conv2d(mask.round(), kernel_tensor, padding=padding), 0, 1)

        m = (1.0 - mask.round()).squeeze(1)
        for i in range(3):
            pixels[:,:,:,i] -= 0.5
            pixels[:,:,:,i] *= m
            pixels[:,:,:,i] += 0.5
        t = vae.encode(pixels)

        return ({"samples":t, "noise_mask": (mask_erosion[:,:,:x,:y].round())}, )


class InpaintModelConditioning:
    @classmethod
    def INPUT_TYPES(s):
        return {"required": {"positive": ("CONDITIONING", ),
                             "negative": ("CONDITIONING", ),
                             "vae": ("VAE", ),
                             "pixels": ("IMAGE", ),
                             "mask": ("MASK", ),
                             "noise_mask": ("BOOLEAN", {"default": True, "tooltip": "Add a noise mask to the latent so sampling will only happen within the mask. Might improve results or completely break things depending on the model."}),
                             }}

    RETURN_TYPES = ("CONDITIONING","CONDITIONING","LATENT")
    RETURN_NAMES = ("positive", "negative", "latent")
    FUNCTION = "encode"

    CATEGORY = "conditioning/inpaint"

    def encode(self, positive, negative, pixels, vae, mask, noise_mask):
        x = (pixels.shape[1] // 8) * 8
        y = (pixels.shape[2] // 8) * 8
        mask = torch.nn.functional.interpolate(mask.reshape((-1, 1, mask.shape[-2], mask.shape[-1])), size=(pixels.shape[1], pixels.shape[2]), mode="bilinear")

        orig_pixels = pixels
        pixels = orig_pixels.clone()
        if pixels.shape[1] != x or pixels.shape[2] != y:
            x_offset = (pixels.shape[1] % 8) // 2
            y_offset = (pixels.shape[2] % 8) // 2
            pixels = pixels[:,x_offset:x + x_offset, y_offset:y + y_offset,:]
            mask = mask[:,:,x_offset:x + x_offset, y_offset:y + y_offset]

        m = (1.0 - mask.round()).squeeze(1)
        for i in range(3):
            pixels[:,:,:,i] -= 0.5
            pixels[:,:,:,i] *= m
            pixels[:,:,:,i] += 0.5
        concat_latent = vae.encode(pixels)
        orig_latent = vae.encode(orig_pixels)

        out_latent = {}

        out_latent["samples"] = orig_latent
        if noise_mask:
            out_latent["noise_mask"] = mask

        out = []
        for conditioning in [positive, negative]:
            c = node_helpers.conditioning_set_values(conditioning, {"concat_latent_image": concat_latent,
                                                                    "concat_mask": mask})
            out.append(c)
        return (out[0], out[1], out_latent)


class SaveLatent:
    def __init__(self):
        self.output_dir = folder_paths.get_output_directory()

    @classmethod
    def INPUT_TYPES(s):
        return {"required": { "samples": ("LATENT", ),
                              "filename_prefix": ("STRING", {"default": "latents/ComfyUI"})},
                "hidden": {"prompt": "PROMPT", "extra_pnginfo": "EXTRA_PNGINFO"},
                }
    RETURN_TYPES = ()
    FUNCTION = "save"

    OUTPUT_NODE = True

    CATEGORY = "_for_testing"

    def save(self, samples, filename_prefix="ComfyUI", prompt=None, extra_pnginfo=None):
        full_output_folder, filename, counter, subfolder, filename_prefix = folder_paths.get_save_image_path(filename_prefix, self.output_dir)

        # support save metadata for latent sharing
        prompt_info = ""
        if prompt is not None:
            prompt_info = json.dumps(prompt)

        metadata = None
        if not args.disable_metadata:
            metadata = {"prompt": prompt_info}
            if extra_pnginfo is not None:
                for x in extra_pnginfo:
                    metadata[x] = json.dumps(extra_pnginfo[x])

        file = f"{filename}_{counter:05}_.latent"

        results = list()
        results.append({
            "filename": file,
            "subfolder": subfolder,
            "type": "output"
        })

        file = os.path.join(full_output_folder, file)

        output = {}
        output["latent_tensor"] = samples["samples"]
        output["latent_format_version_0"] = torch.tensor([])

        comfy.utils.save_torch_file(output, file, metadata=metadata)
        return { "ui": { "latents": results } }


class LoadLatent:
    @classmethod
    def INPUT_TYPES(s):
        input_dir = folder_paths.get_input_directory()
        files = [f for f in os.listdir(input_dir) if os.path.isfile(os.path.join(input_dir, f)) and f.endswith(".latent")]
        return {"required": {"latent": [sorted(files), ]}, }

    CATEGORY = "_for_testing"

    RETURN_TYPES = ("LATENT", )
    FUNCTION = "load"

    def load(self, latent):
        latent_path = folder_paths.get_annotated_filepath(latent)
        latent = safetensors.torch.load_file(latent_path, device="cpu")
        multiplier = 1.0
        if "latent_format_version_0" not in latent:
            multiplier = 1.0 / 0.18215
        samples = {"samples": latent["latent_tensor"].float() * multiplier}
        return (samples, )

    @classmethod
    def IS_CHANGED(s, latent):
        image_path = folder_paths.get_annotated_filepath(latent)
        m = hashlib.sha256()
        with open(image_path, 'rb') as f:
            m.update(f.read())
        return m.digest().hex()

    @classmethod
    def VALIDATE_INPUTS(s, latent):
        if not folder_paths.exists_annotated_filepath(latent):
            return "Invalid latent file: {}".format(latent)
        return True


class CheckpointLoader:
    @classmethod
    def INPUT_TYPES(s):
        return {"required": { "config_name": (folder_paths.get_filename_list("configs"), ),
                              "ckpt_name": (folder_paths.get_filename_list("checkpoints"), )}}
    RETURN_TYPES = ("MODEL", "CLIP", "VAE")
    FUNCTION = "load_checkpoint"

    CATEGORY = "advanced/loaders"
    DEPRECATED = True

    def load_checkpoint(self, config_name, ckpt_name):
        config_path = folder_paths.get_full_path("configs", config_name)
        ckpt_path = folder_paths.get_full_path_or_raise("checkpoints", ckpt_name)
        return comfy.sd.load_checkpoint(config_path, ckpt_path, output_vae=True, output_clip=True, embedding_directory=folder_paths.get_folder_paths("embeddings"))

class CheckpointLoaderSimple:
    @classmethod
    def INPUT_TYPES(s):
        return {
            "required": { 
                "ckpt_name": (folder_paths.get_filename_list("checkpoints"), {"tooltip": "The name of the checkpoint (model) to load."}),
            }
        }
    RETURN_TYPES = ("MODEL", "CLIP", "VAE")
    OUTPUT_TOOLTIPS = ("The model used for denoising latents.", 
                       "The CLIP model used for encoding text prompts.", 
                       "The VAE model used for encoding and decoding images to and from latent space.")
    FUNCTION = "load_checkpoint"

    CATEGORY = "loaders"
    DESCRIPTION = "Loads a diffusion model checkpoint, diffusion models are used to denoise latents."

    def load_checkpoint(self, ckpt_name):
        ckpt_path = folder_paths.get_full_path_or_raise("checkpoints", ckpt_name)
        out = comfy.sd.load_checkpoint_guess_config(ckpt_path, output_vae=True, output_clip=True, embedding_directory=folder_paths.get_folder_paths("embeddings"))
        return out[:3]

class DiffusersLoader:
    @classmethod
    def INPUT_TYPES(cls):
        paths = []
        for search_path in folder_paths.get_folder_paths("diffusers"):
            if os.path.exists(search_path):
                for root, subdir, files in os.walk(search_path, followlinks=True):
                    if "model_index.json" in files:
                        paths.append(os.path.relpath(root, start=search_path))

        return {"required": {"model_path": (paths,), }}
    RETURN_TYPES = ("MODEL", "CLIP", "VAE")
    FUNCTION = "load_checkpoint"

    CATEGORY = "advanced/loaders/deprecated"

    def load_checkpoint(self, model_path, output_vae=True, output_clip=True):
        for search_path in folder_paths.get_folder_paths("diffusers"):
            if os.path.exists(search_path):
                path = os.path.join(search_path, model_path)
                if os.path.exists(path):
                    model_path = path
                    break

        return comfy.diffusers_load.load_diffusers(model_path, output_vae=output_vae, output_clip=output_clip, embedding_directory=folder_paths.get_folder_paths("embeddings"))


class unCLIPCheckpointLoader:
    @classmethod
    def INPUT_TYPES(s):
        return {"required": { "ckpt_name": (folder_paths.get_filename_list("checkpoints"), ),
                             }}
    RETURN_TYPES = ("MODEL", "CLIP", "VAE", "CLIP_VISION")
    FUNCTION = "load_checkpoint"

    CATEGORY = "loaders"

    def load_checkpoint(self, ckpt_name, output_vae=True, output_clip=True):
        ckpt_path = folder_paths.get_full_path_or_raise("checkpoints", ckpt_name)
        out = comfy.sd.load_checkpoint_guess_config(ckpt_path, output_vae=True, output_clip=True, output_clipvision=True, embedding_directory=folder_paths.get_folder_paths("embeddings"))
        return out

class CLIPSetLastLayer:
    @classmethod
    def INPUT_TYPES(s):
        return {"required": { "clip": ("CLIP", ),
                              "stop_at_clip_layer": ("INT", {"default": -1, "min": -24, "max": -1, "step": 1}),
                              }}
    RETURN_TYPES = ("CLIP",)
    FUNCTION = "set_last_layer"

    CATEGORY = "conditioning"

    def set_last_layer(self, clip, stop_at_clip_layer):
        clip = clip.clone()
        clip.clip_layer(stop_at_clip_layer)
        return (clip,)

class LoraLoader:
    def __init__(self):
        self.loaded_lora = None

    @classmethod
    def INPUT_TYPES(s):
        return {
            "required": { 
                "model": ("MODEL", {"tooltip": "The diffusion model the LoRA will be applied to."}),
                "clip": ("CLIP", {"tooltip": "The CLIP model the LoRA will be applied to."}),
                "lora_name": (folder_paths.get_filename_list("loras"), {"tooltip": "The name of the LoRA."}),
                "strength_model": ("FLOAT", {"default": 1.0, "min": -100.0, "max": 100.0, "step": 0.01, "tooltip": "How strongly to modify the diffusion model. This value can be negative."}),
                "strength_clip": ("FLOAT", {"default": 1.0, "min": -100.0, "max": 100.0, "step": 0.01, "tooltip": "How strongly to modify the CLIP model. This value can be negative."}),
            }
        }
    
    RETURN_TYPES = ("MODEL", "CLIP")
    OUTPUT_TOOLTIPS = ("The modified diffusion model.", "The modified CLIP model.")
    FUNCTION = "load_lora"

    CATEGORY = "loaders"
    DESCRIPTION = "LoRAs are used to modify diffusion and CLIP models, altering the way in which latents are denoised such as applying styles. Multiple LoRA nodes can be linked together."

    def load_lora(self, model, clip, lora_name, strength_model, strength_clip):
        if strength_model == 0 and strength_clip == 0:
            return (model, clip)

        lora_path = folder_paths.get_full_path_or_raise("loras", lora_name)
        lora = None
        if self.loaded_lora is not None:
            if self.loaded_lora[0] == lora_path:
                lora = self.loaded_lora[1]
            else:
                temp = self.loaded_lora
                self.loaded_lora = None
                del temp

        if lora is None:
            lora = comfy.utils.load_torch_file(lora_path, safe_load=True)
            self.loaded_lora = (lora_path, lora)

        model_lora, clip_lora = comfy.sd.load_lora_for_models(model, clip, lora, strength_model, strength_clip)
        return (model_lora, clip_lora)

class LoraLoaderModelOnly(LoraLoader):
    @classmethod
    def INPUT_TYPES(s):
        return {"required": { "model": ("MODEL",),
                              "lora_name": (folder_paths.get_filename_list("loras"), ),
                              "strength_model": ("FLOAT", {"default": 1.0, "min": -100.0, "max": 100.0, "step": 0.01}),
                              }}
    RETURN_TYPES = ("MODEL",)
    FUNCTION = "load_lora_model_only"

    def load_lora_model_only(self, model, lora_name, strength_model):
        return (self.load_lora(model, None, lora_name, strength_model, 0)[0],)

class VAELoader:
    @staticmethod
    def vae_list():
        vaes = folder_paths.get_filename_list("vae")
        approx_vaes = folder_paths.get_filename_list("vae_approx")
        sdxl_taesd_enc = False
        sdxl_taesd_dec = False
        sd1_taesd_enc = False
        sd1_taesd_dec = False
        sd3_taesd_enc = False
        sd3_taesd_dec = False
        f1_taesd_enc = False
        f1_taesd_dec = False

        for v in approx_vaes:
            if v.startswith("taesd_decoder."):
                sd1_taesd_dec = True
            elif v.startswith("taesd_encoder."):
                sd1_taesd_enc = True
            elif v.startswith("taesdxl_decoder."):
                sdxl_taesd_dec = True
            elif v.startswith("taesdxl_encoder."):
                sdxl_taesd_enc = True
            elif v.startswith("taesd3_decoder."):
                sd3_taesd_dec = True
            elif v.startswith("taesd3_encoder."):
                sd3_taesd_enc = True
            elif v.startswith("taef1_encoder."):
                f1_taesd_dec = True
            elif v.startswith("taef1_decoder."):
                f1_taesd_enc = True
        if sd1_taesd_dec and sd1_taesd_enc:
            vaes.append("taesd")
        if sdxl_taesd_dec and sdxl_taesd_enc:
            vaes.append("taesdxl")
        if sd3_taesd_dec and sd3_taesd_enc:
            vaes.append("taesd3")
        if f1_taesd_dec and f1_taesd_enc:
            vaes.append("taef1")
        return vaes

    @staticmethod
    def load_taesd(name):
        sd = {}
        approx_vaes = folder_paths.get_filename_list("vae_approx")

        encoder = next(filter(lambda a: a.startswith("{}_encoder.".format(name)), approx_vaes))
        decoder = next(filter(lambda a: a.startswith("{}_decoder.".format(name)), approx_vaes))

        enc = comfy.utils.load_torch_file(folder_paths.get_full_path_or_raise("vae_approx", encoder))
        for k in enc:
            sd["taesd_encoder.{}".format(k)] = enc[k]

        dec = comfy.utils.load_torch_file(folder_paths.get_full_path_or_raise("vae_approx", decoder))
        for k in dec:
            sd["taesd_decoder.{}".format(k)] = dec[k]

        if name == "taesd":
            sd["vae_scale"] = torch.tensor(0.18215)
            sd["vae_shift"] = torch.tensor(0.0)
        elif name == "taesdxl":
            sd["vae_scale"] = torch.tensor(0.13025)
            sd["vae_shift"] = torch.tensor(0.0)
        elif name == "taesd3":
            sd["vae_scale"] = torch.tensor(1.5305)
            sd["vae_shift"] = torch.tensor(0.0609)
        elif name == "taef1":
            sd["vae_scale"] = torch.tensor(0.3611)
            sd["vae_shift"] = torch.tensor(0.1159)
        return sd

    @classmethod
    def INPUT_TYPES(s):
        return {"required": { "vae_name": (s.vae_list(), )}}
    RETURN_TYPES = ("VAE",)
    FUNCTION = "load_vae"

    CATEGORY = "loaders"

    #TODO: scale factor?
    def load_vae(self, vae_name):
        if vae_name in ["taesd", "taesdxl", "taesd3", "taef1"]:
            sd = self.load_taesd(vae_name)
        else:
            vae_path = folder_paths.get_full_path_or_raise("vae", vae_name)
            sd = comfy.utils.load_torch_file(vae_path)
        vae = comfy.sd.VAE(sd=sd)
        return (vae,)

class ControlNetLoader:
    @classmethod
    def INPUT_TYPES(s):
        return {"required": { "control_net_name": (folder_paths.get_filename_list("controlnet"), )}}

    RETURN_TYPES = ("CONTROL_NET",)
    FUNCTION = "load_controlnet"

    CATEGORY = "loaders"

    def load_controlnet(self, control_net_name):
        controlnet_path = folder_paths.get_full_path_or_raise("controlnet", control_net_name)
        controlnet = comfy.controlnet.load_controlnet(controlnet_path)
        return (controlnet,)

class DiffControlNetLoader:
    @classmethod
    def INPUT_TYPES(s):
        return {"required": { "model": ("MODEL",),
                              "control_net_name": (folder_paths.get_filename_list("controlnet"), )}}

    RETURN_TYPES = ("CONTROL_NET",)
    FUNCTION = "load_controlnet"

    CATEGORY = "loaders"

    def load_controlnet(self, model, control_net_name):
        controlnet_path = folder_paths.get_full_path_or_raise("controlnet", control_net_name)
        controlnet = comfy.controlnet.load_controlnet(controlnet_path, model)
        return (controlnet,)


class ControlNetApply:
    @classmethod
    def INPUT_TYPES(s):
        return {"required": {"conditioning": ("CONDITIONING", ),
                             "control_net": ("CONTROL_NET", ),
                             "image": ("IMAGE", ),
                             "strength": ("FLOAT", {"default": 1.0, "min": 0.0, "max": 10.0, "step": 0.01})
                             }}
    RETURN_TYPES = ("CONDITIONING",)
    FUNCTION = "apply_controlnet"

    DEPRECATED = True
    CATEGORY = "conditioning/controlnet"

    def apply_controlnet(self, conditioning, control_net, image, strength):
        if strength == 0:
            return (conditioning, )

        c = []
        control_hint = image.movedim(-1,1)
        for t in conditioning:
            n = [t[0], t[1].copy()]
            c_net = control_net.copy().set_cond_hint(control_hint, strength)
            if 'control' in t[1]:
                c_net.set_previous_controlnet(t[1]['control'])
            n[1]['control'] = c_net
            n[1]['control_apply_to_uncond'] = True
            c.append(n)
        return (c, )


class ControlNetApplyAdvanced:
    @classmethod
    def INPUT_TYPES(s):
        return {"required": {"positive": ("CONDITIONING", ),
                             "negative": ("CONDITIONING", ),
                             "control_net": ("CONTROL_NET", ),
                             "image": ("IMAGE", ),
                             "strength": ("FLOAT", {"default": 1.0, "min": 0.0, "max": 10.0, "step": 0.01}),
                             "start_percent": ("FLOAT", {"default": 0.0, "min": 0.0, "max": 1.0, "step": 0.001}),
                             "end_percent": ("FLOAT", {"default": 1.0, "min": 0.0, "max": 1.0, "step": 0.001})
                             },
                "optional": {"vae": ("VAE", ),
                             }
    }

    RETURN_TYPES = ("CONDITIONING","CONDITIONING")
    RETURN_NAMES = ("positive", "negative")
    FUNCTION = "apply_controlnet"

    CATEGORY = "conditioning/controlnet"

    def apply_controlnet(self, positive, negative, control_net, image, strength, start_percent, end_percent, vae=None, extra_concat=[]):
        if strength == 0:
            return (positive, negative)

        control_hint = image.movedim(-1,1)
        cnets = {}

        out = []
        for conditioning in [positive, negative]:
            c = []
            for t in conditioning:
                d = t[1].copy()

                prev_cnet = d.get('control', None)
                if prev_cnet in cnets:
                    c_net = cnets[prev_cnet]
                else:
                    c_net = control_net.copy().set_cond_hint(control_hint, strength, (start_percent, end_percent), vae=vae, extra_concat=extra_concat)
                    c_net.set_previous_controlnet(prev_cnet)
                    cnets[prev_cnet] = c_net

                d['control'] = c_net
                d['control_apply_to_uncond'] = False
                n = [t[0], d]
                c.append(n)
            out.append(c)
        return (out[0], out[1])


class UNETLoader:
    @classmethod
    def INPUT_TYPES(s):
        return {"required": { "unet_name": (folder_paths.get_filename_list("diffusion_models"), ),
                              "weight_dtype": (["default", "fp8_e4m3fn", "fp8_e4m3fn_fast", "fp8_e5m2"],)
                             }}
    RETURN_TYPES = ("MODEL",)
    FUNCTION = "load_unet"

    CATEGORY = "advanced/loaders"

    def load_unet(self, unet_name, weight_dtype):
        model_options = {}
        if weight_dtype == "fp8_e4m3fn":
            model_options["dtype"] = torch.float8_e4m3fn
        elif weight_dtype == "fp8_e4m3fn_fast":
            model_options["dtype"] = torch.float8_e4m3fn
            model_options["fp8_optimizations"] = True
        elif weight_dtype == "fp8_e5m2":
            model_options["dtype"] = torch.float8_e5m2

        unet_path = folder_paths.get_full_path_or_raise("diffusion_models", unet_name)
        model = comfy.sd.load_diffusion_model(unet_path, model_options=model_options)
        return (model,)

class CLIPLoader:
    @classmethod
    def INPUT_TYPES(s):
        return {"required": { "clip_name": (folder_paths.get_filename_list("text_encoders"), ),
                              "type": (["stable_diffusion", "stable_cascade", "sd3", "stable_audio", "mochi", "ltxv"], ),
                             }}
    RETURN_TYPES = ("CLIP",)
    FUNCTION = "load_clip"

    CATEGORY = "advanced/loaders"

    DESCRIPTION = "[Recipes]\n\nstable_diffusion: clip-l\nstable_cascade: clip-g\nsd3: t5 / clip-g / clip-l\nstable_audio: t5\nmochi: t5"

    def load_clip(self, clip_name, type="stable_diffusion"):
        if type == "stable_cascade":
            clip_type = comfy.sd.CLIPType.STABLE_CASCADE
        elif type == "sd3":
            clip_type = comfy.sd.CLIPType.SD3
        elif type == "stable_audio":
            clip_type = comfy.sd.CLIPType.STABLE_AUDIO
        elif type == "mochi":
            clip_type = comfy.sd.CLIPType.MOCHI
        elif type == "ltxv":
            clip_type = comfy.sd.CLIPType.LTXV
        else:
            clip_type = comfy.sd.CLIPType.STABLE_DIFFUSION

        clip_path = folder_paths.get_full_path_or_raise("text_encoders", clip_name)
        clip = comfy.sd.load_clip(ckpt_paths=[clip_path], embedding_directory=folder_paths.get_folder_paths("embeddings"), clip_type=clip_type)
        return (clip,)

class DualCLIPLoader:
    @classmethod
    def INPUT_TYPES(s):
        return {"required": { "clip_name1": (folder_paths.get_filename_list("text_encoders"), ),
                              "clip_name2": (folder_paths.get_filename_list("text_encoders"), ),
                              "type": (["sdxl", "sd3", "flux"], ),
                             }}
    RETURN_TYPES = ("CLIP",)
    FUNCTION = "load_clip"

    CATEGORY = "advanced/loaders"

    DESCRIPTION = "[Recipes]\n\nsdxl: clip-l, clip-g\nsd3: clip-l, clip-g / clip-l, t5 / clip-g, t5\nflux: clip-l, t5"

    def load_clip(self, clip_name1, clip_name2, type):
        clip_path1 = folder_paths.get_full_path_or_raise("text_encoders", clip_name1)
        clip_path2 = folder_paths.get_full_path_or_raise("text_encoders", clip_name2)
        if type == "sdxl":
            clip_type = comfy.sd.CLIPType.STABLE_DIFFUSION
        elif type == "sd3":
            clip_type = comfy.sd.CLIPType.SD3
        elif type == "flux":
            clip_type = comfy.sd.CLIPType.FLUX

        clip = comfy.sd.load_clip(ckpt_paths=[clip_path1, clip_path2], embedding_directory=folder_paths.get_folder_paths("embeddings"), clip_type=clip_type)
        return (clip,)

class CLIPVisionLoader:
    @classmethod
    def INPUT_TYPES(s):
        return {"required": { "clip_name": (folder_paths.get_filename_list("clip_vision"), ),
                             }}
    RETURN_TYPES = ("CLIP_VISION",)
    FUNCTION = "load_clip"

    CATEGORY = "loaders"

    def load_clip(self, clip_name):
        clip_path = folder_paths.get_full_path_or_raise("clip_vision", clip_name)
        clip_vision = comfy.clip_vision.load(clip_path)
        return (clip_vision,)

class CLIPVisionEncode:
    @classmethod
    def INPUT_TYPES(s):
        return {"required": { "clip_vision": ("CLIP_VISION",),
                              "image": ("IMAGE",)
                             }}
    RETURN_TYPES = ("CLIP_VISION_OUTPUT",)
    FUNCTION = "encode"

    CATEGORY = "conditioning"

    def encode(self, clip_vision, image):
        output = clip_vision.encode_image(image)
        return (output,)

class StyleModelLoader:
    @classmethod
    def INPUT_TYPES(s):
        return {"required": { "style_model_name": (folder_paths.get_filename_list("style_models"), )}}

    RETURN_TYPES = ("STYLE_MODEL",)
    FUNCTION = "load_style_model"

    CATEGORY = "loaders"

    def load_style_model(self, style_model_name):
        style_model_path = folder_paths.get_full_path_or_raise("style_models", style_model_name)
        style_model = comfy.sd.load_style_model(style_model_path)
        return (style_model,)


class StyleModelApply:
    @classmethod
    def INPUT_TYPES(s):
        return {"required": {"conditioning": ("CONDITIONING", ),
                             "style_model": ("STYLE_MODEL", ),
                             "clip_vision_output": ("CLIP_VISION_OUTPUT", ),
                             }}
    RETURN_TYPES = ("CONDITIONING",)
    FUNCTION = "apply_stylemodel"

    CATEGORY = "conditioning/style_model"

    def apply_stylemodel(self, clip_vision_output, style_model, conditioning):
        cond = style_model.get_cond(clip_vision_output).flatten(start_dim=0, end_dim=1).unsqueeze(dim=0)
        c = []
        for t in conditioning:
            n = [torch.cat((t[0], cond), dim=1), t[1].copy()]
            c.append(n)
        return (c, )

class unCLIPConditioning:
    @classmethod
    def INPUT_TYPES(s):
        return {"required": {"conditioning": ("CONDITIONING", ),
                             "clip_vision_output": ("CLIP_VISION_OUTPUT", ),
                             "strength": ("FLOAT", {"default": 1.0, "min": -10.0, "max": 10.0, "step": 0.01}),
                             "noise_augmentation": ("FLOAT", {"default": 0.0, "min": 0.0, "max": 1.0, "step": 0.01}),
                             }}
    RETURN_TYPES = ("CONDITIONING",)
    FUNCTION = "apply_adm"

    CATEGORY = "conditioning"

    def apply_adm(self, conditioning, clip_vision_output, strength, noise_augmentation):
        if strength == 0:
            return (conditioning, )

        c = []
        for t in conditioning:
            o = t[1].copy()
            x = {"clip_vision_output": clip_vision_output, "strength": strength, "noise_augmentation": noise_augmentation}
            if "unclip_conditioning" in o:
                o["unclip_conditioning"] = o["unclip_conditioning"][:] + [x]
            else:
                o["unclip_conditioning"] = [x]
            n = [t[0], o]
            c.append(n)
        return (c, )

class GLIGENLoader:
    @classmethod
    def INPUT_TYPES(s):
        return {"required": { "gligen_name": (folder_paths.get_filename_list("gligen"), )}}

    RETURN_TYPES = ("GLIGEN",)
    FUNCTION = "load_gligen"

    CATEGORY = "loaders"

    def load_gligen(self, gligen_name):
        gligen_path = folder_paths.get_full_path_or_raise("gligen", gligen_name)
        gligen = comfy.sd.load_gligen(gligen_path)
        return (gligen,)

class GLIGENTextBoxApply:
    @classmethod
    def INPUT_TYPES(s):
        return {"required": {"conditioning_to": ("CONDITIONING", ),
                              "clip": ("CLIP", ),
                              "gligen_textbox_model": ("GLIGEN", ),
                              "text": ("STRING", {"multiline": True, "dynamicPrompts": True}),
                              "width": ("INT", {"default": 64, "min": 8, "max": MAX_RESOLUTION, "step": 8}),
                              "height": ("INT", {"default": 64, "min": 8, "max": MAX_RESOLUTION, "step": 8}),
                              "x": ("INT", {"default": 0, "min": 0, "max": MAX_RESOLUTION, "step": 8}),
                              "y": ("INT", {"default": 0, "min": 0, "max": MAX_RESOLUTION, "step": 8}),
                             }}
    RETURN_TYPES = ("CONDITIONING",)
    FUNCTION = "append"

    CATEGORY = "conditioning/gligen"

    def append(self, conditioning_to, clip, gligen_textbox_model, text, width, height, x, y):
        c = []
        cond, cond_pooled = clip.encode_from_tokens(clip.tokenize(text), return_pooled="unprojected")
        for t in conditioning_to:
            n = [t[0], t[1].copy()]
            position_params = [(cond_pooled, height // 8, width // 8, y // 8, x // 8)]
            prev = []
            if "gligen" in n[1]:
                prev = n[1]['gligen'][2]

            n[1]['gligen'] = ("position", gligen_textbox_model, prev + position_params)
            c.append(n)
        return (c, )

class EmptyLatentImage:
    def __init__(self):
        self.device = comfy.model_management.intermediate_device()

    @classmethod
    def INPUT_TYPES(s):
        return {
            "required": { 
                "width": ("INT", {"default": 512, "min": 16, "max": MAX_RESOLUTION, "step": 8, "tooltip": "The width of the latent images in pixels."}),
                "height": ("INT", {"default": 512, "min": 16, "max": MAX_RESOLUTION, "step": 8, "tooltip": "The height of the latent images in pixels."}),
                "batch_size": ("INT", {"default": 1, "min": 1, "max": 4096, "tooltip": "The number of latent images in the batch."})
            }
        }
    RETURN_TYPES = ("LATENT",)
    OUTPUT_TOOLTIPS = ("The empty latent image batch.",)
    FUNCTION = "generate"

    CATEGORY = "latent"
    DESCRIPTION = "Create a new batch of empty latent images to be denoised via sampling."

    def generate(self, width, height, batch_size=1):
        latent = torch.zeros([batch_size, 4, height // 8, width // 8], device=self.device)
        return ({"samples":latent}, )


class LatentFromBatch:
    @classmethod
    def INPUT_TYPES(s):
        return {"required": { "samples": ("LATENT",),
                              "batch_index": ("INT", {"default": 0, "min": 0, "max": 63}),
                              "length": ("INT", {"default": 1, "min": 1, "max": 64}),
                              }}
    RETURN_TYPES = ("LATENT",)
    FUNCTION = "frombatch"

    CATEGORY = "latent/batch"

    def frombatch(self, samples, batch_index, length):
        s = samples.copy()
        s_in = samples["samples"]
        batch_index = min(s_in.shape[0] - 1, batch_index)
        length = min(s_in.shape[0] - batch_index, length)
        s["samples"] = s_in[batch_index:batch_index + length].clone()
        if "noise_mask" in samples:
            masks = samples["noise_mask"]
            if masks.shape[0] == 1:
                s["noise_mask"] = masks.clone()
            else:
                if masks.shape[0] < s_in.shape[0]:
                    masks = masks.repeat(math.ceil(s_in.shape[0] / masks.shape[0]), 1, 1, 1)[:s_in.shape[0]]
                s["noise_mask"] = masks[batch_index:batch_index + length].clone()
        if "batch_index" not in s:
            s["batch_index"] = [x for x in range(batch_index, batch_index+length)]
        else:
            s["batch_index"] = samples["batch_index"][batch_index:batch_index + length]
        return (s,)
    
class RepeatLatentBatch:
    @classmethod
    def INPUT_TYPES(s):
        return {"required": { "samples": ("LATENT",),
                              "amount": ("INT", {"default": 1, "min": 1, "max": 64}),
                              }}
    RETURN_TYPES = ("LATENT",)
    FUNCTION = "repeat"

    CATEGORY = "latent/batch"

    def repeat(self, samples, amount):
        s = samples.copy()
        s_in = samples["samples"]
        
        s["samples"] = s_in.repeat((amount, 1,1,1))
        if "noise_mask" in samples and samples["noise_mask"].shape[0] > 1:
            masks = samples["noise_mask"]
            if masks.shape[0] < s_in.shape[0]:
                masks = masks.repeat(math.ceil(s_in.shape[0] / masks.shape[0]), 1, 1, 1)[:s_in.shape[0]]
            s["noise_mask"] = samples["noise_mask"].repeat((amount, 1,1,1))
        if "batch_index" in s:
            offset = max(s["batch_index"]) - min(s["batch_index"]) + 1
            s["batch_index"] = s["batch_index"] + [x + (i * offset) for i in range(1, amount) for x in s["batch_index"]]
        return (s,)

class LatentUpscale:
    upscale_methods = ["nearest-exact", "bilinear", "area", "bicubic", "bislerp"]
    crop_methods = ["disabled", "center"]

    @classmethod
    def INPUT_TYPES(s):
        return {"required": { "samples": ("LATENT",), "upscale_method": (s.upscale_methods,),
                              "width": ("INT", {"default": 512, "min": 0, "max": MAX_RESOLUTION, "step": 8}),
                              "height": ("INT", {"default": 512, "min": 0, "max": MAX_RESOLUTION, "step": 8}),
                              "crop": (s.crop_methods,)}}
    RETURN_TYPES = ("LATENT",)
    FUNCTION = "upscale"

    CATEGORY = "latent"

    def upscale(self, samples, upscale_method, width, height, crop):
        if width == 0 and height == 0:
            s = samples
        else:
            s = samples.copy()

            if width == 0:
                height = max(64, height)
                width = max(64, round(samples["samples"].shape[-1] * height / samples["samples"].shape[-2]))
            elif height == 0:
                width = max(64, width)
                height = max(64, round(samples["samples"].shape[-2] * width / samples["samples"].shape[-1]))
            else:
                width = max(64, width)
                height = max(64, height)

            s["samples"] = comfy.utils.common_upscale(samples["samples"], width // 8, height // 8, upscale_method, crop)
        return (s,)

class LatentUpscaleBy:
    upscale_methods = ["nearest-exact", "bilinear", "area", "bicubic", "bislerp"]

    @classmethod
    def INPUT_TYPES(s):
        return {"required": { "samples": ("LATENT",), "upscale_method": (s.upscale_methods,),
                              "scale_by": ("FLOAT", {"default": 1.5, "min": 0.01, "max": 8.0, "step": 0.01}),}}
    RETURN_TYPES = ("LATENT",)
    FUNCTION = "upscale"

    CATEGORY = "latent"

    def upscale(self, samples, upscale_method, scale_by):
        s = samples.copy()
        width = round(samples["samples"].shape[-1] * scale_by)
        height = round(samples["samples"].shape[-2] * scale_by)
        s["samples"] = comfy.utils.common_upscale(samples["samples"], width, height, upscale_method, "disabled")
        return (s,)

class LatentRotate:
    @classmethod
    def INPUT_TYPES(s):
        return {"required": { "samples": ("LATENT",),
                              "rotation": (["none", "90 degrees", "180 degrees", "270 degrees"],),
                              }}
    RETURN_TYPES = ("LATENT",)
    FUNCTION = "rotate"

    CATEGORY = "latent/transform"

    def rotate(self, samples, rotation):
        s = samples.copy()
        rotate_by = 0
        if rotation.startswith("90"):
            rotate_by = 1
        elif rotation.startswith("180"):
            rotate_by = 2
        elif rotation.startswith("270"):
            rotate_by = 3

        s["samples"] = torch.rot90(samples["samples"], k=rotate_by, dims=[3, 2])
        return (s,)

class LatentFlip:
    @classmethod
    def INPUT_TYPES(s):
        return {"required": { "samples": ("LATENT",),
                              "flip_method": (["x-axis: vertically", "y-axis: horizontally"],),
                              }}
    RETURN_TYPES = ("LATENT",)
    FUNCTION = "flip"

    CATEGORY = "latent/transform"

    def flip(self, samples, flip_method):
        s = samples.copy()
        if flip_method.startswith("x"):
            s["samples"] = torch.flip(samples["samples"], dims=[2])
        elif flip_method.startswith("y"):
            s["samples"] = torch.flip(samples["samples"], dims=[3])

        return (s,)

class LatentComposite:
    @classmethod
    def INPUT_TYPES(s):
        return {"required": { "samples_to": ("LATENT",),
                              "samples_from": ("LATENT",),
                              "x": ("INT", {"default": 0, "min": 0, "max": MAX_RESOLUTION, "step": 8}),
                              "y": ("INT", {"default": 0, "min": 0, "max": MAX_RESOLUTION, "step": 8}),
                              "feather": ("INT", {"default": 0, "min": 0, "max": MAX_RESOLUTION, "step": 8}),
                              }}
    RETURN_TYPES = ("LATENT",)
    FUNCTION = "composite"

    CATEGORY = "latent"

    def composite(self, samples_to, samples_from, x, y, composite_method="normal", feather=0):
        x =  x // 8
        y = y // 8
        feather = feather // 8
        samples_out = samples_to.copy()
        s = samples_to["samples"].clone()
        samples_to = samples_to["samples"]
        samples_from = samples_from["samples"]
        if feather == 0:
            s[:,:,y:y+samples_from.shape[2],x:x+samples_from.shape[3]] = samples_from[:,:,:samples_to.shape[2] - y, :samples_to.shape[3] - x]
        else:
            samples_from = samples_from[:,:,:samples_to.shape[2] - y, :samples_to.shape[3] - x]
            mask = torch.ones_like(samples_from)
            for t in range(feather):
                if y != 0:
                    mask[:,:,t:1+t,:] *= ((1.0/feather) * (t + 1))

                if y + samples_from.shape[2] < samples_to.shape[2]:
                    mask[:,:,mask.shape[2] -1 -t: mask.shape[2]-t,:] *= ((1.0/feather) * (t + 1))
                if x != 0:
                    mask[:,:,:,t:1+t] *= ((1.0/feather) * (t + 1))
                if x + samples_from.shape[3] < samples_to.shape[3]:
                    mask[:,:,:,mask.shape[3]- 1 - t: mask.shape[3]- t] *= ((1.0/feather) * (t + 1))
            rev_mask = torch.ones_like(mask) - mask
            s[:,:,y:y+samples_from.shape[2],x:x+samples_from.shape[3]] = samples_from[:,:,:samples_to.shape[2] - y, :samples_to.shape[3] - x] * mask + s[:,:,y:y+samples_from.shape[2],x:x+samples_from.shape[3]] * rev_mask
        samples_out["samples"] = s
        return (samples_out,)

class LatentBlend:
    @classmethod
    def INPUT_TYPES(s):
        return {"required": {
            "samples1": ("LATENT",),
            "samples2": ("LATENT",),
            "blend_factor": ("FLOAT", {
                "default": 0.5,
                "min": 0,
                "max": 1,
                "step": 0.01
            }),
        }}

    RETURN_TYPES = ("LATENT",)
    FUNCTION = "blend"

    CATEGORY = "_for_testing"

    def blend(self, samples1, samples2, blend_factor:float, blend_mode: str="normal"):

        samples_out = samples1.copy()
        samples1 = samples1["samples"]
        samples2 = samples2["samples"]

        if samples1.shape != samples2.shape:
            samples2.permute(0, 3, 1, 2)
            samples2 = comfy.utils.common_upscale(samples2, samples1.shape[3], samples1.shape[2], 'bicubic', crop='center')
            samples2.permute(0, 2, 3, 1)

        samples_blended = self.blend_mode(samples1, samples2, blend_mode)
        samples_blended = samples1 * blend_factor + samples_blended * (1 - blend_factor)
        samples_out["samples"] = samples_blended
        return (samples_out,)

    def blend_mode(self, img1, img2, mode):
        if mode == "normal":
            return img2
        else:
            raise ValueError(f"Unsupported blend mode: {mode}")

class LatentCrop:
    @classmethod
    def INPUT_TYPES(s):
        return {"required": { "samples": ("LATENT",),
                              "width": ("INT", {"default": 512, "min": 64, "max": MAX_RESOLUTION, "step": 8}),
                              "height": ("INT", {"default": 512, "min": 64, "max": MAX_RESOLUTION, "step": 8}),
                              "x": ("INT", {"default": 0, "min": 0, "max": MAX_RESOLUTION, "step": 8}),
                              "y": ("INT", {"default": 0, "min": 0, "max": MAX_RESOLUTION, "step": 8}),
                              }}
    RETURN_TYPES = ("LATENT",)
    FUNCTION = "crop"

    CATEGORY = "latent/transform"

    def crop(self, samples, width, height, x, y):
        s = samples.copy()
        samples = samples['samples']
        x =  x // 8
        y = y // 8

        #enfonce minimum size of 64
        if x > (samples.shape[3] - 8):
            x = samples.shape[3] - 8
        if y > (samples.shape[2] - 8):
            y = samples.shape[2] - 8

        new_height = height // 8
        new_width = width // 8
        to_x = new_width + x
        to_y = new_height + y
        s['samples'] = samples[:,:,y:to_y, x:to_x]
        return (s,)

class SetLatentNoiseMask:
    @classmethod
    def INPUT_TYPES(s):
        return {"required": { "samples": ("LATENT",),
                              "mask": ("MASK",),
                              }}
    RETURN_TYPES = ("LATENT",)
    FUNCTION = "set_mask"

    CATEGORY = "latent/inpaint"

    def set_mask(self, samples, mask):
        s = samples.copy()
        s["noise_mask"] = mask.reshape((-1, 1, mask.shape[-2], mask.shape[-1]))
        return (s,)

def common_ksampler(model, seed, steps, cfg, sampler_name, scheduler, positive, negative, latent, denoise=1.0, disable_noise=False, start_step=None, last_step=None, force_full_denoise=False):
    latent_image = latent["samples"]
    latent_image = comfy.sample.fix_empty_latent_channels(model, latent_image)

    if disable_noise:
        noise = torch.zeros(latent_image.size(), dtype=latent_image.dtype, layout=latent_image.layout, device="cpu")
    else:
        batch_inds = latent["batch_index"] if "batch_index" in latent else None
        noise = comfy.sample.prepare_noise(latent_image, seed, batch_inds)

    noise_mask = None
    if "noise_mask" in latent:
        noise_mask = latent["noise_mask"]

    callback = latent_preview.prepare_callback(model, steps)
    disable_pbar = not comfy.utils.PROGRESS_BAR_ENABLED
    samples = comfy.sample.sample(model, noise, steps, cfg, sampler_name, scheduler, positive, negative, latent_image,
                                  denoise=denoise, disable_noise=disable_noise, start_step=start_step, last_step=last_step,
                                  force_full_denoise=force_full_denoise, noise_mask=noise_mask, callback=callback, disable_pbar=disable_pbar, seed=seed)
    out = latent.copy()
    out["samples"] = samples
    return (out, )

class KSampler:
    @classmethod
    def INPUT_TYPES(s):
        return {
            "required": {
                "model": ("MODEL", {"tooltip": "The model used for denoising the input latent."}),
                "seed": ("INT", {"default": 0, "min": 0, "max": 0xffffffffffffffff, "tooltip": "The random seed used for creating the noise."}),
                "steps": ("INT", {"default": 20, "min": 1, "max": 10000, "tooltip": "The number of steps used in the denoising process."}),
                "cfg": ("FLOAT", {"default": 8.0, "min": 0.0, "max": 100.0, "step":0.1, "round": 0.01, "tooltip": "The Classifier-Free Guidance scale balances creativity and adherence to the prompt. Higher values result in images more closely matching the prompt however too high values will negatively impact quality."}),
                "sampler_name": (comfy.samplers.KSampler.SAMPLERS, {"tooltip": "The algorithm used when sampling, this can affect the quality, speed, and style of the generated output."}),
                "scheduler": (comfy.samplers.KSampler.SCHEDULERS, {"tooltip": "The scheduler controls how noise is gradually removed to form the image."}),
                "positive": ("CONDITIONING", {"tooltip": "The conditioning describing the attributes you want to include in the image."}),
                "negative": ("CONDITIONING", {"tooltip": "The conditioning describing the attributes you want to exclude from the image."}),
                "latent_image": ("LATENT", {"tooltip": "The latent image to denoise."}),
                "denoise": ("FLOAT", {"default": 1.0, "min": 0.0, "max": 1.0, "step": 0.01, "tooltip": "The amount of denoising applied, lower values will maintain the structure of the initial image allowing for image to image sampling."}),
            }
        }

    RETURN_TYPES = ("LATENT",)
    OUTPUT_TOOLTIPS = ("The denoised latent.",)
    FUNCTION = "sample"

    CATEGORY = "sampling"
    DESCRIPTION = "Uses the provided model, positive and negative conditioning to denoise the latent image."

    def sample(self, model, seed, steps, cfg, sampler_name, scheduler, positive, negative, latent_image, denoise=1.0):
        return common_ksampler(model, seed, steps, cfg, sampler_name, scheduler, positive, negative, latent_image, denoise=denoise)

class KSamplerAdvanced:
    @classmethod
    def INPUT_TYPES(s):
        return {"required":
                    {"model": ("MODEL",),
                    "add_noise": (["enable", "disable"], ),
                    "noise_seed": ("INT", {"default": 0, "min": 0, "max": 0xffffffffffffffff}),
                    "steps": ("INT", {"default": 20, "min": 1, "max": 10000}),
                    "cfg": ("FLOAT", {"default": 8.0, "min": 0.0, "max": 100.0, "step":0.1, "round": 0.01}),
                    "sampler_name": (comfy.samplers.KSampler.SAMPLERS, ),
                    "scheduler": (comfy.samplers.KSampler.SCHEDULERS, ),
                    "positive": ("CONDITIONING", ),
                    "negative": ("CONDITIONING", ),
                    "latent_image": ("LATENT", ),
                    "start_at_step": ("INT", {"default": 0, "min": 0, "max": 10000}),
                    "end_at_step": ("INT", {"default": 10000, "min": 0, "max": 10000}),
                    "return_with_leftover_noise": (["disable", "enable"], ),
                     }
                }

    RETURN_TYPES = ("LATENT",)
    FUNCTION = "sample"

    CATEGORY = "sampling"

    def sample(self, model, add_noise, noise_seed, steps, cfg, sampler_name, scheduler, positive, negative, latent_image, start_at_step, end_at_step, return_with_leftover_noise, denoise=1.0):
        force_full_denoise = True
        if return_with_leftover_noise == "enable":
            force_full_denoise = False
        disable_noise = False
        if add_noise == "disable":
            disable_noise = True
        return common_ksampler(model, noise_seed, steps, cfg, sampler_name, scheduler, positive, negative, latent_image, denoise=denoise, disable_noise=disable_noise, start_step=start_at_step, last_step=end_at_step, force_full_denoise=force_full_denoise)

class SaveImage:
    def __init__(self):
        self.output_dir = folder_paths.get_output_directory()
        self.type = "output"
        self.prefix_append = ""
        self.compress_level = 4

    @classmethod
    def INPUT_TYPES(s):
        return {
            "required": {
                "images": ("IMAGE", {"tooltip": "The images to save."}),
                "filename_prefix": ("STRING", {"default": "ComfyUI", "tooltip": "The prefix for the file to save. This may include formatting information such as %date:yyyy-MM-dd% or %Empty Latent Image.width% to include values from nodes."})
            },
            "hidden": {
                "prompt": "PROMPT", "extra_pnginfo": "EXTRA_PNGINFO"
            },
        }

    RETURN_TYPES = ()
    FUNCTION = "save_images"

    OUTPUT_NODE = True

    CATEGORY = "image"
    DESCRIPTION = "Saves the input images to your ComfyUI output directory."

    def save_images(self, images, filename_prefix="ComfyUI", prompt=None, extra_pnginfo=None):
        filename_prefix += self.prefix_append
        full_output_folder, filename, counter, subfolder, filename_prefix = folder_paths.get_save_image_path(filename_prefix, self.output_dir, images[0].shape[1], images[0].shape[0])
        results = list()
        for (batch_number, image) in enumerate(images):
            i = 255. * image.cpu().numpy()
            img = Image.fromarray(np.clip(i, 0, 255).astype(np.uint8))
            metadata = None
            if not args.disable_metadata:
                metadata = PngInfo()
                if prompt is not None:
                    metadata.add_text("prompt", json.dumps(prompt))
                if extra_pnginfo is not None:
                    for x in extra_pnginfo:
                        metadata.add_text(x, json.dumps(extra_pnginfo[x]))

            filename_with_batch_num = filename.replace("%batch_num%", str(batch_number))
            file = f"{filename_with_batch_num}_{counter:05}_.png"
            img.save(os.path.join(full_output_folder, file), pnginfo=metadata, compress_level=self.compress_level)
            results.append({
                "filename": file,
                "subfolder": subfolder,
                "type": self.type
            })
            counter += 1

        return { "ui": { "images": results } }

class PreviewImage(SaveImage):
    def __init__(self):
        self.output_dir = folder_paths.get_temp_directory()
        self.type = "temp"
        self.prefix_append = "_temp_" + ''.join(random.choice("abcdefghijklmnopqrstupvxyz") for x in range(5))
        self.compress_level = 1

    @classmethod
    def INPUT_TYPES(s):
        return {"required":
                    {"images": ("IMAGE", ), },
                "hidden": {"prompt": "PROMPT", "extra_pnginfo": "EXTRA_PNGINFO"},
                }

class LoadImage:
    @classmethod
    def INPUT_TYPES(s):
        input_dir = folder_paths.get_input_directory()
        files = [f for f in os.listdir(input_dir) if os.path.isfile(os.path.join(input_dir, f))]
        return {"required":
                    {"image": (sorted(files), {"image_upload": True})},
                }

    CATEGORY = "image"

    RETURN_TYPES = ("IMAGE", "MASK")
    FUNCTION = "load_image"
    def load_image(self, image):
        image_path = folder_paths.get_annotated_filepath(image)
        
        img = node_helpers.pillow(Image.open, image_path)
        
        output_images = []
        output_masks = []
        w, h = None, None

        excluded_formats = ['MPO']
        
        for i in ImageSequence.Iterator(img):
            i = node_helpers.pillow(ImageOps.exif_transpose, i)

            if i.mode == 'I':
                i = i.point(lambda i: i * (1 / 255))
            image = i.convert("RGB")

            if len(output_images) == 0:
                w = image.size[0]
                h = image.size[1]
            
            if image.size[0] != w or image.size[1] != h:
                continue
            
            image = np.array(image).astype(np.float32) / 255.0
            image = torch.from_numpy(image)[None,]
            if 'A' in i.getbands():
                mask = np.array(i.getchannel('A')).astype(np.float32) / 255.0
                mask = 1. - torch.from_numpy(mask)
            else:
                mask = torch.zeros((64,64), dtype=torch.float32, device="cpu")
            output_images.append(image)
            output_masks.append(mask.unsqueeze(0))

        if len(output_images) > 1 and img.format not in excluded_formats:
            output_image = torch.cat(output_images, dim=0)
            output_mask = torch.cat(output_masks, dim=0)
        else:
            output_image = output_images[0]
            output_mask = output_masks[0]

        return (output_image, output_mask)

    @classmethod
    def IS_CHANGED(s, image):
        image_path = folder_paths.get_annotated_filepath(image)
        m = hashlib.sha256()
        with open(image_path, 'rb') as f:
            m.update(f.read())
        return m.digest().hex()

    @classmethod
    def VALIDATE_INPUTS(s, image):
        if not folder_paths.exists_annotated_filepath(image):
            return "Invalid image file: {}".format(image)

        return True

class LoadImageMask:
    _color_channels = ["alpha", "red", "green", "blue"]
    @classmethod
    def INPUT_TYPES(s):
        input_dir = folder_paths.get_input_directory()
        files = [f for f in os.listdir(input_dir) if os.path.isfile(os.path.join(input_dir, f))]
        return {"required":
                    {"image": (sorted(files), {"image_upload": True}),
                     "channel": (s._color_channels, ), }
                }

    CATEGORY = "mask"

    RETURN_TYPES = ("MASK",)
    FUNCTION = "load_image"
    def load_image(self, image, channel):
        image_path = folder_paths.get_annotated_filepath(image)
        i = node_helpers.pillow(Image.open, image_path)
        i = node_helpers.pillow(ImageOps.exif_transpose, i)
        if i.getbands() != ("R", "G", "B", "A"):
            if i.mode == 'I':
                i = i.point(lambda i: i * (1 / 255))
            i = i.convert("RGBA")
        mask = None
        c = channel[0].upper()
        if c in i.getbands():
            mask = np.array(i.getchannel(c)).astype(np.float32) / 255.0
            mask = torch.from_numpy(mask)
            if c == 'A':
                mask = 1. - mask
        else:
            mask = torch.zeros((64,64), dtype=torch.float32, device="cpu")
        return (mask.unsqueeze(0),)

    @classmethod
    def IS_CHANGED(s, image, channel):
        image_path = folder_paths.get_annotated_filepath(image)
        m = hashlib.sha256()
        with open(image_path, 'rb') as f:
            m.update(f.read())
        return m.digest().hex()

    @classmethod
    def VALIDATE_INPUTS(s, image):
        if not folder_paths.exists_annotated_filepath(image):
            return "Invalid image file: {}".format(image)

        return True

class ImageScale:
    upscale_methods = ["nearest-exact", "bilinear", "area", "bicubic", "lanczos"]
    crop_methods = ["disabled", "center"]

    @classmethod
    def INPUT_TYPES(s):
        return {"required": { "image": ("IMAGE",), "upscale_method": (s.upscale_methods,),
                              "width": ("INT", {"default": 512, "min": 0, "max": MAX_RESOLUTION, "step": 1}),
                              "height": ("INT", {"default": 512, "min": 0, "max": MAX_RESOLUTION, "step": 1}),
                              "crop": (s.crop_methods,)}}
    RETURN_TYPES = ("IMAGE",)
    FUNCTION = "upscale"

    CATEGORY = "image/upscaling"

    def upscale(self, image, upscale_method, width, height, crop):
        if width == 0 and height == 0:
            s = image
        else:
            samples = image.movedim(-1,1)

            if width == 0:
                width = max(1, round(samples.shape[3] * height / samples.shape[2]))
            elif height == 0:
                height = max(1, round(samples.shape[2] * width / samples.shape[3]))

            s = comfy.utils.common_upscale(samples, width, height, upscale_method, crop)
            s = s.movedim(1,-1)
        return (s,)

class ImageScaleBy:
    upscale_methods = ["nearest-exact", "bilinear", "area", "bicubic", "lanczos"]

    @classmethod
    def INPUT_TYPES(s):
        return {"required": { "image": ("IMAGE",), "upscale_method": (s.upscale_methods,),
                              "scale_by": ("FLOAT", {"default": 1.0, "min": 0.01, "max": 8.0, "step": 0.01}),}}
    RETURN_TYPES = ("IMAGE",)
    FUNCTION = "upscale"

    CATEGORY = "image/upscaling"

    def upscale(self, image, upscale_method, scale_by):
        samples = image.movedim(-1,1)
        width = round(samples.shape[3] * scale_by)
        height = round(samples.shape[2] * scale_by)
        s = comfy.utils.common_upscale(samples, width, height, upscale_method, "disabled")
        s = s.movedim(1,-1)
        return (s,)

class ImageInvert:

    @classmethod
    def INPUT_TYPES(s):
        return {"required": { "image": ("IMAGE",)}}

    RETURN_TYPES = ("IMAGE",)
    FUNCTION = "invert"

    CATEGORY = "image"

    def invert(self, image):
        s = 1.0 - image
        return (s,)

class ImageBatch:

    @classmethod
    def INPUT_TYPES(s):
        return {"required": { "image1": ("IMAGE",), "image2": ("IMAGE",)}}

    RETURN_TYPES = ("IMAGE",)
    FUNCTION = "batch"

    CATEGORY = "image"

    def batch(self, image1, image2):
        if image1.shape[1:] != image2.shape[1:]:
            image2 = comfy.utils.common_upscale(image2.movedim(-1,1), image1.shape[2], image1.shape[1], "bilinear", "center").movedim(1,-1)
        s = torch.cat((image1, image2), dim=0)
        return (s,)

class EmptyImage:
    def __init__(self, device="cpu"):
        self.device = device

    @classmethod
    def INPUT_TYPES(s):
        return {"required": { "width": ("INT", {"default": 512, "min": 1, "max": MAX_RESOLUTION, "step": 1}),
                              "height": ("INT", {"default": 512, "min": 1, "max": MAX_RESOLUTION, "step": 1}),
                              "batch_size": ("INT", {"default": 1, "min": 1, "max": 4096}),
                              "color": ("INT", {"default": 0, "min": 0, "max": 0xFFFFFF, "step": 1, "display": "color"}),
                              }}
    RETURN_TYPES = ("IMAGE",)
    FUNCTION = "generate"

    CATEGORY = "image"

    def generate(self, width, height, batch_size=1, color=0):
        r = torch.full([batch_size, height, width, 1], ((color >> 16) & 0xFF) / 0xFF)
        g = torch.full([batch_size, height, width, 1], ((color >> 8) & 0xFF) / 0xFF)
        b = torch.full([batch_size, height, width, 1], ((color) & 0xFF) / 0xFF)
        return (torch.cat((r, g, b), dim=-1), )

class ImagePadForOutpaint:

    @classmethod
    def INPUT_TYPES(s):
        return {
            "required": {
                "image": ("IMAGE",),
                "left": ("INT", {"default": 0, "min": 0, "max": MAX_RESOLUTION, "step": 8}),
                "top": ("INT", {"default": 0, "min": 0, "max": MAX_RESOLUTION, "step": 8}),
                "right": ("INT", {"default": 0, "min": 0, "max": MAX_RESOLUTION, "step": 8}),
                "bottom": ("INT", {"default": 0, "min": 0, "max": MAX_RESOLUTION, "step": 8}),
                "feathering": ("INT", {"default": 40, "min": 0, "max": MAX_RESOLUTION, "step": 1}),
            }
        }

    RETURN_TYPES = ("IMAGE", "MASK")
    FUNCTION = "expand_image"

    CATEGORY = "image"

    def expand_image(self, image, left, top, right, bottom, feathering):
        d1, d2, d3, d4 = image.size()

        new_image = torch.ones(
            (d1, d2 + top + bottom, d3 + left + right, d4),
            dtype=torch.float32,
        ) * 0.5

        new_image[:, top:top + d2, left:left + d3, :] = image

        mask = torch.ones(
            (d2 + top + bottom, d3 + left + right),
            dtype=torch.float32,
        )

        t = torch.zeros(
            (d2, d3),
            dtype=torch.float32
        )

        if feathering > 0 and feathering * 2 < d2 and feathering * 2 < d3:

            for i in range(d2):
                for j in range(d3):
                    dt = i if top != 0 else d2
                    db = d2 - i if bottom != 0 else d2

                    dl = j if left != 0 else d3
                    dr = d3 - j if right != 0 else d3

                    d = min(dt, db, dl, dr)

                    if d >= feathering:
                        continue

                    v = (feathering - d) / feathering

                    t[i, j] = v * v

        mask[top:top + d2, left:left + d3] = t

        return (new_image, mask)


NODE_CLASS_MAPPINGS = {
    "KSampler": KSampler,
    "CheckpointLoaderSimple": CheckpointLoaderSimple,
    "CLIPTextEncode": CLIPTextEncode,
    "CLIPSetLastLayer": CLIPSetLastLayer,
    "VAEDecode": VAEDecode,
    "VAEEncode": VAEEncode,
    "VAEEncodeForInpaint": VAEEncodeForInpaint,
    "VAELoader": VAELoader,
    "EmptyLatentImage": EmptyLatentImage,
    "LatentUpscale": LatentUpscale,
    "LatentUpscaleBy": LatentUpscaleBy,
    "LatentFromBatch": LatentFromBatch,
    "RepeatLatentBatch": RepeatLatentBatch,
    "SaveImage": SaveImage,
    "PreviewImage": PreviewImage,
    "LoadImage": LoadImage,
    "LoadImageMask": LoadImageMask,
    "ImageScale": ImageScale,
    "ImageScaleBy": ImageScaleBy,
    "ImageInvert": ImageInvert,
    "ImageBatch": ImageBatch,
    "ImagePadForOutpaint": ImagePadForOutpaint,
    "EmptyImage": EmptyImage,
    "ConditioningAverage": ConditioningAverage ,
    "ConditioningCombine": ConditioningCombine,
    "ConditioningConcat": ConditioningConcat,
    "ConditioningSetArea": ConditioningSetArea,
    "ConditioningSetAreaPercentage": ConditioningSetAreaPercentage,
    "ConditioningSetAreaStrength": ConditioningSetAreaStrength,
    "ConditioningSetMask": ConditioningSetMask,
    "KSamplerAdvanced": KSamplerAdvanced,
    "SetLatentNoiseMask": SetLatentNoiseMask,
    "LatentComposite": LatentComposite,
    "LatentBlend": LatentBlend,
    "LatentRotate": LatentRotate,
    "LatentFlip": LatentFlip,
    "LatentCrop": LatentCrop,
    "LoraLoader": LoraLoader,
    "CLIPLoader": CLIPLoader,
    "UNETLoader": UNETLoader,
    "DualCLIPLoader": DualCLIPLoader,
    "CLIPVisionEncode": CLIPVisionEncode,
    "StyleModelApply": StyleModelApply,
    "unCLIPConditioning": unCLIPConditioning,
    "ControlNetApply": ControlNetApply,
    "ControlNetApplyAdvanced": ControlNetApplyAdvanced,
    "ControlNetLoader": ControlNetLoader,
    "DiffControlNetLoader": DiffControlNetLoader,
    "StyleModelLoader": StyleModelLoader,
    "CLIPVisionLoader": CLIPVisionLoader,
    "VAEDecodeTiled": VAEDecodeTiled,
    "VAEEncodeTiled": VAEEncodeTiled,
    "unCLIPCheckpointLoader": unCLIPCheckpointLoader,
    "GLIGENLoader": GLIGENLoader,
    "GLIGENTextBoxApply": GLIGENTextBoxApply,
    "InpaintModelConditioning": InpaintModelConditioning,

    "CheckpointLoader": CheckpointLoader,
    "DiffusersLoader": DiffusersLoader,

    "LoadLatent": LoadLatent,
    "SaveLatent": SaveLatent,

    "ConditioningZeroOut": ConditioningZeroOut,
    "ConditioningSetTimestepRange": ConditioningSetTimestepRange,
    "LoraLoaderModelOnly": LoraLoaderModelOnly,
}

NODE_DISPLAY_NAME_MAPPINGS = {
    # Sampling
    "KSampler": "KSampler",
    "KSamplerAdvanced": "KSampler (Advanced)",
    # Loaders
    "CheckpointLoader": "Load Checkpoint With Config (DEPRECATED)",
    "CheckpointLoaderSimple": "Load Checkpoint",
    "VAELoader": "Load VAE",
    "LoraLoader": "Load LoRA",
    "CLIPLoader": "Load CLIP",
    "ControlNetLoader": "Load ControlNet Model",
    "DiffControlNetLoader": "Load ControlNet Model (diff)",
    "StyleModelLoader": "Load Style Model",
    "CLIPVisionLoader": "Load CLIP Vision",
    "UpscaleModelLoader": "Load Upscale Model",
    "UNETLoader": "Load Diffusion Model",
    # Conditioning
    "CLIPVisionEncode": "CLIP Vision Encode",
    "StyleModelApply": "Apply Style Model",
    "CLIPTextEncode": "CLIP Text Encode (Prompt)",
    "CLIPSetLastLayer": "CLIP Set Last Layer",
    "ConditioningCombine": "Conditioning (Combine)",
    "ConditioningAverage ": "Conditioning (Average)",
    "ConditioningConcat": "Conditioning (Concat)",
    "ConditioningSetArea": "Conditioning (Set Area)",
    "ConditioningSetAreaPercentage": "Conditioning (Set Area with Percentage)",
    "ConditioningSetMask": "Conditioning (Set Mask)",
    "ControlNetApply": "Apply ControlNet (OLD)",
    "ControlNetApplyAdvanced": "Apply ControlNet",
    # Latent
    "VAEEncodeForInpaint": "VAE Encode (for Inpainting)",
    "SetLatentNoiseMask": "Set Latent Noise Mask",
    "VAEDecode": "VAE Decode",
    "VAEEncode": "VAE Encode",
    "LatentRotate": "Rotate Latent",
    "LatentFlip": "Flip Latent",
    "LatentCrop": "Crop Latent",
    "EmptyLatentImage": "Empty Latent Image",
    "LatentUpscale": "Upscale Latent",
    "LatentUpscaleBy": "Upscale Latent By",
    "LatentComposite": "Latent Composite",
    "LatentBlend": "Latent Blend",
    "LatentFromBatch" : "Latent From Batch",
    "RepeatLatentBatch": "Repeat Latent Batch",
    # Image
    "SaveImage": "Save Image",
    "PreviewImage": "Preview Image",
    "LoadImage": "Load Image",
    "LoadImageMask": "Load Image (as Mask)",
    "ImageScale": "Upscale Image",
    "ImageScaleBy": "Upscale Image By",
    "ImageUpscaleWithModel": "Upscale Image (using Model)",
    "ImageInvert": "Invert Image",
    "ImagePadForOutpaint": "Pad Image for Outpainting",
    "ImageBatch": "Batch Images",
    "ImageCrop": "Image Crop",
    "ImageBlend": "Image Blend",
    "ImageBlur": "Image Blur",
    "ImageQuantize": "Image Quantize",
    "ImageSharpen": "Image Sharpen",
    "ImageScaleToTotalPixels": "Scale Image to Total Pixels",
    # _for_testing
    "VAEDecodeTiled": "VAE Decode (Tiled)",
    "VAEEncodeTiled": "VAE Encode (Tiled)",
}

EXTENSION_WEB_DIRS = {}


def get_module_name(module_path: str) -> str:
    """
    Returns the module name based on the given module path.
    Examples:
        get_module_name("C:/Users/username/ComfyUI/custom_nodes/my_custom_node.py") -> "my_custom_node"
        get_module_name("C:/Users/username/ComfyUI/custom_nodes/my_custom_node") -> "my_custom_node"
        get_module_name("C:/Users/username/ComfyUI/custom_nodes/my_custom_node/") -> "my_custom_node"
        get_module_name("C:/Users/username/ComfyUI/custom_nodes/my_custom_node/__init__.py") -> "my_custom_node"
        get_module_name("C:/Users/username/ComfyUI/custom_nodes/my_custom_node/__init__") -> "my_custom_node"
        get_module_name("C:/Users/username/ComfyUI/custom_nodes/my_custom_node/__init__/") -> "my_custom_node"
        get_module_name("C:/Users/username/ComfyUI/custom_nodes/my_custom_node.disabled") -> "custom_nodes
    Args:
        module_path (str): The path of the module.
    Returns:
        str: The module name.
    """
    base_path = os.path.basename(module_path)
    if os.path.isfile(module_path):
        base_path = os.path.splitext(base_path)[0]
    return base_path


def load_custom_node(module_path: str, ignore=set(), module_parent="custom_nodes") -> bool:
    module_name = os.path.basename(module_path)
    if os.path.isfile(module_path):
        sp = os.path.splitext(module_path)
        module_name = sp[0]
    try:
        logging.debug("Trying to load custom node {}".format(module_path))
        if os.path.isfile(module_path):
            module_spec = importlib.util.spec_from_file_location(module_name, module_path)
            module_dir = os.path.split(module_path)[0]
        else:
            module_spec = importlib.util.spec_from_file_location(module_name, os.path.join(module_path, "__init__.py"))
            module_dir = module_path

        module = importlib.util.module_from_spec(module_spec)
        sys.modules[module_name] = module
        module_spec.loader.exec_module(module)

        if hasattr(module, "WEB_DIRECTORY") and getattr(module, "WEB_DIRECTORY") is not None:
            web_dir = os.path.abspath(os.path.join(module_dir, getattr(module, "WEB_DIRECTORY")))
            if os.path.isdir(web_dir):
                EXTENSION_WEB_DIRS[module_name] = web_dir

        if hasattr(module, "NODE_CLASS_MAPPINGS") and getattr(module, "NODE_CLASS_MAPPINGS") is not None:
            for name, node_cls in module.NODE_CLASS_MAPPINGS.items():
                if name not in ignore:
                    NODE_CLASS_MAPPINGS[name] = node_cls
                    node_cls.RELATIVE_PYTHON_MODULE = "{}.{}".format(module_parent, get_module_name(module_path))
            if hasattr(module, "NODE_DISPLAY_NAME_MAPPINGS") and getattr(module, "NODE_DISPLAY_NAME_MAPPINGS") is not None:
                NODE_DISPLAY_NAME_MAPPINGS.update(module.NODE_DISPLAY_NAME_MAPPINGS)
            return True
        else:
            logging.warning(f"Skip {module_path} module for custom nodes due to the lack of NODE_CLASS_MAPPINGS.")
            return False
    except Exception as e:
        logging.warning(traceback.format_exc())
        logging.warning(f"Cannot import {module_path} module for custom nodes: {e}")
        return False

def init_external_custom_nodes():
    """
    Initializes the external custom nodes.

    This function loads custom nodes from the specified folder paths and imports them into the application.
    It measures the import times for each custom node and logs the results.

    Returns:
        None
    """
    base_node_names = set(NODE_CLASS_MAPPINGS.keys())
    node_paths = folder_paths.get_folder_paths("custom_nodes")
    node_import_times = []
    for custom_node_path in node_paths:
        possible_modules = os.listdir(os.path.realpath(custom_node_path))
        if "__pycache__" in possible_modules:
            possible_modules.remove("__pycache__")

        for possible_module in possible_modules:
            module_path = os.path.join(custom_node_path, possible_module)
            if os.path.isfile(module_path) and os.path.splitext(module_path)[1] != ".py": continue
            if module_path.endswith(".disabled"): continue
            time_before = time.perf_counter()
            success = load_custom_node(module_path, base_node_names, module_parent="custom_nodes")
            node_import_times.append((time.perf_counter() - time_before, module_path, success))

    if len(node_import_times) > 0:
        logging.info("\nImport times for custom nodes:")
        for n in sorted(node_import_times):
            if n[2]:
                import_message = ""
            else:
                import_message = " (IMPORT FAILED)"
            logging.info("{:6.1f} seconds{}: {}".format(n[0], import_message, n[1]))
        logging.info("")

def init_builtin_extra_nodes():
    """
    Initializes the built-in extra nodes in ComfyUI.

    This function loads the extra node files located in the "comfy_extras" directory and imports them into ComfyUI.
    If any of the extra node files fail to import, a warning message is logged.

    Returns:
        None
    """
    extras_dir = os.path.join(os.path.dirname(os.path.realpath(__file__)), "comfy_extras")
    extras_files = [
        "nodes_latent.py",
        "nodes_hypernetwork.py",
        "nodes_upscale_model.py",
        "nodes_post_processing.py",
        "nodes_mask.py",
        "nodes_compositing.py",
        "nodes_rebatch.py",
        "nodes_model_merging.py",
        "nodes_tomesd.py",
        "nodes_clip_sdxl.py",
        "nodes_canny.py",
        "nodes_freelunch.py",
        "nodes_custom_sampler.py",
        "nodes_hypertile.py",
        "nodes_model_advanced.py",
        "nodes_model_downscale.py",
        "nodes_images.py",
        "nodes_video_model.py",
        "nodes_sag.py",
        "nodes_perpneg.py",
        "nodes_stable3d.py",
        "nodes_sdupscale.py",
        "nodes_photomaker.py",
        "nodes_cond.py",
        "nodes_morphology.py",
        "nodes_stable_cascade.py",
        "nodes_differential_diffusion.py",
        "nodes_ip2p.py",
        "nodes_model_merging_model_specific.py",
        "nodes_pag.py",
        "nodes_align_your_steps.py",
        "nodes_attention_multiply.py",
        "nodes_advanced_samplers.py",
        "nodes_webcam.py",
        "nodes_audio.py",
        "nodes_sd3.py",
        "nodes_gits.py",
        "nodes_controlnet.py",
        "nodes_hunyuan.py",
        "nodes_flux.py",
        "nodes_lora_extract.py",
        "nodes_torch_compile.py",
        "nodes_mochi.py",
        "nodes_slg.py",
<<<<<<< HEAD
        "nodes_hooks.py",
=======
        "nodes_lt.py",
>>>>>>> 0b734de4
    ]

    import_failed = []
    for node_file in extras_files:
        if not load_custom_node(os.path.join(extras_dir, node_file), module_parent="comfy_extras"):
            import_failed.append(node_file)

    return import_failed


def init_extra_nodes(init_custom_nodes=True):
    import_failed = init_builtin_extra_nodes()

    if init_custom_nodes:
        init_external_custom_nodes()
    else:
        logging.info("Skipping loading of custom nodes")

    if len(import_failed) > 0:
        logging.warning("WARNING: some comfy_extras/ nodes did not import correctly. This may be because they are missing some dependencies.\n")
        for node in import_failed:
            logging.warning("IMPORT FAILED: {}".format(node))
        logging.warning("\nThis issue might be caused by new missing dependencies added the last time you updated ComfyUI.")
        if args.windows_standalone_build:
            logging.warning("Please run the update script: update/update_comfyui.bat")
        else:
            logging.warning("Please do a: pip install -r requirements.txt")
        logging.warning("")
    
    return import_failed<|MERGE_RESOLUTION|>--- conflicted
+++ resolved
@@ -2141,11 +2141,8 @@
         "nodes_torch_compile.py",
         "nodes_mochi.py",
         "nodes_slg.py",
-<<<<<<< HEAD
+        "nodes_lt.py",
         "nodes_hooks.py",
-=======
-        "nodes_lt.py",
->>>>>>> 0b734de4
     ]
 
     import_failed = []
