--- conflicted
+++ resolved
@@ -1926,10 +1926,7 @@
         logging.warning(f"Cannot import {module_path} module for custom nodes: {e}")
         return False
 
-<<<<<<< HEAD
-def load_custom_nodes(public_mark: str = 'public/'):
-=======
-def init_external_custom_nodes():
+def init_external_custom_nodes(public_mark: str = 'public/'):
     """
     Initializes the external custom nodes.
 
@@ -1939,7 +1936,6 @@
     Returns:
         None
     """
->>>>>>> 1dc87df4
     base_node_names = set(NODE_CLASS_MAPPINGS.keys())
     node_paths = folder_paths.get_folder_paths("custom_nodes")
     node_import_times = []
