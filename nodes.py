--- conflicted
+++ resolved
@@ -423,21 +423,16 @@
 
     def load(self, latent):
         latent_path = folder_paths.get_annotated_filepath(latent)
-<<<<<<< HEAD
 
         if latent.endswith(".latent"):
             latent = safetensors.torch.load_file(latent_path, device="cpu")
-            samples = {"samples": latent["latent_tensor"].float()}
+            multiplier = 1.0
+            if "latent_format_version_0" not in latent:
+                multiplier = 1.0 / 0.18215
+            samples = {"samples": latent["latent_tensor"].float() * multiplier}
         else:
             samples = LoadLatent.load_preview_latent(latent_path)
 
-=======
-        latent = safetensors.torch.load_file(latent_path, device="cpu")
-        multiplier = 1.0
-        if "latent_format_version_0" not in latent:
-            multiplier = 1.0 / 0.18215
-        samples = {"samples": latent["latent_tensor"].float() * multiplier}
->>>>>>> 8607c2d4
         return (samples, )
 
     @classmethod
