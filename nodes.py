--- conflicted
+++ resolved
@@ -8,12 +8,8 @@
 import math
 import time
 
-<<<<<<< HEAD
 from datetime import datetime
-from PIL import Image
-=======
 from PIL import Image, ImageOps
->>>>>>> 126b4050
 from PIL.PngImagePlugin import PngInfo
 import numpy as np
 import safetensors.torch
@@ -1039,44 +1035,8 @@
     CATEGORY = "image"
 
     def save_images(self, images, filename_prefix="ComfyUI", prompt=None, extra_pnginfo=None):
-<<<<<<< HEAD
-        def map_filename(filename):
-            prefix_len = len(os.path.basename(filename_prefix))
-            prefix = filename[:prefix_len + 1]
-            try:
-                digits = int(filename[prefix_len + 1:].split('_')[0])
-            except:
-                digits = 0
-            return (digits, prefix)
-
-        def compute_vars(input):
-            input = input.replace("%width%", str(images[0].shape[1]))
-            input = input.replace("%height%", str(images[0].shape[0]))
+        full_output_folder, filename, counter, subfolder, filename_prefix = folder_paths.get_save_image_path(filename_prefix, self.output_dir, images[0].shape[1], images[0].shape[0])
             input = input.replace("%date%", datetime.now().strftime("%Y%m%d%H%M%S"))
-            return input
-
-        filename_prefix = compute_vars(filename_prefix)
-
-        subfolder = os.path.dirname(os.path.normpath(filename_prefix))
-        filename = os.path.basename(os.path.normpath(filename_prefix))
-
-        full_output_folder = os.path.join(self.output_dir, subfolder)
-
-        if os.path.commonpath((self.output_dir, os.path.abspath(full_output_folder))) != self.output_dir:
-            print("Saving image outside the output folder is not allowed.")
-            return {}
-
-        try:
-            counter = max(filter(lambda a: a[1][:-1] == filename and a[1][-1] == "_", map(map_filename, os.listdir(full_output_folder))))[0] + 1
-        except ValueError:
-            counter = 1
-        except FileNotFoundError:
-            os.makedirs(full_output_folder, exist_ok=True)
-            counter = 1
-
-=======
-        full_output_folder, filename, counter, subfolder, filename_prefix = folder_paths.get_save_image_path(filename_prefix, self.output_dir, images[0].shape[1], images[0].shape[0])
->>>>>>> 126b4050
         results = list()
         for image in images:
             i = 255. * image.cpu().numpy()
@@ -1477,18 +1437,10 @@
 
 
 def init_custom_nodes():
-<<<<<<< HEAD
     load_comfy_extras_nodes()
-    load_custom_nodes()
-    # load_custom_node(os.path.join(os.path.join(os.path.dirname(os.path.realpath(__file__)), "comfy_extras"), "nodes_upscale_model.py"))
-    # load_custom_node(os.path.join(os.path.join(os.path.dirname(os.path.realpath(__file__)), "comfy_extras"), "nodes_post_processing.py"))
-    # load_custom_node(os.path.join(os.path.join(os.path.dirname(os.path.realpath(__file__)), "comfy_extras"), "nodes_mask.py"))
-    # load_custom_node(os.path.join(os.path.join(os.path.dirname(os.path.realpath(__file__)), "comfy_extras"), "silver_custom.py"))
-=======
     load_custom_node(os.path.join(os.path.join(os.path.dirname(os.path.realpath(__file__)), "comfy_extras"), "nodes_hypernetwork.py"))
     load_custom_node(os.path.join(os.path.join(os.path.dirname(os.path.realpath(__file__)), "comfy_extras"), "nodes_upscale_model.py"))
     load_custom_node(os.path.join(os.path.join(os.path.dirname(os.path.realpath(__file__)), "comfy_extras"), "nodes_post_processing.py"))
     load_custom_node(os.path.join(os.path.join(os.path.dirname(os.path.realpath(__file__)), "comfy_extras"), "nodes_mask.py"))
     load_custom_node(os.path.join(os.path.join(os.path.dirname(os.path.realpath(__file__)), "comfy_extras"), "nodes_rebatch.py"))
-    load_custom_nodes()
->>>>>>> 126b4050
+    load_custom_nodes()