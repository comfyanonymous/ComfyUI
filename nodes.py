from __future__ import annotations
import torch

import os
import sys
import json
import hashlib
import traceback
import math
import time
import random
import logging

from PIL import Image, ImageOps, ImageSequence
from PIL.PngImagePlugin import PngInfo

import numpy as np
import safetensors.torch

sys.path.insert(0, os.path.join(os.path.dirname(os.path.realpath(__file__)), "comfy"))

import comfy.diffusers_load
import comfy.samplers
import comfy.sample
import comfy.sd
import comfy.utils
import comfy.controlnet
from comfy.comfy_types import IO, ComfyNodeABC, InputTypeDict, FileLocator

import comfy.clip_vision

import comfy.model_management
from comfy.cli_args import args

import importlib

import folder_paths
import latent_preview
import node_helpers

def before_node_execution():
    comfy.model_management.throw_exception_if_processing_interrupted()

def interrupt_processing(value=True):
    comfy.model_management.interrupt_current_processing(value)

MAX_RESOLUTION=16384

class CLIPTextEncode(ComfyNodeABC):
    @classmethod
    def INPUT_TYPES(s) -> InputTypeDict:
        return {
            "required": {
                "text": (IO.STRING, {"multiline": True, "dynamicPrompts": True, "tooltip": "The text to be encoded."}),
                "clip": (IO.CLIP, {"tooltip": "The CLIP model used for encoding the text."})
            }
        }
    RETURN_TYPES = (IO.CONDITIONING,)
    OUTPUT_TOOLTIPS = ("A conditioning containing the embedded text used to guide the diffusion model.",)
    FUNCTION = "encode"

    CATEGORY = "conditioning"
    DESCRIPTION = "Encodes a text prompt using a CLIP model into an embedding that can be used to guide the diffusion model towards generating specific images."

    def encode(self, clip, text):
        if clip is None:
            raise RuntimeError("ERROR: clip input is invalid: None\n\nIf the clip is from a checkpoint loader node your checkpoint does not contain a valid clip or text encoder model.")
        tokens = clip.tokenize(text)
        return (clip.encode_from_tokens_scheduled(tokens), )


class ConditioningCombine:
    @classmethod
    def INPUT_TYPES(s):
        return {"required": {"conditioning_1": ("CONDITIONING", ), "conditioning_2": ("CONDITIONING", )}}
    RETURN_TYPES = ("CONDITIONING",)
    FUNCTION = "combine"

    CATEGORY = "conditioning"

    def combine(self, conditioning_1, conditioning_2):
        return (conditioning_1 + conditioning_2, )

class ConditioningAverage :
    @classmethod
    def INPUT_TYPES(s):
        return {"required": {"conditioning_to": ("CONDITIONING", ), "conditioning_from": ("CONDITIONING", ),
                              "conditioning_to_strength": ("FLOAT", {"default": 1.0, "min": 0.0, "max": 1.0, "step": 0.01})
                             }}
    RETURN_TYPES = ("CONDITIONING",)
    FUNCTION = "addWeighted"

    CATEGORY = "conditioning"

    def addWeighted(self, conditioning_to, conditioning_from, conditioning_to_strength):
        out = []

        if len(conditioning_from) > 1:
            logging.warning("Warning: ConditioningAverage conditioning_from contains more than 1 cond, only the first one will actually be applied to conditioning_to.")

        cond_from = conditioning_from[0][0]
        pooled_output_from = conditioning_from[0][1].get("pooled_output", None)

        for i in range(len(conditioning_to)):
            t1 = conditioning_to[i][0]
            pooled_output_to = conditioning_to[i][1].get("pooled_output", pooled_output_from)
            t0 = cond_from[:,:t1.shape[1]]
            if t0.shape[1] < t1.shape[1]:
                t0 = torch.cat([t0] + [torch.zeros((1, (t1.shape[1] - t0.shape[1]), t1.shape[2]))], dim=1)

            tw = torch.mul(t1, conditioning_to_strength) + torch.mul(t0, (1.0 - conditioning_to_strength))
            t_to = conditioning_to[i][1].copy()
            if pooled_output_from is not None and pooled_output_to is not None:
                t_to["pooled_output"] = torch.mul(pooled_output_to, conditioning_to_strength) + torch.mul(pooled_output_from, (1.0 - conditioning_to_strength))
            elif pooled_output_from is not None:
                t_to["pooled_output"] = pooled_output_from

            n = [tw, t_to]
            out.append(n)
        return (out, )

class ConditioningConcat:
    @classmethod
    def INPUT_TYPES(s):
        return {"required": {
            "conditioning_to": ("CONDITIONING",),
            "conditioning_from": ("CONDITIONING",),
            }}
    RETURN_TYPES = ("CONDITIONING",)
    FUNCTION = "concat"

    CATEGORY = "conditioning"

    def concat(self, conditioning_to, conditioning_from):
        out = []

        if len(conditioning_from) > 1:
            logging.warning("Warning: ConditioningConcat conditioning_from contains more than 1 cond, only the first one will actually be applied to conditioning_to.")

        cond_from = conditioning_from[0][0]

        for i in range(len(conditioning_to)):
            t1 = conditioning_to[i][0]
            tw = torch.cat((t1, cond_from),1)
            n = [tw, conditioning_to[i][1].copy()]
            out.append(n)

        return (out, )

class ConditioningSetArea:
    @classmethod
    def INPUT_TYPES(s):
        return {"required": {"conditioning": ("CONDITIONING", ),
                              "width": ("INT", {"default": 64, "min": 64, "max": MAX_RESOLUTION, "step": 8}),
                              "height": ("INT", {"default": 64, "min": 64, "max": MAX_RESOLUTION, "step": 8}),
                              "x": ("INT", {"default": 0, "min": 0, "max": MAX_RESOLUTION, "step": 8}),
                              "y": ("INT", {"default": 0, "min": 0, "max": MAX_RESOLUTION, "step": 8}),
                              "strength": ("FLOAT", {"default": 1.0, "min": 0.0, "max": 10.0, "step": 0.01}),
                             }}
    RETURN_TYPES = ("CONDITIONING",)
    FUNCTION = "append"

    CATEGORY = "conditioning"

    def append(self, conditioning, width, height, x, y, strength):
        c = node_helpers.conditioning_set_values(conditioning, {"area": (height // 8, width // 8, y // 8, x // 8),
                                                                "strength": strength,
                                                                "set_area_to_bounds": False})
        return (c, )

class ConditioningSetAreaPercentage:
    @classmethod
    def INPUT_TYPES(s):
        return {"required": {"conditioning": ("CONDITIONING", ),
                              "width": ("FLOAT", {"default": 1.0, "min": 0, "max": 1.0, "step": 0.01}),
                              "height": ("FLOAT", {"default": 1.0, "min": 0, "max": 1.0, "step": 0.01}),
                              "x": ("FLOAT", {"default": 0, "min": 0, "max": 1.0, "step": 0.01}),
                              "y": ("FLOAT", {"default": 0, "min": 0, "max": 1.0, "step": 0.01}),
                              "strength": ("FLOAT", {"default": 1.0, "min": 0.0, "max": 10.0, "step": 0.01}),
                             }}
    RETURN_TYPES = ("CONDITIONING",)
    FUNCTION = "append"

    CATEGORY = "conditioning"

    def append(self, conditioning, width, height, x, y, strength):
        c = node_helpers.conditioning_set_values(conditioning, {"area": ("percentage", height, width, y, x),
                                                                "strength": strength,
                                                                "set_area_to_bounds": False})
        return (c, )

class ConditioningSetAreaStrength:
    @classmethod
    def INPUT_TYPES(s):
        return {"required": {"conditioning": ("CONDITIONING", ),
                              "strength": ("FLOAT", {"default": 1.0, "min": 0.0, "max": 10.0, "step": 0.01}),
                             }}
    RETURN_TYPES = ("CONDITIONING",)
    FUNCTION = "append"

    CATEGORY = "conditioning"

    def append(self, conditioning, strength):
        c = node_helpers.conditioning_set_values(conditioning, {"strength": strength})
        return (c, )


class ConditioningSetMask:
    @classmethod
    def INPUT_TYPES(s):
        return {"required": {"conditioning": ("CONDITIONING", ),
                              "mask": ("MASK", ),
                              "strength": ("FLOAT", {"default": 1.0, "min": 0.0, "max": 10.0, "step": 0.01}),
                              "set_cond_area": (["default", "mask bounds"],),
                             }}
    RETURN_TYPES = ("CONDITIONING",)
    FUNCTION = "append"

    CATEGORY = "conditioning"

    def append(self, conditioning, mask, set_cond_area, strength):
        set_area_to_bounds = False
        if set_cond_area != "default":
            set_area_to_bounds = True
        if len(mask.shape) < 3:
            mask = mask.unsqueeze(0)

        c = node_helpers.conditioning_set_values(conditioning, {"mask": mask,
                                                                "set_area_to_bounds": set_area_to_bounds,
                                                                "mask_strength": strength})
        return (c, )

class ConditioningZeroOut:
    @classmethod
    def INPUT_TYPES(s):
        return {"required": {"conditioning": ("CONDITIONING", )}}
    RETURN_TYPES = ("CONDITIONING",)
    FUNCTION = "zero_out"

    CATEGORY = "advanced/conditioning"

    def zero_out(self, conditioning):
        c = []
        for t in conditioning:
            d = t[1].copy()
            pooled_output = d.get("pooled_output", None)
            if pooled_output is not None:
                d["pooled_output"] = torch.zeros_like(pooled_output)
            conditioning_lyrics = d.get("conditioning_lyrics", None)
            if conditioning_lyrics is not None:
                d["conditioning_lyrics"] = torch.zeros_like(conditioning_lyrics)
            n = [torch.zeros_like(t[0]), d]
            c.append(n)
        return (c, )

class ConditioningSetTimestepRange:
    @classmethod
    def INPUT_TYPES(s):
        return {"required": {"conditioning": ("CONDITIONING", ),
                             "start": ("FLOAT", {"default": 0.0, "min": 0.0, "max": 1.0, "step": 0.001}),
                             "end": ("FLOAT", {"default": 1.0, "min": 0.0, "max": 1.0, "step": 0.001})
                             }}
    RETURN_TYPES = ("CONDITIONING",)
    FUNCTION = "set_range"

    CATEGORY = "advanced/conditioning"

    def set_range(self, conditioning, start, end):
        c = node_helpers.conditioning_set_values(conditioning, {"start_percent": start,
                                                                "end_percent": end})
        return (c, )

class VAEDecode:
    @classmethod
    def INPUT_TYPES(s):
        return {
            "required": {
                "samples": ("LATENT", {"tooltip": "The latent to be decoded."}),
                "vae": ("VAE", {"tooltip": "The VAE model used for decoding the latent."})
            }
        }
    RETURN_TYPES = ("IMAGE",)
    OUTPUT_TOOLTIPS = ("The decoded image.",)
    FUNCTION = "decode"

    CATEGORY = "latent"
    DESCRIPTION = "Decodes latent images back into pixel space images."

    def decode(self, vae, samples):
        images = vae.decode(samples["samples"])
        if len(images.shape) == 5: #Combine batches
            images = images.reshape(-1, images.shape[-3], images.shape[-2], images.shape[-1])
        return (images, )

class VAEDecodeTiled:
    @classmethod
    def INPUT_TYPES(s):
        return {"required": {"samples": ("LATENT", ), "vae": ("VAE", ),
                             "tile_size": ("INT", {"default": 512, "min": 64, "max": 4096, "step": 32}),
                             "overlap": ("INT", {"default": 64, "min": 0, "max": 4096, "step": 32}),
                             "temporal_size": ("INT", {"default": 64, "min": 8, "max": 4096, "step": 4, "tooltip": "Only used for video VAEs: Amount of frames to decode at a time."}),
                             "temporal_overlap": ("INT", {"default": 8, "min": 4, "max": 4096, "step": 4, "tooltip": "Only used for video VAEs: Amount of frames to overlap."}),
                            }}
    RETURN_TYPES = ("IMAGE",)
    FUNCTION = "decode"

    CATEGORY = "_for_testing"

    def decode(self, vae, samples, tile_size, overlap=64, temporal_size=64, temporal_overlap=8):
        if tile_size < overlap * 4:
            overlap = tile_size // 4
        if temporal_size < temporal_overlap * 2:
            temporal_overlap = temporal_overlap // 2
        temporal_compression = vae.temporal_compression_decode()
        if temporal_compression is not None:
            temporal_size = max(2, temporal_size // temporal_compression)
            temporal_overlap = max(1, min(temporal_size // 2, temporal_overlap // temporal_compression))
        else:
            temporal_size = None
            temporal_overlap = None

        compression = vae.spacial_compression_decode()
        images = vae.decode_tiled(samples["samples"], tile_x=tile_size // compression, tile_y=tile_size // compression, overlap=overlap // compression, tile_t=temporal_size, overlap_t=temporal_overlap)
        if len(images.shape) == 5: #Combine batches
            images = images.reshape(-1, images.shape[-3], images.shape[-2], images.shape[-1])
        return (images, )

class VAEEncode:
    @classmethod
    def INPUT_TYPES(s):
        return {"required": { "pixels": ("IMAGE", ), "vae": ("VAE", )}}
    RETURN_TYPES = ("LATENT",)
    FUNCTION = "encode"

    CATEGORY = "latent"

    def encode(self, vae, pixels):
        t = vae.encode(pixels[:,:,:,:3])
        return ({"samples":t}, )

class VAEEncodeTiled:
    @classmethod
    def INPUT_TYPES(s):
        return {"required": {"pixels": ("IMAGE", ), "vae": ("VAE", ),
                             "tile_size": ("INT", {"default": 512, "min": 64, "max": 4096, "step": 64}),
                             "overlap": ("INT", {"default": 64, "min": 0, "max": 4096, "step": 32}),
                             "temporal_size": ("INT", {"default": 64, "min": 8, "max": 4096, "step": 4, "tooltip": "Only used for video VAEs: Amount of frames to encode at a time."}),
                             "temporal_overlap": ("INT", {"default": 8, "min": 4, "max": 4096, "step": 4, "tooltip": "Only used for video VAEs: Amount of frames to overlap."}),
                            }}
    RETURN_TYPES = ("LATENT",)
    FUNCTION = "encode"

    CATEGORY = "_for_testing"

    def encode(self, vae, pixels, tile_size, overlap, temporal_size=64, temporal_overlap=8):
        t = vae.encode_tiled(pixels[:,:,:,:3], tile_x=tile_size, tile_y=tile_size, overlap=overlap, tile_t=temporal_size, overlap_t=temporal_overlap)
        return ({"samples": t}, )

class VAEEncodeForInpaint:
    @classmethod
    def INPUT_TYPES(s):
        return {"required": { "pixels": ("IMAGE", ), "vae": ("VAE", ), "mask": ("MASK", ), "grow_mask_by": ("INT", {"default": 6, "min": 0, "max": 64, "step": 1}),}}
    RETURN_TYPES = ("LATENT",)
    FUNCTION = "encode"

    CATEGORY = "latent/inpaint"

    def encode(self, vae, pixels, mask, grow_mask_by=6):
        x = (pixels.shape[1] // vae.downscale_ratio) * vae.downscale_ratio
        y = (pixels.shape[2] // vae.downscale_ratio) * vae.downscale_ratio
        mask = torch.nn.functional.interpolate(mask.reshape((-1, 1, mask.shape[-2], mask.shape[-1])), size=(pixels.shape[1], pixels.shape[2]), mode="bilinear")

        pixels = pixels.clone()
        if pixels.shape[1] != x or pixels.shape[2] != y:
            x_offset = (pixels.shape[1] % vae.downscale_ratio) // 2
            y_offset = (pixels.shape[2] % vae.downscale_ratio) // 2
            pixels = pixels[:,x_offset:x + x_offset, y_offset:y + y_offset,:]
            mask = mask[:,:,x_offset:x + x_offset, y_offset:y + y_offset]

        #grow mask by a few pixels to keep things seamless in latent space
        if grow_mask_by == 0:
            mask_erosion = mask
        else:
            kernel_tensor = torch.ones((1, 1, grow_mask_by, grow_mask_by))
            padding = math.ceil((grow_mask_by - 1) / 2)

            mask_erosion = torch.clamp(torch.nn.functional.conv2d(mask.round(), kernel_tensor, padding=padding), 0, 1)

        m = (1.0 - mask.round()).squeeze(1)
        for i in range(3):
            pixels[:,:,:,i] -= 0.5
            pixels[:,:,:,i] *= m
            pixels[:,:,:,i] += 0.5
        t = vae.encode(pixels)

        return ({"samples":t, "noise_mask": (mask_erosion[:,:,:x,:y].round())}, )


class InpaintModelConditioning:
    @classmethod
    def INPUT_TYPES(s):
        return {"required": {"positive": ("CONDITIONING", ),
                             "negative": ("CONDITIONING", ),
                             "vae": ("VAE", ),
                             "pixels": ("IMAGE", ),
                             "mask": ("MASK", ),
                             "noise_mask": ("BOOLEAN", {"default": True, "tooltip": "Add a noise mask to the latent so sampling will only happen within the mask. Might improve results or completely break things depending on the model."}),
                             }}

    RETURN_TYPES = ("CONDITIONING","CONDITIONING","LATENT")
    RETURN_NAMES = ("positive", "negative", "latent")
    FUNCTION = "encode"

    CATEGORY = "conditioning/inpaint"

    def encode(self, positive, negative, pixels, vae, mask, noise_mask=True):
        x = (pixels.shape[1] // 8) * 8
        y = (pixels.shape[2] // 8) * 8
        mask = torch.nn.functional.interpolate(mask.reshape((-1, 1, mask.shape[-2], mask.shape[-1])), size=(pixels.shape[1], pixels.shape[2]), mode="bilinear")

        orig_pixels = pixels
        pixels = orig_pixels.clone()
        if pixels.shape[1] != x or pixels.shape[2] != y:
            x_offset = (pixels.shape[1] % 8) // 2
            y_offset = (pixels.shape[2] % 8) // 2
            pixels = pixels[:,x_offset:x + x_offset, y_offset:y + y_offset,:]
            mask = mask[:,:,x_offset:x + x_offset, y_offset:y + y_offset]

        m = (1.0 - mask.round()).squeeze(1)
        for i in range(3):
            pixels[:,:,:,i] -= 0.5
            pixels[:,:,:,i] *= m
            pixels[:,:,:,i] += 0.5
        concat_latent = vae.encode(pixels)
        orig_latent = vae.encode(orig_pixels)

        out_latent = {}

        out_latent["samples"] = orig_latent
        if noise_mask:
            out_latent["noise_mask"] = mask

        out = []
        for conditioning in [positive, negative]:
            c = node_helpers.conditioning_set_values(conditioning, {"concat_latent_image": concat_latent,
                                                                    "concat_mask": mask})
            out.append(c)
        return (out[0], out[1], out_latent)


class SaveLatent:
    def __init__(self):
        self.output_dir = folder_paths.get_output_directory()

    @classmethod
    def INPUT_TYPES(s):
        return {"required": { "samples": ("LATENT", ),
                              "filename_prefix": ("STRING", {"default": "latents/ComfyUI"})},
                "hidden": {"prompt": "PROMPT", "extra_pnginfo": "EXTRA_PNGINFO"},
                }
    RETURN_TYPES = ()
    FUNCTION = "save"

    OUTPUT_NODE = True

    CATEGORY = "_for_testing"

    def save(self, samples, filename_prefix="ComfyUI", prompt=None, extra_pnginfo=None):
        full_output_folder, filename, counter, subfolder, filename_prefix = folder_paths.get_save_image_path(filename_prefix, self.output_dir)

        # support save metadata for latent sharing
        prompt_info = ""
        if prompt is not None:
            prompt_info = json.dumps(prompt)

        metadata = None
        if not args.disable_metadata:
            metadata = {"prompt": prompt_info}
            if extra_pnginfo is not None:
                for x in extra_pnginfo:
                    metadata[x] = json.dumps(extra_pnginfo[x])

        file = f"{filename}_{counter:05}_.latent"

        results: list[FileLocator] = []
        results.append({
            "filename": file,
            "subfolder": subfolder,
            "type": "output"
        })

        file = os.path.join(full_output_folder, file)

        output = {}
        output["latent_tensor"] = samples["samples"].contiguous()
        output["latent_format_version_0"] = torch.tensor([])

        comfy.utils.save_torch_file(output, file, metadata=metadata)
        return { "ui": { "latents": results } }


class LoadLatent:
    @classmethod
    def INPUT_TYPES(s):
        input_dir = folder_paths.get_input_directory()
        files = [f for f in os.listdir(input_dir) if os.path.isfile(os.path.join(input_dir, f)) and f.endswith(".latent")]
        return {"required": {"latent": [sorted(files), ]}, }

    CATEGORY = "_for_testing"

    RETURN_TYPES = ("LATENT", )
    FUNCTION = "load"

    def load(self, latent):
        latent_path = folder_paths.get_annotated_filepath(latent)
        latent = safetensors.torch.load_file(latent_path, device="cpu")
        multiplier = 1.0
        if "latent_format_version_0" not in latent:
            multiplier = 1.0 / 0.18215
        samples = {"samples": latent["latent_tensor"].float() * multiplier}
        return (samples, )

    @classmethod
    def IS_CHANGED(s, latent):
        image_path = folder_paths.get_annotated_filepath(latent)
        m = hashlib.sha256()
        with open(image_path, 'rb') as f:
            m.update(f.read())
        return m.digest().hex()

    @classmethod
    def VALIDATE_INPUTS(s, latent):
        if not folder_paths.exists_annotated_filepath(latent):
            return "Invalid latent file: {}".format(latent)
        return True


class CheckpointLoader:
    @classmethod
    def INPUT_TYPES(s):
        return {"required": { "config_name": (folder_paths.get_filename_list("configs"), ),
                              "ckpt_name": (folder_paths.get_filename_list("checkpoints"), )}}
    RETURN_TYPES = ("MODEL", "CLIP", "VAE")
    FUNCTION = "load_checkpoint"

    CATEGORY = "advanced/loaders"
    DEPRECATED = True

    def load_checkpoint(self, config_name, ckpt_name):
        config_path = folder_paths.get_full_path("configs", config_name)
        ckpt_path = folder_paths.get_full_path_or_raise("checkpoints", ckpt_name)
        return comfy.sd.load_checkpoint(config_path, ckpt_path, output_vae=True, output_clip=True, embedding_directory=folder_paths.get_folder_paths("embeddings"))

class CheckpointLoaderSimple:
    @classmethod
    def INPUT_TYPES(s):
        return {
            "required": {
                "ckpt_name": (folder_paths.get_filename_list("checkpoints"), {"tooltip": "The name of the checkpoint (model) to load."}),
            }
        }
    RETURN_TYPES = ("MODEL", "CLIP", "VAE")
    OUTPUT_TOOLTIPS = ("The model used for denoising latents.",
                       "The CLIP model used for encoding text prompts.",
                       "The VAE model used for encoding and decoding images to and from latent space.")
    FUNCTION = "load_checkpoint"

    CATEGORY = "loaders"
    DESCRIPTION = "Loads a diffusion model checkpoint, diffusion models are used to denoise latents."

    def load_checkpoint(self, ckpt_name):
        ckpt_path = folder_paths.get_full_path_or_raise("checkpoints", ckpt_name)
        out = comfy.sd.load_checkpoint_guess_config(ckpt_path, output_vae=True, output_clip=True, embedding_directory=folder_paths.get_folder_paths("embeddings"))
        return out[:3]

class DiffusersLoader:
    @classmethod
    def INPUT_TYPES(cls):
        paths = []
        for search_path in folder_paths.get_folder_paths("diffusers"):
            if os.path.exists(search_path):
                for root, subdir, files in os.walk(search_path, followlinks=True):
                    if "model_index.json" in files:
                        paths.append(os.path.relpath(root, start=search_path))

        return {"required": {"model_path": (paths,), }}
    RETURN_TYPES = ("MODEL", "CLIP", "VAE")
    FUNCTION = "load_checkpoint"

    CATEGORY = "advanced/loaders/deprecated"

    def load_checkpoint(self, model_path, output_vae=True, output_clip=True):
        for search_path in folder_paths.get_folder_paths("diffusers"):
            if os.path.exists(search_path):
                path = os.path.join(search_path, model_path)
                if os.path.exists(path):
                    model_path = path
                    break

        return comfy.diffusers_load.load_diffusers(model_path, output_vae=output_vae, output_clip=output_clip, embedding_directory=folder_paths.get_folder_paths("embeddings"))


class unCLIPCheckpointLoader:
    @classmethod
    def INPUT_TYPES(s):
        return {"required": { "ckpt_name": (folder_paths.get_filename_list("checkpoints"), ),
                             }}
    RETURN_TYPES = ("MODEL", "CLIP", "VAE", "CLIP_VISION")
    FUNCTION = "load_checkpoint"

    CATEGORY = "loaders"

    def load_checkpoint(self, ckpt_name, output_vae=True, output_clip=True):
        ckpt_path = folder_paths.get_full_path_or_raise("checkpoints", ckpt_name)
        out = comfy.sd.load_checkpoint_guess_config(ckpt_path, output_vae=True, output_clip=True, output_clipvision=True, embedding_directory=folder_paths.get_folder_paths("embeddings"))
        return out

class CLIPSetLastLayer:
    @classmethod
    def INPUT_TYPES(s):
        return {"required": { "clip": ("CLIP", ),
                              "stop_at_clip_layer": ("INT", {"default": -1, "min": -24, "max": -1, "step": 1}),
                              }}
    RETURN_TYPES = ("CLIP",)
    FUNCTION = "set_last_layer"

    CATEGORY = "conditioning"

    def set_last_layer(self, clip, stop_at_clip_layer):
        clip = clip.clone()
        clip.clip_layer(stop_at_clip_layer)
        return (clip,)

class LoraLoader:
    def __init__(self):
        self.loaded_lora = None

    @classmethod
    def INPUT_TYPES(s):
        return {
            "required": {
                "model": ("MODEL", {"tooltip": "The diffusion model the LoRA will be applied to."}),
                "clip": ("CLIP", {"tooltip": "The CLIP model the LoRA will be applied to."}),
                "lora_name": (folder_paths.get_filename_list("loras"), {"tooltip": "The name of the LoRA."}),
                "strength_model": ("FLOAT", {"default": 1.0, "min": -100.0, "max": 100.0, "step": 0.01, "tooltip": "How strongly to modify the diffusion model. This value can be negative."}),
                "strength_clip": ("FLOAT", {"default": 1.0, "min": -100.0, "max": 100.0, "step": 0.01, "tooltip": "How strongly to modify the CLIP model. This value can be negative."}),
            }
        }

    RETURN_TYPES = ("MODEL", "CLIP")
    OUTPUT_TOOLTIPS = ("The modified diffusion model.", "The modified CLIP model.")
    FUNCTION = "load_lora"

    CATEGORY = "loaders"
    DESCRIPTION = "LoRAs are used to modify diffusion and CLIP models, altering the way in which latents are denoised such as applying styles. Multiple LoRA nodes can be linked together."

    def load_lora(self, model, clip, lora_name, strength_model, strength_clip):
        if strength_model == 0 and strength_clip == 0:
            return (model, clip)

        lora_path = folder_paths.get_full_path_or_raise("loras", lora_name)
        lora = None
        if self.loaded_lora is not None:
            if self.loaded_lora[0] == lora_path:
                lora = self.loaded_lora[1]
            else:
                self.loaded_lora = None

        if lora is None:
            lora = comfy.utils.load_torch_file(lora_path, safe_load=True)
            self.loaded_lora = (lora_path, lora)

        model_lora, clip_lora = comfy.sd.load_lora_for_models(model, clip, lora, strength_model, strength_clip)
        return (model_lora, clip_lora)

class LoraLoaderModelOnly(LoraLoader):
    @classmethod
    def INPUT_TYPES(s):
        return {"required": { "model": ("MODEL",),
                              "lora_name": (folder_paths.get_filename_list("loras"), ),
                              "strength_model": ("FLOAT", {"default": 1.0, "min": -100.0, "max": 100.0, "step": 0.01}),
                              }}
    RETURN_TYPES = ("MODEL",)
    FUNCTION = "load_lora_model_only"

    def load_lora_model_only(self, model, lora_name, strength_model):
        return (self.load_lora(model, None, lora_name, strength_model, 0)[0],)

class VAELoader:
    @staticmethod
    def vae_list():
        vaes = folder_paths.get_filename_list("vae")
        approx_vaes = folder_paths.get_filename_list("vae_approx")
        sdxl_taesd_enc = False
        sdxl_taesd_dec = False
        sd1_taesd_enc = False
        sd1_taesd_dec = False
        sd3_taesd_enc = False
        sd3_taesd_dec = False
        f1_taesd_enc = False
        f1_taesd_dec = False

        for v in approx_vaes:
            if v.startswith("taesd_decoder."):
                sd1_taesd_dec = True
            elif v.startswith("taesd_encoder."):
                sd1_taesd_enc = True
            elif v.startswith("taesdxl_decoder."):
                sdxl_taesd_dec = True
            elif v.startswith("taesdxl_encoder."):
                sdxl_taesd_enc = True
            elif v.startswith("taesd3_decoder."):
                sd3_taesd_dec = True
            elif v.startswith("taesd3_encoder."):
                sd3_taesd_enc = True
            elif v.startswith("taef1_encoder."):
                f1_taesd_dec = True
            elif v.startswith("taef1_decoder."):
                f1_taesd_enc = True
        if sd1_taesd_dec and sd1_taesd_enc:
            vaes.append("taesd")
        if sdxl_taesd_dec and sdxl_taesd_enc:
            vaes.append("taesdxl")
        if sd3_taesd_dec and sd3_taesd_enc:
            vaes.append("taesd3")
        if f1_taesd_dec and f1_taesd_enc:
            vaes.append("taef1")
        return vaes

    @staticmethod
    def load_taesd(name):
        sd = {}
        approx_vaes = folder_paths.get_filename_list("vae_approx")

        encoder = next(filter(lambda a: a.startswith("{}_encoder.".format(name)), approx_vaes))
        decoder = next(filter(lambda a: a.startswith("{}_decoder.".format(name)), approx_vaes))

        enc = comfy.utils.load_torch_file(folder_paths.get_full_path_or_raise("vae_approx", encoder))
        for k in enc:
            sd["taesd_encoder.{}".format(k)] = enc[k]

        dec = comfy.utils.load_torch_file(folder_paths.get_full_path_or_raise("vae_approx", decoder))
        for k in dec:
            sd["taesd_decoder.{}".format(k)] = dec[k]

        if name == "taesd":
            sd["vae_scale"] = torch.tensor(0.18215)
            sd["vae_shift"] = torch.tensor(0.0)
        elif name == "taesdxl":
            sd["vae_scale"] = torch.tensor(0.13025)
            sd["vae_shift"] = torch.tensor(0.0)
        elif name == "taesd3":
            sd["vae_scale"] = torch.tensor(1.5305)
            sd["vae_shift"] = torch.tensor(0.0609)
        elif name == "taef1":
            sd["vae_scale"] = torch.tensor(0.3611)
            sd["vae_shift"] = torch.tensor(0.1159)
        return sd

    @classmethod
    def INPUT_TYPES(s):
        return {"required": { "vae_name": (s.vae_list(), )}}
    RETURN_TYPES = ("VAE",)
    FUNCTION = "load_vae"

    CATEGORY = "loaders"

    #TODO: scale factor?
    def load_vae(self, vae_name):
        if vae_name in ["taesd", "taesdxl", "taesd3", "taef1"]:
            sd = self.load_taesd(vae_name)
        else:
            vae_path = folder_paths.get_full_path_or_raise("vae", vae_name)
            sd = comfy.utils.load_torch_file(vae_path)
        vae = comfy.sd.VAE(sd=sd)
        vae.throw_exception_if_invalid()
        return (vae,)

class ControlNetLoader:
    @classmethod
    def INPUT_TYPES(s):
        return {"required": { "control_net_name": (folder_paths.get_filename_list("controlnet"), )}}

    RETURN_TYPES = ("CONTROL_NET",)
    FUNCTION = "load_controlnet"

    CATEGORY = "loaders"

    def load_controlnet(self, control_net_name):
        controlnet_path = folder_paths.get_full_path_or_raise("controlnet", control_net_name)
        controlnet = comfy.controlnet.load_controlnet(controlnet_path)
        if controlnet is None:
            raise RuntimeError("ERROR: controlnet file is invalid and does not contain a valid controlnet model.")
        return (controlnet,)

class DiffControlNetLoader:
    @classmethod
    def INPUT_TYPES(s):
        return {"required": { "model": ("MODEL",),
                              "control_net_name": (folder_paths.get_filename_list("controlnet"), )}}

    RETURN_TYPES = ("CONTROL_NET",)
    FUNCTION = "load_controlnet"

    CATEGORY = "loaders"

    def load_controlnet(self, model, control_net_name):
        controlnet_path = folder_paths.get_full_path_or_raise("controlnet", control_net_name)
        controlnet = comfy.controlnet.load_controlnet(controlnet_path, model)
        return (controlnet,)


class ControlNetApply:
    @classmethod
    def INPUT_TYPES(s):
        return {"required": {"conditioning": ("CONDITIONING", ),
                             "control_net": ("CONTROL_NET", ),
                             "image": ("IMAGE", ),
                             "strength": ("FLOAT", {"default": 1.0, "min": 0.0, "max": 10.0, "step": 0.01})
                             }}
    RETURN_TYPES = ("CONDITIONING",)
    FUNCTION = "apply_controlnet"

    DEPRECATED = True
    CATEGORY = "conditioning/controlnet"

    def apply_controlnet(self, conditioning, control_net, image, strength):
        if strength == 0:
            return (conditioning, )

        c = []
        control_hint = image.movedim(-1,1)
        for t in conditioning:
            n = [t[0], t[1].copy()]
            c_net = control_net.copy().set_cond_hint(control_hint, strength)
            if 'control' in t[1]:
                c_net.set_previous_controlnet(t[1]['control'])
            n[1]['control'] = c_net
            n[1]['control_apply_to_uncond'] = True
            c.append(n)
        return (c, )


class ControlNetApplyAdvanced:
    @classmethod
    def INPUT_TYPES(s):
        return {"required": {"positive": ("CONDITIONING", ),
                             "negative": ("CONDITIONING", ),
                             "control_net": ("CONTROL_NET", ),
                             "image": ("IMAGE", ),
                             "strength": ("FLOAT", {"default": 1.0, "min": 0.0, "max": 10.0, "step": 0.01}),
                             "start_percent": ("FLOAT", {"default": 0.0, "min": 0.0, "max": 1.0, "step": 0.001}),
                             "end_percent": ("FLOAT", {"default": 1.0, "min": 0.0, "max": 1.0, "step": 0.001})
                             },
                "optional": {"vae": ("VAE", ),
                             }
    }

    RETURN_TYPES = ("CONDITIONING","CONDITIONING")
    RETURN_NAMES = ("positive", "negative")
    FUNCTION = "apply_controlnet"

    CATEGORY = "conditioning/controlnet"

    def apply_controlnet(self, positive, negative, control_net, image, strength, start_percent, end_percent, vae=None, extra_concat=[]):
        if strength == 0:
            return (positive, negative)

        control_hint = image.movedim(-1,1)
        cnets = {}

        out = []
        for conditioning in [positive, negative]:
            c = []
            for t in conditioning:
                d = t[1].copy()

                prev_cnet = d.get('control', None)
                if prev_cnet in cnets:
                    c_net = cnets[prev_cnet]
                else:
                    c_net = control_net.copy().set_cond_hint(control_hint, strength, (start_percent, end_percent), vae=vae, extra_concat=extra_concat)
                    c_net.set_previous_controlnet(prev_cnet)
                    cnets[prev_cnet] = c_net

                d['control'] = c_net
                d['control_apply_to_uncond'] = False
                n = [t[0], d]
                c.append(n)
            out.append(c)
        return (out[0], out[1])


class UNETLoader:
    @classmethod
    def INPUT_TYPES(s):
        return {"required": { "unet_name": (folder_paths.get_filename_list("diffusion_models"), ),
                              "weight_dtype": (["default", "fp8_e4m3fn", "fp8_e4m3fn_fast", "fp8_e5m2"],)
                             }}
    RETURN_TYPES = ("MODEL",)
    FUNCTION = "load_unet"

    CATEGORY = "advanced/loaders"

    def load_unet(self, unet_name, weight_dtype):
        model_options = {}
        if weight_dtype == "fp8_e4m3fn":
            model_options["dtype"] = torch.float8_e4m3fn
        elif weight_dtype == "fp8_e4m3fn_fast":
            model_options["dtype"] = torch.float8_e4m3fn
            model_options["fp8_optimizations"] = True
        elif weight_dtype == "fp8_e5m2":
            model_options["dtype"] = torch.float8_e5m2

        unet_path = folder_paths.get_full_path_or_raise("diffusion_models", unet_name)
        model = comfy.sd.load_diffusion_model(unet_path, model_options=model_options)
        return (model,)

class CLIPLoader:
    @classmethod
    def INPUT_TYPES(s):
        return {"required": { "clip_name": (folder_paths.get_filename_list("text_encoders"), ),
                              "type": (["stable_diffusion", "stable_cascade", "sd3", "stable_audio", "mochi", "ltxv", "pixart", "cosmos", "lumina2", "wan", "hidream", "chroma", "ace"], ),
                              },
                "optional": {
                              "device": (["default", "cpu"], {"advanced": True}),
                             }}
    RETURN_TYPES = ("CLIP",)
    FUNCTION = "load_clip"

    CATEGORY = "advanced/loaders"

    DESCRIPTION = "[Recipes]\n\nstable_diffusion: clip-l\nstable_cascade: clip-g\nsd3: t5 xxl/ clip-g / clip-l\nstable_audio: t5 base\nmochi: t5 xxl\ncosmos: old t5 xxl\nlumina2: gemma 2 2B\nwan: umt5 xxl\n hidream: llama-3.1 (Recommend) or t5"

    def load_clip(self, clip_name, type="stable_diffusion", device="default"):
        clip_type = getattr(comfy.sd.CLIPType, type.upper(), comfy.sd.CLIPType.STABLE_DIFFUSION)

        model_options = {}
        if device == "cpu":
            model_options["load_device"] = model_options["offload_device"] = torch.device("cpu")

        clip_path = folder_paths.get_full_path_or_raise("text_encoders", clip_name)
        clip = comfy.sd.load_clip(ckpt_paths=[clip_path], embedding_directory=folder_paths.get_folder_paths("embeddings"), clip_type=clip_type, model_options=model_options)
        return (clip,)

class DualCLIPLoader:
    @classmethod
    def INPUT_TYPES(s):
        return {"required": { "clip_name1": (folder_paths.get_filename_list("text_encoders"), ),
                              "clip_name2": (folder_paths.get_filename_list("text_encoders"), ),
                              "type": (["sdxl", "sd3", "flux", "hunyuan_video", "hidream"], ),
                              },
                "optional": {
                              "device": (["default", "cpu"], {"advanced": True}),
                             }}
    RETURN_TYPES = ("CLIP",)
    FUNCTION = "load_clip"

    CATEGORY = "advanced/loaders"

    DESCRIPTION = "[Recipes]\n\nsdxl: clip-l, clip-g\nsd3: clip-l, clip-g / clip-l, t5 / clip-g, t5\nflux: clip-l, t5\nhidream: at least one of t5 or llama, recommended t5 and llama"

    def load_clip(self, clip_name1, clip_name2, type, device="default"):
        clip_type = getattr(comfy.sd.CLIPType, type.upper(), comfy.sd.CLIPType.STABLE_DIFFUSION)

        clip_path1 = folder_paths.get_full_path_or_raise("text_encoders", clip_name1)
        clip_path2 = folder_paths.get_full_path_or_raise("text_encoders", clip_name2)

        model_options = {}
        if device == "cpu":
            model_options["load_device"] = model_options["offload_device"] = torch.device("cpu")

        clip = comfy.sd.load_clip(ckpt_paths=[clip_path1, clip_path2], embedding_directory=folder_paths.get_folder_paths("embeddings"), clip_type=clip_type, model_options=model_options)
        return (clip,)

class CLIPVisionLoader:
    @classmethod
    def INPUT_TYPES(s):
        return {"required": { "clip_name": (folder_paths.get_filename_list("clip_vision"), ),
                             }}
    RETURN_TYPES = ("CLIP_VISION",)
    FUNCTION = "load_clip"

    CATEGORY = "loaders"

    def load_clip(self, clip_name):
        clip_path = folder_paths.get_full_path_or_raise("clip_vision", clip_name)
        clip_vision = comfy.clip_vision.load(clip_path)
        if clip_vision is None:
            raise RuntimeError("ERROR: clip vision file is invalid and does not contain a valid vision model.")
        return (clip_vision,)

class CLIPVisionEncode:
    @classmethod
    def INPUT_TYPES(s):
        return {"required": { "clip_vision": ("CLIP_VISION",),
                              "image": ("IMAGE",),
                              "crop": (["center", "none"],)
                             }}
    RETURN_TYPES = ("CLIP_VISION_OUTPUT",)
    FUNCTION = "encode"

    CATEGORY = "conditioning"

    def encode(self, clip_vision, image, crop):
        crop_image = True
        if crop != "center":
            crop_image = False
        output = clip_vision.encode_image(image, crop=crop_image)
        return (output,)

class StyleModelLoader:
    @classmethod
    def INPUT_TYPES(s):
        return {"required": { "style_model_name": (folder_paths.get_filename_list("style_models"), )}}

    RETURN_TYPES = ("STYLE_MODEL",)
    FUNCTION = "load_style_model"

    CATEGORY = "loaders"

    def load_style_model(self, style_model_name):
        style_model_path = folder_paths.get_full_path_or_raise("style_models", style_model_name)
        style_model = comfy.sd.load_style_model(style_model_path)
        return (style_model,)


class StyleModelApply:
    @classmethod
    def INPUT_TYPES(s):
        return {"required": {"conditioning": ("CONDITIONING", ),
                             "style_model": ("STYLE_MODEL", ),
                             "clip_vision_output": ("CLIP_VISION_OUTPUT", ),
                             "strength": ("FLOAT", {"default": 1.0, "min": 0.0, "max": 10.0, "step": 0.001}),
                             "strength_type": (["multiply", "attn_bias"], ),
                             }}
    RETURN_TYPES = ("CONDITIONING",)
    FUNCTION = "apply_stylemodel"

    CATEGORY = "conditioning/style_model"

    def apply_stylemodel(self, conditioning, style_model, clip_vision_output, strength, strength_type):
        cond = style_model.get_cond(clip_vision_output).flatten(start_dim=0, end_dim=1).unsqueeze(dim=0)
        if strength_type == "multiply":
            cond *= strength

        n = cond.shape[1]
        c_out = []
        for t in conditioning:
            (txt, keys) = t
            keys = keys.copy()
            # even if the strength is 1.0 (i.e, no change), if there's already a mask, we have to add to it
            if "attention_mask" in keys or (strength_type == "attn_bias" and strength != 1.0):
                # math.log raises an error if the argument is zero
                # torch.log returns -inf, which is what we want
                attn_bias = torch.log(torch.Tensor([strength if strength_type == "attn_bias" else 1.0]))
                # get the size of the mask image
                mask_ref_size = keys.get("attention_mask_img_shape", (1, 1))
                n_ref = mask_ref_size[0] * mask_ref_size[1]
                n_txt = txt.shape[1]
                # grab the existing mask
                mask = keys.get("attention_mask", None)
                # create a default mask if it doesn't exist
                if mask is None:
                    mask = torch.zeros((txt.shape[0], n_txt + n_ref, n_txt + n_ref), dtype=torch.float16)
                # convert the mask dtype, because it might be boolean
                # we want it to be interpreted as a bias
                if mask.dtype == torch.bool:
                    # log(True) = log(1) = 0
                    # log(False) = log(0) = -inf
                    mask = torch.log(mask.to(dtype=torch.float16))
                # now we make the mask bigger to add space for our new tokens
                new_mask = torch.zeros((txt.shape[0], n_txt + n + n_ref, n_txt + n + n_ref), dtype=torch.float16)
                # copy over the old mask, in quandrants
                new_mask[:, :n_txt, :n_txt] = mask[:, :n_txt, :n_txt]
                new_mask[:, :n_txt, n_txt+n:] = mask[:, :n_txt, n_txt:]
                new_mask[:, n_txt+n:, :n_txt] = mask[:, n_txt:, :n_txt]
                new_mask[:, n_txt+n:, n_txt+n:] = mask[:, n_txt:, n_txt:]
                # now fill in the attention bias to our redux tokens
                new_mask[:, :n_txt, n_txt:n_txt+n] = attn_bias
                new_mask[:, n_txt+n:, n_txt:n_txt+n] = attn_bias
                keys["attention_mask"] = new_mask.to(txt.device)
                keys["attention_mask_img_shape"] = mask_ref_size

            c_out.append([torch.cat((txt, cond), dim=1), keys])

        return (c_out,)

class unCLIPConditioning:
    @classmethod
    def INPUT_TYPES(s):
        return {"required": {"conditioning": ("CONDITIONING", ),
                             "clip_vision_output": ("CLIP_VISION_OUTPUT", ),
                             "strength": ("FLOAT", {"default": 1.0, "min": -10.0, "max": 10.0, "step": 0.01}),
                             "noise_augmentation": ("FLOAT", {"default": 0.0, "min": 0.0, "max": 1.0, "step": 0.01}),
                             }}
    RETURN_TYPES = ("CONDITIONING",)
    FUNCTION = "apply_adm"

    CATEGORY = "conditioning"

    def apply_adm(self, conditioning, clip_vision_output, strength, noise_augmentation):
        if strength == 0:
            return (conditioning, )

        c = []
        for t in conditioning:
            o = t[1].copy()
            x = {"clip_vision_output": clip_vision_output, "strength": strength, "noise_augmentation": noise_augmentation}
            if "unclip_conditioning" in o:
                o["unclip_conditioning"] = o["unclip_conditioning"][:] + [x]
            else:
                o["unclip_conditioning"] = [x]
            n = [t[0], o]
            c.append(n)
        return (c, )

class GLIGENLoader:
    @classmethod
    def INPUT_TYPES(s):
        return {"required": { "gligen_name": (folder_paths.get_filename_list("gligen"), )}}

    RETURN_TYPES = ("GLIGEN",)
    FUNCTION = "load_gligen"

    CATEGORY = "loaders"

    def load_gligen(self, gligen_name):
        gligen_path = folder_paths.get_full_path_or_raise("gligen", gligen_name)
        gligen = comfy.sd.load_gligen(gligen_path)
        return (gligen,)

class GLIGENTextBoxApply:
    @classmethod
    def INPUT_TYPES(s):
        return {"required": {"conditioning_to": ("CONDITIONING", ),
                              "clip": ("CLIP", ),
                              "gligen_textbox_model": ("GLIGEN", ),
                              "text": ("STRING", {"multiline": True, "dynamicPrompts": True}),
                              "width": ("INT", {"default": 64, "min": 8, "max": MAX_RESOLUTION, "step": 8}),
                              "height": ("INT", {"default": 64, "min": 8, "max": MAX_RESOLUTION, "step": 8}),
                              "x": ("INT", {"default": 0, "min": 0, "max": MAX_RESOLUTION, "step": 8}),
                              "y": ("INT", {"default": 0, "min": 0, "max": MAX_RESOLUTION, "step": 8}),
                             }}
    RETURN_TYPES = ("CONDITIONING",)
    FUNCTION = "append"

    CATEGORY = "conditioning/gligen"

    def append(self, conditioning_to, clip, gligen_textbox_model, text, width, height, x, y):
        c = []
        cond, cond_pooled = clip.encode_from_tokens(clip.tokenize(text), return_pooled="unprojected")
        for t in conditioning_to:
            n = [t[0], t[1].copy()]
            position_params = [(cond_pooled, height // 8, width // 8, y // 8, x // 8)]
            prev = []
            if "gligen" in n[1]:
                prev = n[1]['gligen'][2]

            n[1]['gligen'] = ("position", gligen_textbox_model, prev + position_params)
            c.append(n)
        return (c, )

class EmptyLatentImage:
    def __init__(self):
        self.device = comfy.model_management.intermediate_device()

    @classmethod
    def INPUT_TYPES(s):
        return {
            "required": {
                "width": ("INT", {"default": 512, "min": 16, "max": MAX_RESOLUTION, "step": 8, "tooltip": "The width of the latent images in pixels."}),
                "height": ("INT", {"default": 512, "min": 16, "max": MAX_RESOLUTION, "step": 8, "tooltip": "The height of the latent images in pixels."}),
                "batch_size": ("INT", {"default": 1, "min": 1, "max": 4096, "tooltip": "The number of latent images in the batch."})
            }
        }
    RETURN_TYPES = ("LATENT",)
    OUTPUT_TOOLTIPS = ("The empty latent image batch.",)
    FUNCTION = "generate"

    CATEGORY = "latent"
    DESCRIPTION = "Create a new batch of empty latent images to be denoised via sampling."

    def generate(self, width, height, batch_size=1):
        latent = torch.zeros([batch_size, 4, height // 8, width // 8], device=self.device)
        return ({"samples":latent}, )


class LatentFromBatch:
    @classmethod
    def INPUT_TYPES(s):
        return {"required": { "samples": ("LATENT",),
                              "batch_index": ("INT", {"default": 0, "min": 0, "max": 63}),
                              "length": ("INT", {"default": 1, "min": 1, "max": 64}),
                              }}
    RETURN_TYPES = ("LATENT",)
    FUNCTION = "frombatch"

    CATEGORY = "latent/batch"

    def frombatch(self, samples, batch_index, length):
        s = samples.copy()
        s_in = samples["samples"]
        batch_index = min(s_in.shape[0] - 1, batch_index)
        length = min(s_in.shape[0] - batch_index, length)
        s["samples"] = s_in[batch_index:batch_index + length].clone()
        if "noise_mask" in samples:
            masks = samples["noise_mask"]
            if masks.shape[0] == 1:
                s["noise_mask"] = masks.clone()
            else:
                if masks.shape[0] < s_in.shape[0]:
                    masks = masks.repeat(math.ceil(s_in.shape[0] / masks.shape[0]), 1, 1, 1)[:s_in.shape[0]]
                s["noise_mask"] = masks[batch_index:batch_index + length].clone()
        if "batch_index" not in s:
            s["batch_index"] = [x for x in range(batch_index, batch_index+length)]
        else:
            s["batch_index"] = samples["batch_index"][batch_index:batch_index + length]
        return (s,)

class RepeatLatentBatch:
    @classmethod
    def INPUT_TYPES(s):
        return {"required": { "samples": ("LATENT",),
                              "amount": ("INT", {"default": 1, "min": 1, "max": 64}),
                              }}
    RETURN_TYPES = ("LATENT",)
    FUNCTION = "repeat"

    CATEGORY = "latent/batch"

    def repeat(self, samples, amount):
        s = samples.copy()
        s_in = samples["samples"]

        s["samples"] = s_in.repeat((amount, 1,1,1))
        if "noise_mask" in samples and samples["noise_mask"].shape[0] > 1:
            masks = samples["noise_mask"]
            if masks.shape[0] < s_in.shape[0]:
                masks = masks.repeat(math.ceil(s_in.shape[0] / masks.shape[0]), 1, 1, 1)[:s_in.shape[0]]
            s["noise_mask"] = samples["noise_mask"].repeat((amount, 1,1,1))
        if "batch_index" in s:
            offset = max(s["batch_index"]) - min(s["batch_index"]) + 1
            s["batch_index"] = s["batch_index"] + [x + (i * offset) for i in range(1, amount) for x in s["batch_index"]]
        return (s,)

class LatentUpscale:
    upscale_methods = ["nearest-exact", "bilinear", "area", "bicubic", "bislerp"]
    crop_methods = ["disabled", "center"]

    @classmethod
    def INPUT_TYPES(s):
        return {"required": { "samples": ("LATENT",), "upscale_method": (s.upscale_methods,),
                              "width": ("INT", {"default": 512, "min": 0, "max": MAX_RESOLUTION, "step": 8}),
                              "height": ("INT", {"default": 512, "min": 0, "max": MAX_RESOLUTION, "step": 8}),
                              "crop": (s.crop_methods,)}}
    RETURN_TYPES = ("LATENT",)
    FUNCTION = "upscale"

    CATEGORY = "latent"

    def upscale(self, samples, upscale_method, width, height, crop):
        if width == 0 and height == 0:
            s = samples
        else:
            s = samples.copy()

            if width == 0:
                height = max(64, height)
                width = max(64, round(samples["samples"].shape[-1] * height / samples["samples"].shape[-2]))
            elif height == 0:
                width = max(64, width)
                height = max(64, round(samples["samples"].shape[-2] * width / samples["samples"].shape[-1]))
            else:
                width = max(64, width)
                height = max(64, height)

            s["samples"] = comfy.utils.common_upscale(samples["samples"], width // 8, height // 8, upscale_method, crop)
        return (s,)

class LatentUpscaleBy:
    upscale_methods = ["nearest-exact", "bilinear", "area", "bicubic", "bislerp"]

    @classmethod
    def INPUT_TYPES(s):
        return {"required": { "samples": ("LATENT",), "upscale_method": (s.upscale_methods,),
                              "scale_by": ("FLOAT", {"default": 1.5, "min": 0.01, "max": 8.0, "step": 0.01}),}}
    RETURN_TYPES = ("LATENT",)
    FUNCTION = "upscale"

    CATEGORY = "latent"

    def upscale(self, samples, upscale_method, scale_by):
        s = samples.copy()
        width = round(samples["samples"].shape[-1] * scale_by)
        height = round(samples["samples"].shape[-2] * scale_by)
        s["samples"] = comfy.utils.common_upscale(samples["samples"], width, height, upscale_method, "disabled")
        return (s,)

class LatentRotate:
    @classmethod
    def INPUT_TYPES(s):
        return {"required": { "samples": ("LATENT",),
                              "rotation": (["none", "90 degrees", "180 degrees", "270 degrees"],),
                              }}
    RETURN_TYPES = ("LATENT",)
    FUNCTION = "rotate"

    CATEGORY = "latent/transform"

    def rotate(self, samples, rotation):
        s = samples.copy()
        rotate_by = 0
        if rotation.startswith("90"):
            rotate_by = 1
        elif rotation.startswith("180"):
            rotate_by = 2
        elif rotation.startswith("270"):
            rotate_by = 3

        s["samples"] = torch.rot90(samples["samples"], k=rotate_by, dims=[3, 2])
        return (s,)

class LatentFlip:
    @classmethod
    def INPUT_TYPES(s):
        return {"required": { "samples": ("LATENT",),
                              "flip_method": (["x-axis: vertically", "y-axis: horizontally"],),
                              }}
    RETURN_TYPES = ("LATENT",)
    FUNCTION = "flip"

    CATEGORY = "latent/transform"

    def flip(self, samples, flip_method):
        s = samples.copy()
        if flip_method.startswith("x"):
            s["samples"] = torch.flip(samples["samples"], dims=[2])
        elif flip_method.startswith("y"):
            s["samples"] = torch.flip(samples["samples"], dims=[3])

        return (s,)

class LatentComposite:
    @classmethod
    def INPUT_TYPES(s):
        return {"required": { "samples_to": ("LATENT",),
                              "samples_from": ("LATENT",),
                              "x": ("INT", {"default": 0, "min": 0, "max": MAX_RESOLUTION, "step": 8}),
                              "y": ("INT", {"default": 0, "min": 0, "max": MAX_RESOLUTION, "step": 8}),
                              "feather": ("INT", {"default": 0, "min": 0, "max": MAX_RESOLUTION, "step": 8}),
                              }}
    RETURN_TYPES = ("LATENT",)
    FUNCTION = "composite"

    CATEGORY = "latent"

    def composite(self, samples_to, samples_from, x, y, composite_method="normal", feather=0):
        x =  x // 8
        y = y // 8
        feather = feather // 8
        samples_out = samples_to.copy()
        s = samples_to["samples"].clone()
        samples_to = samples_to["samples"]
        samples_from = samples_from["samples"]
        if feather == 0:
            s[:,:,y:y+samples_from.shape[2],x:x+samples_from.shape[3]] = samples_from[:,:,:samples_to.shape[2] - y, :samples_to.shape[3] - x]
        else:
            samples_from = samples_from[:,:,:samples_to.shape[2] - y, :samples_to.shape[3] - x]
            mask = torch.ones_like(samples_from)
            for t in range(feather):
                if y != 0:
                    mask[:,:,t:1+t,:] *= ((1.0/feather) * (t + 1))

                if y + samples_from.shape[2] < samples_to.shape[2]:
                    mask[:,:,mask.shape[2] -1 -t: mask.shape[2]-t,:] *= ((1.0/feather) * (t + 1))
                if x != 0:
                    mask[:,:,:,t:1+t] *= ((1.0/feather) * (t + 1))
                if x + samples_from.shape[3] < samples_to.shape[3]:
                    mask[:,:,:,mask.shape[3]- 1 - t: mask.shape[3]- t] *= ((1.0/feather) * (t + 1))
            rev_mask = torch.ones_like(mask) - mask
            s[:,:,y:y+samples_from.shape[2],x:x+samples_from.shape[3]] = samples_from[:,:,:samples_to.shape[2] - y, :samples_to.shape[3] - x] * mask + s[:,:,y:y+samples_from.shape[2],x:x+samples_from.shape[3]] * rev_mask
        samples_out["samples"] = s
        return (samples_out,)

class LatentBlend:
    @classmethod
    def INPUT_TYPES(s):
        return {"required": {
            "samples1": ("LATENT",),
            "samples2": ("LATENT",),
            "blend_factor": ("FLOAT", {
                "default": 0.5,
                "min": 0,
                "max": 1,
                "step": 0.01
            }),
        }}

    RETURN_TYPES = ("LATENT",)
    FUNCTION = "blend"

    CATEGORY = "_for_testing"

    def blend(self, samples1, samples2, blend_factor:float, blend_mode: str="normal"):

        samples_out = samples1.copy()
        samples1 = samples1["samples"]
        samples2 = samples2["samples"]

        if samples1.shape != samples2.shape:
            samples2.permute(0, 3, 1, 2)
            samples2 = comfy.utils.common_upscale(samples2, samples1.shape[3], samples1.shape[2], 'bicubic', crop='center')
            samples2.permute(0, 2, 3, 1)

        samples_blended = self.blend_mode(samples1, samples2, blend_mode)
        samples_blended = samples1 * blend_factor + samples_blended * (1 - blend_factor)
        samples_out["samples"] = samples_blended
        return (samples_out,)

    def blend_mode(self, img1, img2, mode):
        if mode == "normal":
            return img2
        else:
            raise ValueError(f"Unsupported blend mode: {mode}")

class LatentCrop:
    @classmethod
    def INPUT_TYPES(s):
        return {"required": { "samples": ("LATENT",),
                              "width": ("INT", {"default": 512, "min": 64, "max": MAX_RESOLUTION, "step": 8}),
                              "height": ("INT", {"default": 512, "min": 64, "max": MAX_RESOLUTION, "step": 8}),
                              "x": ("INT", {"default": 0, "min": 0, "max": MAX_RESOLUTION, "step": 8}),
                              "y": ("INT", {"default": 0, "min": 0, "max": MAX_RESOLUTION, "step": 8}),
                              }}
    RETURN_TYPES = ("LATENT",)
    FUNCTION = "crop"

    CATEGORY = "latent/transform"

    def crop(self, samples, width, height, x, y):
        s = samples.copy()
        samples = samples['samples']
        x =  x // 8
        y = y // 8

        #enfonce minimum size of 64
        if x > (samples.shape[3] - 8):
            x = samples.shape[3] - 8
        if y > (samples.shape[2] - 8):
            y = samples.shape[2] - 8

        new_height = height // 8
        new_width = width // 8
        to_x = new_width + x
        to_y = new_height + y
        s['samples'] = samples[:,:,y:to_y, x:to_x]
        return (s,)

class SetLatentNoiseMask:
    @classmethod
    def INPUT_TYPES(s):
        return {"required": { "samples": ("LATENT",),
                              "mask": ("MASK",),
                              }}
    RETURN_TYPES = ("LATENT",)
    FUNCTION = "set_mask"

    CATEGORY = "latent/inpaint"

    def set_mask(self, samples, mask):
        s = samples.copy()
        s["noise_mask"] = mask.reshape((-1, 1, mask.shape[-2], mask.shape[-1]))
        return (s,)

def common_ksampler(model, seed, steps, cfg, sampler_name, scheduler, positive, negative, latent, denoise=1.0, disable_noise=False, start_step=None, last_step=None, force_full_denoise=False):
    latent_image = latent["samples"]
    latent_image = comfy.sample.fix_empty_latent_channels(model, latent_image)

    if disable_noise:
        noise = torch.zeros(latent_image.size(), dtype=latent_image.dtype, layout=latent_image.layout, device="cpu")
    else:
        batch_inds = latent["batch_index"] if "batch_index" in latent else None
        noise = comfy.sample.prepare_noise(latent_image, seed, batch_inds)

    noise_mask = None
    if "noise_mask" in latent:
        noise_mask = latent["noise_mask"]

    callback = latent_preview.prepare_callback(model, steps)
    disable_pbar = not comfy.utils.PROGRESS_BAR_ENABLED
    samples = comfy.sample.sample(model, noise, steps, cfg, sampler_name, scheduler, positive, negative, latent_image,
                                  denoise=denoise, disable_noise=disable_noise, start_step=start_step, last_step=last_step,
                                  force_full_denoise=force_full_denoise, noise_mask=noise_mask, callback=callback, disable_pbar=disable_pbar, seed=seed)
    out = latent.copy()
    out["samples"] = samples
    return (out, )

class KSampler:
    @classmethod
    def INPUT_TYPES(s):
        return {
            "required": {
                "model": ("MODEL", {"tooltip": "The model used for denoising the input latent."}),
                "seed": ("INT", {"default": 0, "min": 0, "max": 0xffffffffffffffff, "control_after_generate": True, "tooltip": "The random seed used for creating the noise."}),
                "steps": ("INT", {"default": 20, "min": 1, "max": 10000, "tooltip": "The number of steps used in the denoising process."}),
                "cfg": ("FLOAT", {"default": 8.0, "min": 0.0, "max": 100.0, "step":0.1, "round": 0.01, "tooltip": "The Classifier-Free Guidance scale balances creativity and adherence to the prompt. Higher values result in images more closely matching the prompt however too high values will negatively impact quality."}),
                "sampler_name": (comfy.samplers.KSampler.SAMPLERS, {"tooltip": "The algorithm used when sampling, this can affect the quality, speed, and style of the generated output."}),
                "scheduler": (comfy.samplers.KSampler.SCHEDULERS, {"tooltip": "The scheduler controls how noise is gradually removed to form the image."}),
                "positive": ("CONDITIONING", {"tooltip": "The conditioning describing the attributes you want to include in the image."}),
                "negative": ("CONDITIONING", {"tooltip": "The conditioning describing the attributes you want to exclude from the image."}),
                "latent_image": ("LATENT", {"tooltip": "The latent image to denoise."}),
                "denoise": ("FLOAT", {"default": 1.0, "min": 0.0, "max": 1.0, "step": 0.01, "tooltip": "The amount of denoising applied, lower values will maintain the structure of the initial image allowing for image to image sampling."}),
            }
        }

    RETURN_TYPES = ("LATENT",)
    OUTPUT_TOOLTIPS = ("The denoised latent.",)
    FUNCTION = "sample"

    CATEGORY = "sampling"
    DESCRIPTION = "Uses the provided model, positive and negative conditioning to denoise the latent image."

    def sample(self, model, seed, steps, cfg, sampler_name, scheduler, positive, negative, latent_image, denoise=1.0):
        return common_ksampler(model, seed, steps, cfg, sampler_name, scheduler, positive, negative, latent_image, denoise=denoise)

class KSamplerAdvanced:
    @classmethod
    def INPUT_TYPES(s):
        return {"required":
                    {"model": ("MODEL",),
                    "add_noise": (["enable", "disable"], ),
                    "noise_seed": ("INT", {"default": 0, "min": 0, "max": 0xffffffffffffffff, "control_after_generate": True}),
                    "steps": ("INT", {"default": 20, "min": 1, "max": 10000}),
                    "cfg": ("FLOAT", {"default": 8.0, "min": 0.0, "max": 100.0, "step":0.1, "round": 0.01}),
                    "sampler_name": (comfy.samplers.KSampler.SAMPLERS, ),
                    "scheduler": (comfy.samplers.KSampler.SCHEDULERS, ),
                    "positive": ("CONDITIONING", ),
                    "negative": ("CONDITIONING", ),
                    "latent_image": ("LATENT", ),
                    "start_at_step": ("INT", {"default": 0, "min": 0, "max": 10000}),
                    "end_at_step": ("INT", {"default": 10000, "min": 0, "max": 10000}),
                    "return_with_leftover_noise": (["disable", "enable"], ),
                     }
                }

    RETURN_TYPES = ("LATENT",)
    FUNCTION = "sample"

    CATEGORY = "sampling"

    def sample(self, model, add_noise, noise_seed, steps, cfg, sampler_name, scheduler, positive, negative, latent_image, start_at_step, end_at_step, return_with_leftover_noise, denoise=1.0):
        force_full_denoise = True
        if return_with_leftover_noise == "enable":
            force_full_denoise = False
        disable_noise = False
        if add_noise == "disable":
            disable_noise = True
        return common_ksampler(model, noise_seed, steps, cfg, sampler_name, scheduler, positive, negative, latent_image, denoise=denoise, disable_noise=disable_noise, start_step=start_at_step, last_step=end_at_step, force_full_denoise=force_full_denoise)

class SaveImage:
    def __init__(self):
        self.output_dir = folder_paths.get_output_directory()
        self.type = "output"
        self.prefix_append = ""
        self.compress_level = 4

    @classmethod
    def INPUT_TYPES(s):
        return {
            "required": {
                "images": ("IMAGE", {"tooltip": "The images to save."}),
                "filename_prefix": ("STRING", {"default": "ComfyUI", "tooltip": "The prefix for the file to save. This may include formatting information such as %date:yyyy-MM-dd% or %Empty Latent Image.width% to include values from nodes."})
            },
            "hidden": {
                "prompt": "PROMPT", "extra_pnginfo": "EXTRA_PNGINFO"
            },
        }

    RETURN_TYPES = ()
    FUNCTION = "save_images"

    OUTPUT_NODE = True

    CATEGORY = "image"
    DESCRIPTION = "Saves the input images to your ComfyUI output directory."

    def save_images(self, images, filename_prefix="ComfyUI", prompt=None, extra_pnginfo=None):
        filename_prefix += self.prefix_append
        full_output_folder, filename, counter, subfolder, filename_prefix = folder_paths.get_save_image_path(filename_prefix, self.output_dir, images[0].shape[1], images[0].shape[0])
        results = list()
        for (batch_number, image) in enumerate(images):
            i = 255. * image.cpu().numpy()
            img = Image.fromarray(np.clip(i, 0, 255).astype(np.uint8))
            metadata = None
            if not args.disable_metadata:
                metadata = PngInfo()
                if prompt is not None:
                    metadata.add_text("prompt", json.dumps(prompt))
                if extra_pnginfo is not None:
                    for x in extra_pnginfo:
                        metadata.add_text(x, json.dumps(extra_pnginfo[x]))

            filename_with_batch_num = filename.replace("%batch_num%", str(batch_number))
            file = f"{filename_with_batch_num}_{counter:05}_.png"
            img.save(os.path.join(full_output_folder, file), pnginfo=metadata, compress_level=self.compress_level)
            results.append({
                "filename": file,
                "subfolder": subfolder,
                "type": self.type
            })
            counter += 1

        return { "ui": { "images": results } }

class PreviewImage(SaveImage):
    def __init__(self):
        self.output_dir = folder_paths.get_temp_directory()
        self.type = "temp"
        self.prefix_append = "_temp_" + ''.join(random.choice("abcdefghijklmnopqrstupvxyz") for x in range(5))
        self.compress_level = 1

    @classmethod
    def INPUT_TYPES(s):
        return {"required":
                    {"images": ("IMAGE", ), },
                "hidden": {"prompt": "PROMPT", "extra_pnginfo": "EXTRA_PNGINFO"},
                }

class LoadImage:
    @classmethod
    def INPUT_TYPES(s):
        input_dir = folder_paths.get_input_directory()
        files = [f for f in os.listdir(input_dir) if os.path.isfile(os.path.join(input_dir, f))]
        files = folder_paths.filter_files_content_types(files, ["image"])
        return {"required":
                    {"image": (sorted(files), {"image_upload": True})},
                }

    CATEGORY = "image"

    RETURN_TYPES = ("IMAGE", "MASK")
    FUNCTION = "load_image"
    def load_image(self, image):
        image_path = folder_paths.get_annotated_filepath(image)

        img = node_helpers.pillow(Image.open, image_path)

        output_images = []
        output_masks = []
        w, h = None, None

        excluded_formats = ['MPO']

        for i in ImageSequence.Iterator(img):
            i = node_helpers.pillow(ImageOps.exif_transpose, i)

            if i.mode == 'I':
                i = i.point(lambda i: i * (1 / 255))
            image = i.convert("RGB")

            if len(output_images) == 0:
                w = image.size[0]
                h = image.size[1]

            if image.size[0] != w or image.size[1] != h:
                continue

            image = np.array(image).astype(np.float32) / 255.0
            image = torch.from_numpy(image)[None,]
            if 'A' in i.getbands():
                mask = np.array(i.getchannel('A')).astype(np.float32) / 255.0
                mask = 1. - torch.from_numpy(mask)
            elif i.mode == 'P' and 'transparency' in i.info:
                mask = np.array(i.convert('RGBA').getchannel('A')).astype(np.float32) / 255.0
                mask = 1. - torch.from_numpy(mask)
            else:
                mask = torch.zeros((64,64), dtype=torch.float32, device="cpu")
            output_images.append(image)
            output_masks.append(mask.unsqueeze(0))

        if len(output_images) > 1 and img.format not in excluded_formats:
            output_image = torch.cat(output_images, dim=0)
            output_mask = torch.cat(output_masks, dim=0)
        else:
            output_image = output_images[0]
            output_mask = output_masks[0]

        return (output_image, output_mask)

    @classmethod
    def IS_CHANGED(s, image):
        image_path = folder_paths.get_annotated_filepath(image)
        m = hashlib.sha256()
        with open(image_path, 'rb') as f:
            m.update(f.read())
        return m.digest().hex()

    @classmethod
    def VALIDATE_INPUTS(s, image):
        if not folder_paths.exists_annotated_filepath(image):
            return "Invalid image file: {}".format(image)

        return True

class LoadImageMask:
    _color_channels = ["alpha", "red", "green", "blue"]
    @classmethod
    def INPUT_TYPES(s):
        input_dir = folder_paths.get_input_directory()
        files = [f for f in os.listdir(input_dir) if os.path.isfile(os.path.join(input_dir, f))]
        return {"required":
                    {"image": (sorted(files), {"image_upload": True}),
                     "channel": (s._color_channels, ), }
                }

    CATEGORY = "mask"

    RETURN_TYPES = ("MASK",)
    FUNCTION = "load_image"
    def load_image(self, image, channel):
        image_path = folder_paths.get_annotated_filepath(image)
        i = node_helpers.pillow(Image.open, image_path)
        i = node_helpers.pillow(ImageOps.exif_transpose, i)
        if i.getbands() != ("R", "G", "B", "A"):
            if i.mode == 'I':
                i = i.point(lambda i: i * (1 / 255))
            i = i.convert("RGBA")
        mask = None
        c = channel[0].upper()
        if c in i.getbands():
            mask = np.array(i.getchannel(c)).astype(np.float32) / 255.0
            mask = torch.from_numpy(mask)
            if c == 'A':
                mask = 1. - mask
        else:
            mask = torch.zeros((64,64), dtype=torch.float32, device="cpu")
        return (mask.unsqueeze(0),)

    @classmethod
    def IS_CHANGED(s, image, channel):
        image_path = folder_paths.get_annotated_filepath(image)
        m = hashlib.sha256()
        with open(image_path, 'rb') as f:
            m.update(f.read())
        return m.digest().hex()

    @classmethod
    def VALIDATE_INPUTS(s, image):
        if not folder_paths.exists_annotated_filepath(image):
            return "Invalid image file: {}".format(image)

        return True


class LoadImageOutput(LoadImage):
    @classmethod
    def INPUT_TYPES(s):
        return {
            "required": {
                "image": ("COMBO", {
                    "image_upload": True,
                    "image_folder": "output",
                    "remote": {
                        "route": "/internal/files/output",
                        "refresh_button": True,
                        "control_after_refresh": "first",
                    },
                }),
            }
        }

    DESCRIPTION = "Load an image from the output folder. When the refresh button is clicked, the node will update the image list and automatically select the first image, allowing for easy iteration."
    EXPERIMENTAL = True
    FUNCTION = "load_image"


class ImageScale:
    upscale_methods = ["nearest-exact", "bilinear", "area", "bicubic", "lanczos"]
    crop_methods = ["disabled", "center"]

    @classmethod
    def INPUT_TYPES(s):
        return {"required": { "image": ("IMAGE",), "upscale_method": (s.upscale_methods,),
                              "width": ("INT", {"default": 512, "min": 0, "max": MAX_RESOLUTION, "step": 1}),
                              "height": ("INT", {"default": 512, "min": 0, "max": MAX_RESOLUTION, "step": 1}),
                              "crop": (s.crop_methods,)}}
    RETURN_TYPES = ("IMAGE",)
    FUNCTION = "upscale"

    CATEGORY = "image/upscaling"

    def upscale(self, image, upscale_method, width, height, crop):
        if width == 0 and height == 0:
            s = image
        else:
            samples = image.movedim(-1,1)

            if width == 0:
                width = max(1, round(samples.shape[3] * height / samples.shape[2]))
            elif height == 0:
                height = max(1, round(samples.shape[2] * width / samples.shape[3]))

            s = comfy.utils.common_upscale(samples, width, height, upscale_method, crop)
            s = s.movedim(1,-1)
        return (s,)

class ImageScaleBy:
    upscale_methods = ["nearest-exact", "bilinear", "area", "bicubic", "lanczos"]

    @classmethod
    def INPUT_TYPES(s):
        return {"required": { "image": ("IMAGE",), "upscale_method": (s.upscale_methods,),
                              "scale_by": ("FLOAT", {"default": 1.0, "min": 0.01, "max": 8.0, "step": 0.01}),}}
    RETURN_TYPES = ("IMAGE",)
    FUNCTION = "upscale"

    CATEGORY = "image/upscaling"

    def upscale(self, image, upscale_method, scale_by):
        samples = image.movedim(-1,1)
        width = round(samples.shape[3] * scale_by)
        height = round(samples.shape[2] * scale_by)
        s = comfy.utils.common_upscale(samples, width, height, upscale_method, "disabled")
        s = s.movedim(1,-1)
        return (s,)

class ImageInvert:

    @classmethod
    def INPUT_TYPES(s):
        return {"required": { "image": ("IMAGE",)}}

    RETURN_TYPES = ("IMAGE",)
    FUNCTION = "invert"

    CATEGORY = "image"

    def invert(self, image):
        s = 1.0 - image
        return (s,)

class ImageBatch:

    @classmethod
    def INPUT_TYPES(s):
        return {"required": { "image1": ("IMAGE",), "image2": ("IMAGE",)}}

    RETURN_TYPES = ("IMAGE",)
    FUNCTION = "batch"

    CATEGORY = "image"

    def batch(self, image1, image2):
        if image1.shape[1:] != image2.shape[1:]:
            image2 = comfy.utils.common_upscale(image2.movedim(-1,1), image1.shape[2], image1.shape[1], "bilinear", "center").movedim(1,-1)
        s = torch.cat((image1, image2), dim=0)
        return (s,)

class EmptyImage:
    def __init__(self, device="cpu"):
        self.device = device

    @classmethod
    def INPUT_TYPES(s):
        return {"required": { "width": ("INT", {"default": 512, "min": 1, "max": MAX_RESOLUTION, "step": 1}),
                              "height": ("INT", {"default": 512, "min": 1, "max": MAX_RESOLUTION, "step": 1}),
                              "batch_size": ("INT", {"default": 1, "min": 1, "max": 4096}),
                              "color": ("INT", {"default": 0, "min": 0, "max": 0xFFFFFF, "step": 1, "display": "color"}),
                              }}
    RETURN_TYPES = ("IMAGE",)
    FUNCTION = "generate"

    CATEGORY = "image"

    def generate(self, width, height, batch_size=1, color=0):
        r = torch.full([batch_size, height, width, 1], ((color >> 16) & 0xFF) / 0xFF)
        g = torch.full([batch_size, height, width, 1], ((color >> 8) & 0xFF) / 0xFF)
        b = torch.full([batch_size, height, width, 1], ((color) & 0xFF) / 0xFF)
        return (torch.cat((r, g, b), dim=-1), )

class ImagePadForOutpaint:

    @classmethod
    def INPUT_TYPES(s):
        return {
            "required": {
                "image": ("IMAGE",),
                "left": ("INT", {"default": 0, "min": 0, "max": MAX_RESOLUTION, "step": 8}),
                "top": ("INT", {"default": 0, "min": 0, "max": MAX_RESOLUTION, "step": 8}),
                "right": ("INT", {"default": 0, "min": 0, "max": MAX_RESOLUTION, "step": 8}),
                "bottom": ("INT", {"default": 0, "min": 0, "max": MAX_RESOLUTION, "step": 8}),
                "feathering": ("INT", {"default": 40, "min": 0, "max": MAX_RESOLUTION, "step": 1}),
            }
        }

    RETURN_TYPES = ("IMAGE", "MASK")
    FUNCTION = "expand_image"

    CATEGORY = "image"

    def expand_image(self, image, left, top, right, bottom, feathering):
        d1, d2, d3, d4 = image.size()

        new_image = torch.ones(
            (d1, d2 + top + bottom, d3 + left + right, d4),
            dtype=torch.float32,
        ) * 0.5

        new_image[:, top:top + d2, left:left + d3, :] = image

        mask = torch.ones(
            (d2 + top + bottom, d3 + left + right),
            dtype=torch.float32,
        )

        t = torch.zeros(
            (d2, d3),
            dtype=torch.float32
        )

        if feathering > 0 and feathering * 2 < d2 and feathering * 2 < d3:

            for i in range(d2):
                for j in range(d3):
                    dt = i if top != 0 else d2
                    db = d2 - i if bottom != 0 else d2

                    dl = j if left != 0 else d3
                    dr = d3 - j if right != 0 else d3

                    d = min(dt, db, dl, dr)

                    if d >= feathering:
                        continue

                    v = (feathering - d) / feathering

                    t[i, j] = v * v

        mask[top:top + d2, left:left + d3] = t

        return (new_image, mask)


NODE_CLASS_MAPPINGS = {
    "KSampler": KSampler,
    "CheckpointLoaderSimple": CheckpointLoaderSimple,
    "CLIPTextEncode": CLIPTextEncode,
    "CLIPSetLastLayer": CLIPSetLastLayer,
    "VAEDecode": VAEDecode,
    "VAEEncode": VAEEncode,
    "VAEEncodeForInpaint": VAEEncodeForInpaint,
    "VAELoader": VAELoader,
    "EmptyLatentImage": EmptyLatentImage,
    "LatentUpscale": LatentUpscale,
    "LatentUpscaleBy": LatentUpscaleBy,
    "LatentFromBatch": LatentFromBatch,
    "RepeatLatentBatch": RepeatLatentBatch,
    "SaveImage": SaveImage,
    "PreviewImage": PreviewImage,
    "LoadImage": LoadImage,
    "LoadImageMask": LoadImageMask,
    "LoadImageOutput": LoadImageOutput,
    "ImageScale": ImageScale,
    "ImageScaleBy": ImageScaleBy,
    "ImageInvert": ImageInvert,
    "ImageBatch": ImageBatch,
    "ImagePadForOutpaint": ImagePadForOutpaint,
    "EmptyImage": EmptyImage,
    "ConditioningAverage": ConditioningAverage ,
    "ConditioningCombine": ConditioningCombine,
    "ConditioningConcat": ConditioningConcat,
    "ConditioningSetArea": ConditioningSetArea,
    "ConditioningSetAreaPercentage": ConditioningSetAreaPercentage,
    "ConditioningSetAreaStrength": ConditioningSetAreaStrength,
    "ConditioningSetMask": ConditioningSetMask,
    "KSamplerAdvanced": KSamplerAdvanced,
    "SetLatentNoiseMask": SetLatentNoiseMask,
    "LatentComposite": LatentComposite,
    "LatentBlend": LatentBlend,
    "LatentRotate": LatentRotate,
    "LatentFlip": LatentFlip,
    "LatentCrop": LatentCrop,
    "LoraLoader": LoraLoader,
    "CLIPLoader": CLIPLoader,
    "UNETLoader": UNETLoader,
    "DualCLIPLoader": DualCLIPLoader,
    "CLIPVisionEncode": CLIPVisionEncode,
    "StyleModelApply": StyleModelApply,
    "unCLIPConditioning": unCLIPConditioning,
    "ControlNetApply": ControlNetApply,
    "ControlNetApplyAdvanced": ControlNetApplyAdvanced,
    "ControlNetLoader": ControlNetLoader,
    "DiffControlNetLoader": DiffControlNetLoader,
    "StyleModelLoader": StyleModelLoader,
    "CLIPVisionLoader": CLIPVisionLoader,
    "VAEDecodeTiled": VAEDecodeTiled,
    "VAEEncodeTiled": VAEEncodeTiled,
    "unCLIPCheckpointLoader": unCLIPCheckpointLoader,
    "GLIGENLoader": GLIGENLoader,
    "GLIGENTextBoxApply": GLIGENTextBoxApply,
    "InpaintModelConditioning": InpaintModelConditioning,

    "CheckpointLoader": CheckpointLoader,
    "DiffusersLoader": DiffusersLoader,

    "LoadLatent": LoadLatent,
    "SaveLatent": SaveLatent,

    "ConditioningZeroOut": ConditioningZeroOut,
    "ConditioningSetTimestepRange": ConditioningSetTimestepRange,
    "LoraLoaderModelOnly": LoraLoaderModelOnly,
}

NODE_DISPLAY_NAME_MAPPINGS = {
    # Sampling
    "KSampler": "KSampler",
    "KSamplerAdvanced": "KSampler (Advanced)",
    # Loaders
    "CheckpointLoader": "Load Checkpoint With Config (DEPRECATED)",
    "CheckpointLoaderSimple": "Load Checkpoint",
    "VAELoader": "Load VAE",
    "LoraLoader": "Load LoRA",
    "CLIPLoader": "Load CLIP",
    "ControlNetLoader": "Load ControlNet Model",
    "DiffControlNetLoader": "Load ControlNet Model (diff)",
    "StyleModelLoader": "Load Style Model",
    "CLIPVisionLoader": "Load CLIP Vision",
    "UpscaleModelLoader": "Load Upscale Model",
    "UNETLoader": "Load Diffusion Model",
    # Conditioning
    "CLIPVisionEncode": "CLIP Vision Encode",
    "StyleModelApply": "Apply Style Model",
    "CLIPTextEncode": "CLIP Text Encode (Prompt)",
    "CLIPSetLastLayer": "CLIP Set Last Layer",
    "ConditioningCombine": "Conditioning (Combine)",
    "ConditioningAverage ": "Conditioning (Average)",
    "ConditioningConcat": "Conditioning (Concat)",
    "ConditioningSetArea": "Conditioning (Set Area)",
    "ConditioningSetAreaPercentage": "Conditioning (Set Area with Percentage)",
    "ConditioningSetMask": "Conditioning (Set Mask)",
    "ControlNetApply": "Apply ControlNet (OLD)",
    "ControlNetApplyAdvanced": "Apply ControlNet",
    # Latent
    "VAEEncodeForInpaint": "VAE Encode (for Inpainting)",
    "SetLatentNoiseMask": "Set Latent Noise Mask",
    "VAEDecode": "VAE Decode",
    "VAEEncode": "VAE Encode",
    "LatentRotate": "Rotate Latent",
    "LatentFlip": "Flip Latent",
    "LatentCrop": "Crop Latent",
    "EmptyLatentImage": "Empty Latent Image",
    "LatentUpscale": "Upscale Latent",
    "LatentUpscaleBy": "Upscale Latent By",
    "LatentComposite": "Latent Composite",
    "LatentBlend": "Latent Blend",
    "LatentFromBatch" : "Latent From Batch",
    "RepeatLatentBatch": "Repeat Latent Batch",
    # Image
    "SaveImage": "Save Image",
    "PreviewImage": "Preview Image",
    "LoadImage": "Load Image",
    "LoadImageMask": "Load Image (as Mask)",
    "LoadImageOutput": "Load Image (from Outputs)",
    "ImageScale": "Upscale Image",
    "ImageScaleBy": "Upscale Image By",
    "ImageUpscaleWithModel": "Upscale Image (using Model)",
    "ImageInvert": "Invert Image",
    "ImagePadForOutpaint": "Pad Image for Outpainting",
    "ImageBatch": "Batch Images",
    "ImageCrop": "Image Crop",
    "ImageBlend": "Image Blend",
    "ImageBlur": "Image Blur",
    "ImageQuantize": "Image Quantize",
    "ImageSharpen": "Image Sharpen",
    "ImageScaleToTotalPixels": "Scale Image to Total Pixels",
    # _for_testing
    "VAEDecodeTiled": "VAE Decode (Tiled)",
    "VAEEncodeTiled": "VAE Encode (Tiled)",
}

EXTENSION_WEB_DIRS = {}

# Dictionary of successfully loaded module names and associated directories.
LOADED_MODULE_DIRS = {}


def get_module_name(module_path: str) -> str:
    """
    Returns the module name based on the given module path.
    Examples:
        get_module_name("C:/Users/username/ComfyUI/custom_nodes/my_custom_node.py") -> "my_custom_node"
        get_module_name("C:/Users/username/ComfyUI/custom_nodes/my_custom_node") -> "my_custom_node"
        get_module_name("C:/Users/username/ComfyUI/custom_nodes/my_custom_node/") -> "my_custom_node"
        get_module_name("C:/Users/username/ComfyUI/custom_nodes/my_custom_node/__init__.py") -> "my_custom_node"
        get_module_name("C:/Users/username/ComfyUI/custom_nodes/my_custom_node/__init__") -> "my_custom_node"
        get_module_name("C:/Users/username/ComfyUI/custom_nodes/my_custom_node/__init__/") -> "my_custom_node"
        get_module_name("C:/Users/username/ComfyUI/custom_nodes/my_custom_node.disabled") -> "custom_nodes
    Args:
        module_path (str): The path of the module.
    Returns:
        str: The module name.
    """
    base_path = os.path.basename(module_path)
    if os.path.isfile(module_path):
        base_path = os.path.splitext(base_path)[0]
    return base_path


def load_custom_node(module_path: str, ignore=set(), module_parent="custom_nodes") -> bool:
    module_name = get_module_name(module_path)
    if os.path.isfile(module_path):
        sp = os.path.splitext(module_path)
        module_name = sp[0]
        sys_module_name = module_name
    elif os.path.isdir(module_path):
        sys_module_name = module_path.replace(".", "_x_")

    try:
        logging.debug("Trying to load custom node {}".format(module_path))
        if os.path.isfile(module_path):
            module_spec = importlib.util.spec_from_file_location(sys_module_name, module_path)
            module_dir = os.path.split(module_path)[0]
        else:
            module_spec = importlib.util.spec_from_file_location(sys_module_name, os.path.join(module_path, "__init__.py"))
            module_dir = module_path

        module = importlib.util.module_from_spec(module_spec)
        sys.modules[sys_module_name] = module
        module_spec.loader.exec_module(module)

        LOADED_MODULE_DIRS[module_name] = os.path.abspath(module_dir)

        if hasattr(module, "WEB_DIRECTORY") and getattr(module, "WEB_DIRECTORY") is not None:
            web_dir = os.path.abspath(os.path.join(module_dir, getattr(module, "WEB_DIRECTORY")))
            if os.path.isdir(web_dir):
                EXTENSION_WEB_DIRS[module_name] = web_dir

        if hasattr(module, "NODE_CLASS_MAPPINGS") and getattr(module, "NODE_CLASS_MAPPINGS") is not None:
            for name, node_cls in module.NODE_CLASS_MAPPINGS.items():
                if name not in ignore:
                    NODE_CLASS_MAPPINGS[name] = node_cls
                    node_cls.RELATIVE_PYTHON_MODULE = "{}.{}".format(module_parent, get_module_name(module_path))
            if hasattr(module, "NODE_DISPLAY_NAME_MAPPINGS") and getattr(module, "NODE_DISPLAY_NAME_MAPPINGS") is not None:
                NODE_DISPLAY_NAME_MAPPINGS.update(module.NODE_DISPLAY_NAME_MAPPINGS)
            return True
        else:
            logging.warning(f"Skip {module_path} module for custom nodes due to the lack of NODE_CLASS_MAPPINGS.")
            return False
    except Exception as e:
        logging.warning(traceback.format_exc())
        logging.warning(f"Cannot import {module_path} module for custom nodes: {e}")
        return False

def init_external_custom_nodes():
    """
    Initializes the external custom nodes.

    This function loads custom nodes from the specified folder paths and imports them into the application.
    It measures the import times for each custom node and logs the results.

    Returns:
        None
    """
    base_node_names = set(NODE_CLASS_MAPPINGS.keys())
    node_paths = folder_paths.get_folder_paths("custom_nodes")
    node_import_times = []
    for custom_node_path in node_paths:
        possible_modules = os.listdir(os.path.realpath(custom_node_path))
        if "__pycache__" in possible_modules:
            possible_modules.remove("__pycache__")

        for possible_module in possible_modules:
            module_path = os.path.join(custom_node_path, possible_module)
            if os.path.isfile(module_path) and os.path.splitext(module_path)[1] != ".py": continue
            if module_path.endswith(".disabled"): continue
            time_before = time.perf_counter()
            success = load_custom_node(module_path, base_node_names, module_parent="custom_nodes")
            node_import_times.append((time.perf_counter() - time_before, module_path, success))

    if len(node_import_times) > 0:
        logging.info("\nImport times for custom nodes:")
        for n in sorted(node_import_times):
            if n[2]:
                import_message = ""
            else:
                import_message = " (IMPORT FAILED)"
            logging.info("{:6.1f} seconds{}: {}".format(n[0], import_message, n[1]))
        logging.info("")

def init_builtin_extra_nodes():
    """
    Initializes the built-in extra nodes in ComfyUI.

    This function loads the extra node files located in the "comfy_extras" directory and imports them into ComfyUI.
    If any of the extra node files fail to import, a warning message is logged.

    Returns:
        None
    """
    extras_dir = os.path.join(os.path.dirname(os.path.realpath(__file__)), "comfy_extras")
    extras_files = [
        "nodes_latent.py",
        "nodes_hypernetwork.py",
        "nodes_upscale_model.py",
        "nodes_post_processing.py",
        "nodes_mask.py",
        "nodes_compositing.py",
        "nodes_rebatch.py",
        "nodes_model_merging.py",
        "nodes_tomesd.py",
        "nodes_clip_sdxl.py",
        "nodes_canny.py",
        "nodes_freelunch.py",
        "nodes_custom_sampler.py",
        "nodes_hypertile.py",
        "nodes_model_advanced.py",
        "nodes_model_downscale.py",
        "nodes_images.py",
        "nodes_video_model.py",
        "nodes_sag.py",
        "nodes_perpneg.py",
        "nodes_stable3d.py",
        "nodes_sdupscale.py",
        "nodes_photomaker.py",
        "nodes_pixart.py",
        "nodes_cond.py",
        "nodes_morphology.py",
        "nodes_stable_cascade.py",
        "nodes_differential_diffusion.py",
        "nodes_ip2p.py",
        "nodes_model_merging_model_specific.py",
        "nodes_pag.py",
        "nodes_align_your_steps.py",
        "nodes_attention_multiply.py",
        "nodes_advanced_samplers.py",
        "nodes_webcam.py",
        "nodes_audio.py",
        "nodes_sd3.py",
        "nodes_gits.py",
        "nodes_controlnet.py",
        "nodes_hunyuan.py",
        "nodes_flux.py",
        "nodes_lora_extract.py",
        "nodes_torch_compile.py",
        "nodes_mochi.py",
        "nodes_slg.py",
        "nodes_mahiro.py",
        "nodes_lt.py",
        "nodes_hooks.py",
        "nodes_load_3d.py",
        "nodes_cosmos.py",
        "nodes_video.py",
        "nodes_lumina2.py",
        "nodes_wan.py",
        "nodes_lotus.py",
        "nodes_hunyuan3d.py",
        "nodes_primitive.py",
        "nodes_cfg.py",
        "nodes_optimalsteps.py",
        "nodes_hidream.py",
        "nodes_fresca.py",
        "nodes_apg.py",
        "nodes_preview_any.py",
        "nodes_ace.py",
<<<<<<< HEAD
        "nodes_camera_trajectory.py",
=======
        "nodes_string.py",
>>>>>>> 4a9014e2
    ]

    import_failed = []
    for node_file in extras_files:
        if not load_custom_node(os.path.join(extras_dir, node_file), module_parent="comfy_extras"):
            import_failed.append(node_file)

    return import_failed


def init_builtin_api_nodes():
    api_nodes_dir = os.path.join(os.path.dirname(os.path.realpath(__file__)), "comfy_api_nodes")
    api_nodes_files = [
        "nodes_ideogram.py",
        "nodes_openai.py",
        "nodes_minimax.py",
        "nodes_veo2.py",
        "nodes_kling.py",
        "nodes_bfl.py",
        "nodes_luma.py",
        "nodes_recraft.py",
        "nodes_pixverse.py",
        "nodes_stability.py",
        "nodes_pika.py",
    ]

    if not load_custom_node(os.path.join(api_nodes_dir, "canary.py"), module_parent="comfy_api_nodes"):
        return api_nodes_files

    import_failed = []
    for node_file in api_nodes_files:
        if not load_custom_node(os.path.join(api_nodes_dir, node_file), module_parent="comfy_api_nodes"):
            import_failed.append(node_file)

    return import_failed


def init_extra_nodes(init_custom_nodes=True, init_api_nodes=True):
    import_failed = init_builtin_extra_nodes()

    import_failed_api = []
    if init_api_nodes:
        import_failed_api = init_builtin_api_nodes()

    if init_custom_nodes:
        init_external_custom_nodes()
    else:
        logging.info("Skipping loading of custom nodes")

    if len(import_failed_api) > 0:
        logging.warning("WARNING: some comfy_api_nodes/ nodes did not import correctly. This may be because they are missing some dependencies.\n")
        for node in import_failed_api:
            logging.warning("IMPORT FAILED: {}".format(node))
        logging.warning("\nThis issue might be caused by new missing dependencies added the last time you updated ComfyUI.")
        if args.windows_standalone_build:
            logging.warning("Please run the update script: update/update_comfyui.bat")
        else:
            logging.warning("Please do a: pip install -r requirements.txt")
        logging.warning("")

    if len(import_failed) > 0:
        logging.warning("WARNING: some comfy_extras/ nodes did not import correctly. This may be because they are missing some dependencies.\n")
        for node in import_failed:
            logging.warning("IMPORT FAILED: {}".format(node))
        logging.warning("\nThis issue might be caused by new missing dependencies added the last time you updated ComfyUI.")
        if args.windows_standalone_build:
            logging.warning("Please run the update script: update/update_comfyui.bat")
        else:
            logging.warning("Please do a: pip install -r requirements.txt")
        logging.warning("")

    return import_failed<|MERGE_RESOLUTION|>--- conflicted
+++ resolved
@@ -2264,11 +2264,8 @@
         "nodes_apg.py",
         "nodes_preview_any.py",
         "nodes_ace.py",
-<<<<<<< HEAD
+        "nodes_string.py",
         "nodes_camera_trajectory.py",
-=======
-        "nodes_string.py",
->>>>>>> 4a9014e2
     ]
 
     import_failed = []
