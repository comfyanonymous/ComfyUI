--- conflicted
+++ resolved
@@ -1653,17 +1653,10 @@
 class LoadImage:
     @classmethod
     def INPUT_TYPES(s):
-<<<<<<< HEAD
-        return {"required": 
-                    {"image": (folder_paths.get_filename_list("input"), {"image_upload": True})
-                     },
-=======
-        input_dir = folder_paths.get_input_directory()
-        files = [f for f in os.listdir(input_dir) if os.path.isfile(os.path.join(input_dir, f))]
+        files = folder_paths.get_filename_list("input")
         files = folder_paths.filter_files_content_types(files, ["image"])
         return {"required":
-                    {"image": (sorted(files), {"image_upload": True})},
->>>>>>> 9ee6ca99
+                    {"image": (files, {"image_upload": True})},
                 }
 
     CATEGORY = "image"
