--- conflicted
+++ resolved
@@ -2329,11 +2329,8 @@
         "nodes_model_patch.py",
         "nodes_easycache.py",
         "nodes_audio_encoder.py",
-<<<<<<< HEAD
         "nodes_gds.py",
-=======
         "nodes_rope.py",
->>>>>>> 2abd2b5c
     ]
 
     import_failed = []
