--- conflicted
+++ resolved
@@ -1492,12 +1492,8 @@
 
     "LoadLatent": LoadLatent,
     "SaveLatent": SaveLatent,
-<<<<<<< HEAD
+    "ConditioningZeroOut": ConditioningZeroOut,
     "SavePreviewLatent": SavePreviewLatent,
-=======
-
-    "ConditioningZeroOut": ConditioningZeroOut,
->>>>>>> 2c7c14de
 }
 
 NODE_DISPLAY_NAME_MAPPINGS = {
