from __future__ import annotations
import torch

import os
import sys
import json
import hashlib
import traceback
import math
import time
import random
import logging

from PIL import Image, ImageOps, ImageSequence
from PIL.PngImagePlugin import PngInfo

import numpy as np
import safetensors.torch

sys.path.insert(0, os.path.join(os.path.dirname(os.path.realpath(__file__)), "comfy"))

import comfy.diffusers_load
import comfy.samplers
import comfy.sample
import comfy.sd
import comfy.utils
import comfy.controlnet
from comfy.comfy_types import IO, ComfyNodeABC, InputTypeDict, FileLocator

import comfy.clip_vision

import comfy.model_management
from comfy.cli_args import args

import importlib

import folder_paths
import latent_preview
import node_helpers

def before_node_execution():
    comfy.model_management.throw_exception_if_processing_interrupted()

def interrupt_processing(value=True):
    comfy.model_management.interrupt_current_processing(value)

MAX_RESOLUTION=16384

class CLIPTextEncode(ComfyNodeABC):
    @classmethod
    def INPUT_TYPES(s) -> InputTypeDict:
        return {
            "required": {
                "text": (IO.STRING, {"multiline": True, "dynamicPrompts": True, "tooltip": "The text to be encoded."}),
                "clip": (IO.CLIP, {"tooltip": "The CLIP model used for encoding the text."})
            }
        }
    RETURN_TYPES = (IO.CONDITIONING,)
    OUTPUT_TOOLTIPS = ("A conditioning containing the embedded text used to guide the diffusion model.",)
    FUNCTION = "encode"

    CATEGORY = "conditioning"
    DESCRIPTION = "Encodes a text prompt using a CLIP model into an embedding that can be used to guide the diffusion model towards generating specific images."

    def encode(self, clip, text):
        if clip is None:
            raise RuntimeError("ERROR: clip input is invalid: None\n\nIf the clip is from a checkpoint loader node your checkpoint does not contain a valid clip or text encoder model.")
        tokens = clip.tokenize(text)
        return (clip.encode_from_tokens_scheduled(tokens), )


class ConditioningCombine:
    @classmethod
    def INPUT_TYPES(s):
        return {"required": {"conditioning_1": ("CONDITIONING", ), "conditioning_2": ("CONDITIONING", )}}
    RETURN_TYPES = ("CONDITIONING",)
    FUNCTION = "combine"

    CATEGORY = "conditioning"

    def combine(self, conditioning_1, conditioning_2):
        return (conditioning_1 + conditioning_2, )

class ConditioningAverage :
    @classmethod
    def INPUT_TYPES(s):
        return {"required": {"conditioning_to": ("CONDITIONING", ), "conditioning_from": ("CONDITIONING", ),
                              "conditioning_to_strength": ("FLOAT", {"default": 1.0, "min": 0.0, "max": 1.0, "step": 0.01})
                             }}
    RETURN_TYPES = ("CONDITIONING",)
    FUNCTION = "addWeighted"

    CATEGORY = "conditioning"

    def addWeighted(self, conditioning_to, conditioning_from, conditioning_to_strength):
        out = []

        if len(conditioning_from) > 1:
            logging.warning("Warning: ConditioningAverage conditioning_from contains more than 1 cond, only the first one will actually be applied to conditioning_to.")

        cond_from = conditioning_from[0][0]
        pooled_output_from = conditioning_from[0][1].get("pooled_output", None)

        for i in range(len(conditioning_to)):
            t1 = conditioning_to[i][0]
            pooled_output_to = conditioning_to[i][1].get("pooled_output", pooled_output_from)
            t0 = cond_from[:,:t1.shape[1]]
            if t0.shape[1] < t1.shape[1]:
                t0 = torch.cat([t0] + [torch.zeros((1, (t1.shape[1] - t0.shape[1]), t1.shape[2]))], dim=1)

            tw = torch.mul(t1, conditioning_to_strength) + torch.mul(t0, (1.0 - conditioning_to_strength))
            t_to = conditioning_to[i][1].copy()
            if pooled_output_from is not None and pooled_output_to is not None:
                t_to["pooled_output"] = torch.mul(pooled_output_to, conditioning_to_strength) + torch.mul(pooled_output_from, (1.0 - conditioning_to_strength))
            elif pooled_output_from is not None:
                t_to["pooled_output"] = pooled_output_from

            n = [tw, t_to]
            out.append(n)
        return (out, )

class ConditioningConcat:
    @classmethod
    def INPUT_TYPES(s):
        return {"required": {
            "conditioning_to": ("CONDITIONING",),
            "conditioning_from": ("CONDITIONING",),
            }}
    RETURN_TYPES = ("CONDITIONING",)
    FUNCTION = "concat"

    CATEGORY = "conditioning"

    def concat(self, conditioning_to, conditioning_from):
        out = []

        if len(conditioning_from) > 1:
            logging.warning("Warning: ConditioningConcat conditioning_from contains more than 1 cond, only the first one will actually be applied to conditioning_to.")

        cond_from = conditioning_from[0][0]

        for i in range(len(conditioning_to)):
            t1 = conditioning_to[i][0]
            tw = torch.cat((t1, cond_from),1)
            n = [tw, conditioning_to[i][1].copy()]
            out.append(n)

        return (out, )

class ConditioningSetArea:
    @classmethod
    def INPUT_TYPES(s):
        return {"required": {"conditioning": ("CONDITIONING", ),
                              "width": ("INT", {"default": 64, "min": 64, "max": MAX_RESOLUTION, "step": 8}),
                              "height": ("INT", {"default": 64, "min": 64, "max": MAX_RESOLUTION, "step": 8}),
                              "x": ("INT", {"default": 0, "min": 0, "max": MAX_RESOLUTION, "step": 8}),
                              "y": ("INT", {"default": 0, "min": 0, "max": MAX_RESOLUTION, "step": 8}),
                              "strength": ("FLOAT", {"default": 1.0, "min": 0.0, "max": 10.0, "step": 0.01}),
                             }}
    RETURN_TYPES = ("CONDITIONING",)
    FUNCTION = "append"

    CATEGORY = "conditioning"

    def append(self, conditioning, width, height, x, y, strength):
        c = node_helpers.conditioning_set_values(conditioning, {"area": (height // 8, width // 8, y // 8, x // 8),
                                                                "strength": strength,
                                                                "set_area_to_bounds": False})
        return (c, )

class ConditioningSetAreaPercentage:
    @classmethod
    def INPUT_TYPES(s):
        return {"required": {"conditioning": ("CONDITIONING", ),
                              "width": ("FLOAT", {"default": 1.0, "min": 0, "max": 1.0, "step": 0.01}),
                              "height": ("FLOAT", {"default": 1.0, "min": 0, "max": 1.0, "step": 0.01}),
                              "x": ("FLOAT", {"default": 0, "min": 0, "max": 1.0, "step": 0.01}),
                              "y": ("FLOAT", {"default": 0, "min": 0, "max": 1.0, "step": 0.01}),
                              "strength": ("FLOAT", {"default": 1.0, "min": 0.0, "max": 10.0, "step": 0.01}),
                             }}
    RETURN_TYPES = ("CONDITIONING",)
    FUNCTION = "append"

    CATEGORY = "conditioning"

    def append(self, conditioning, width, height, x, y, strength):
        c = node_helpers.conditioning_set_values(conditioning, {"area": ("percentage", height, width, y, x),
                                                                "strength": strength,
                                                                "set_area_to_bounds": False})
        return (c, )

class ConditioningSetAreaStrength:
    @classmethod
    def INPUT_TYPES(s):
        return {"required": {"conditioning": ("CONDITIONING", ),
                              "strength": ("FLOAT", {"default": 1.0, "min": 0.0, "max": 10.0, "step": 0.01}),
                             }}
    RETURN_TYPES = ("CONDITIONING",)
    FUNCTION = "append"

    CATEGORY = "conditioning"

    def append(self, conditioning, strength):
        c = node_helpers.conditioning_set_values(conditioning, {"strength": strength})
        return (c, )


class ConditioningSetMask:
    @classmethod
    def INPUT_TYPES(s):
        return {"required": {"conditioning": ("CONDITIONING", ),
                              "mask": ("MASK", ),
                              "strength": ("FLOAT", {"default": 1.0, "min": 0.0, "max": 10.0, "step": 0.01}),
                              "set_cond_area": (["default", "mask bounds"],),
                             }}
    RETURN_TYPES = ("CONDITIONING",)
    FUNCTION = "append"

    CATEGORY = "conditioning"

    def append(self, conditioning, mask, set_cond_area, strength):
        set_area_to_bounds = False
        if set_cond_area != "default":
            set_area_to_bounds = True
        if len(mask.shape) < 3:
            mask = mask.unsqueeze(0)

        c = node_helpers.conditioning_set_values(conditioning, {"mask": mask,
                                                                "set_area_to_bounds": set_area_to_bounds,
                                                                "mask_strength": strength})
        return (c, )

class ConditioningZeroOut:
    @classmethod
    def INPUT_TYPES(s):
        return {"required": {"conditioning": ("CONDITIONING", )}}
    RETURN_TYPES = ("CONDITIONING",)
    FUNCTION = "zero_out"

    CATEGORY = "advanced/conditioning"

    def zero_out(self, conditioning):
        c = []
        for t in conditioning:
            d = t[1].copy()
            pooled_output = d.get("pooled_output", None)
            if pooled_output is not None:
                d["pooled_output"] = torch.zeros_like(pooled_output)
            n = [torch.zeros_like(t[0]), d]
            c.append(n)
        return (c, )

class ConditioningSetTimestepRange:
    @classmethod
    def INPUT_TYPES(s):
        return {"required": {"conditioning": ("CONDITIONING", ),
                             "start": ("FLOAT", {"default": 0.0, "min": 0.0, "max": 1.0, "step": 0.001}),
                             "end": ("FLOAT", {"default": 1.0, "min": 0.0, "max": 1.0, "step": 0.001})
                             }}
    RETURN_TYPES = ("CONDITIONING",)
    FUNCTION = "set_range"

    CATEGORY = "advanced/conditioning"

    def set_range(self, conditioning, start, end):
        c = node_helpers.conditioning_set_values(conditioning, {"start_percent": start,
                                                                "end_percent": end})
        return (c, )

class VAEDecode:
    @classmethod
    def INPUT_TYPES(s):
        return {
            "required": {
                "samples": ("LATENT", {"tooltip": "The latent to be decoded."}),
                "vae": ("VAE", {"tooltip": "The VAE model used for decoding the latent."})
            }
        }
    RETURN_TYPES = ("IMAGE",)
    OUTPUT_TOOLTIPS = ("The decoded image.",)
    FUNCTION = "decode"

    CATEGORY = "latent"
    DESCRIPTION = "Decodes latent images back into pixel space images."

    def decode(self, vae, samples):
        images = vae.decode(samples["samples"])
        if len(images.shape) == 5: #Combine batches
            images = images.reshape(-1, images.shape[-3], images.shape[-2], images.shape[-1])
        return (images, )

class VAEDecodeTiled:
    @classmethod
    def INPUT_TYPES(s):
        return {"required": {"samples": ("LATENT", ), "vae": ("VAE", ),
                             "tile_size": ("INT", {"default": 512, "min": 64, "max": 4096, "step": 32}),
                             "overlap": ("INT", {"default": 64, "min": 0, "max": 4096, "step": 32}),
                             "temporal_size": ("INT", {"default": 64, "min": 8, "max": 4096, "step": 4, "tooltip": "Only used for video VAEs: Amount of frames to decode at a time."}),
                             "temporal_overlap": ("INT", {"default": 8, "min": 4, "max": 4096, "step": 4, "tooltip": "Only used for video VAEs: Amount of frames to overlap."}),
                            }}
    RETURN_TYPES = ("IMAGE",)
    FUNCTION = "decode"

    CATEGORY = "_for_testing"

    def decode(self, vae, samples, tile_size, overlap=64, temporal_size=64, temporal_overlap=8):
        if tile_size < overlap * 4:
            overlap = tile_size // 4
        if temporal_size < temporal_overlap * 2:
            temporal_overlap = temporal_overlap // 2
        temporal_compression = vae.temporal_compression_decode()
        if temporal_compression is not None:
            temporal_size = max(2, temporal_size // temporal_compression)
            temporal_overlap = max(1, min(temporal_size // 2, temporal_overlap // temporal_compression))
        else:
            temporal_size = None
            temporal_overlap = None

        compression = vae.spacial_compression_decode()
        images = vae.decode_tiled(samples["samples"], tile_x=tile_size // compression, tile_y=tile_size // compression, overlap=overlap // compression, tile_t=temporal_size, overlap_t=temporal_overlap)
        if len(images.shape) == 5: #Combine batches
            images = images.reshape(-1, images.shape[-3], images.shape[-2], images.shape[-1])
        return (images, )

class VAEEncode:
    @classmethod
    def INPUT_TYPES(s):
        return {"required": { "pixels": ("IMAGE", ), "vae": ("VAE", )}}
    RETURN_TYPES = ("LATENT",)
    FUNCTION = "encode"

    CATEGORY = "latent"

    def encode(self, vae, pixels):
        t = vae.encode(pixels[:,:,:,:3])
        return ({"samples":t}, )

class VAEEncodeTiled:
    @classmethod
    def INPUT_TYPES(s):
        return {"required": {"pixels": ("IMAGE", ), "vae": ("VAE", ),
                             "tile_size": ("INT", {"default": 512, "min": 64, "max": 4096, "step": 64}),
                             "overlap": ("INT", {"default": 64, "min": 0, "max": 4096, "step": 32}),
                             "temporal_size": ("INT", {"default": 64, "min": 8, "max": 4096, "step": 4, "tooltip": "Only used for video VAEs: Amount of frames to encode at a time."}),
                             "temporal_overlap": ("INT", {"default": 8, "min": 4, "max": 4096, "step": 4, "tooltip": "Only used for video VAEs: Amount of frames to overlap."}),
                            }}
    RETURN_TYPES = ("LATENT",)
    FUNCTION = "encode"

    CATEGORY = "_for_testing"

    def encode(self, vae, pixels, tile_size, overlap, temporal_size=64, temporal_overlap=8):
        t = vae.encode_tiled(pixels[:,:,:,:3], tile_x=tile_size, tile_y=tile_size, overlap=overlap, tile_t=temporal_size, overlap_t=temporal_overlap)
        return ({"samples": t}, )

class VAEEncodeForInpaint:
    @classmethod
    def INPUT_TYPES(s):
        return {"required": { "pixels": ("IMAGE", ), "vae": ("VAE", ), "mask": ("MASK", ), "grow_mask_by": ("INT", {"default": 6, "min": 0, "max": 64, "step": 1}),}}
    RETURN_TYPES = ("LATENT",)
    FUNCTION = "encode"

    CATEGORY = "latent/inpaint"

    def encode(self, vae, pixels, mask, grow_mask_by=6):
        x = (pixels.shape[1] // vae.downscale_ratio) * vae.downscale_ratio
        y = (pixels.shape[2] // vae.downscale_ratio) * vae.downscale_ratio
        mask = torch.nn.functional.interpolate(mask.reshape((-1, 1, mask.shape[-2], mask.shape[-1])), size=(pixels.shape[1], pixels.shape[2]), mode="bilinear")

        pixels = pixels.clone()
        if pixels.shape[1] != x or pixels.shape[2] != y:
            x_offset = (pixels.shape[1] % vae.downscale_ratio) // 2
            y_offset = (pixels.shape[2] % vae.downscale_ratio) // 2
            pixels = pixels[:,x_offset:x + x_offset, y_offset:y + y_offset,:]
            mask = mask[:,:,x_offset:x + x_offset, y_offset:y + y_offset]

        #grow mask by a few pixels to keep things seamless in latent space
        if grow_mask_by == 0:
            mask_erosion = mask
        else:
            kernel_tensor = torch.ones((1, 1, grow_mask_by, grow_mask_by))
            padding = math.ceil((grow_mask_by - 1) / 2)

            mask_erosion = torch.clamp(torch.nn.functional.conv2d(mask.round(), kernel_tensor, padding=padding), 0, 1)

        m = (1.0 - mask.round()).squeeze(1)
        for i in range(3):
            pixels[:,:,:,i] -= 0.5
            pixels[:,:,:,i] *= m
            pixels[:,:,:,i] += 0.5
        t = vae.encode(pixels)

        return ({"samples":t, "noise_mask": (mask_erosion[:,:,:x,:y].round())}, )


class InpaintModelConditioning:
    @classmethod
    def INPUT_TYPES(s):
        return {"required": {"positive": ("CONDITIONING", ),
                             "negative": ("CONDITIONING", ),
                             "vae": ("VAE", ),
                             "pixels": ("IMAGE", ),
                             "mask": ("MASK", ),
                             "noise_mask": ("BOOLEAN", {"default": True, "tooltip": "Add a noise mask to the latent so sampling will only happen within the mask. Might improve results or completely break things depending on the model."}),
                             }}

    RETURN_TYPES = ("CONDITIONING","CONDITIONING","LATENT")
    RETURN_NAMES = ("positive", "negative", "latent")
    FUNCTION = "encode"

    CATEGORY = "conditioning/inpaint"

    def encode(self, positive, negative, pixels, vae, mask, noise_mask=True):
        x = (pixels.shape[1] // 8) * 8
        y = (pixels.shape[2] // 8) * 8
        mask = torch.nn.functional.interpolate(mask.reshape((-1, 1, mask.shape[-2], mask.shape[-1])), size=(pixels.shape[1], pixels.shape[2]), mode="bilinear")

        orig_pixels = pixels
        pixels = orig_pixels.clone()
        if pixels.shape[1] != x or pixels.shape[2] != y:
            x_offset = (pixels.shape[1] % 8) // 2
            y_offset = (pixels.shape[2] % 8) // 2
            pixels = pixels[:,x_offset:x + x_offset, y_offset:y + y_offset,:]
            mask = mask[:,:,x_offset:x + x_offset, y_offset:y + y_offset]

        m = (1.0 - mask.round()).squeeze(1)
        for i in range(3):
            pixels[:,:,:,i] -= 0.5
            pixels[:,:,:,i] *= m
            pixels[:,:,:,i] += 0.5
        concat_latent = vae.encode(pixels)
        orig_latent = vae.encode(orig_pixels)

        out_latent = {}

        out_latent["samples"] = orig_latent
        if noise_mask:
            out_latent["noise_mask"] = mask

        out = []
        for conditioning in [positive, negative]:
            c = node_helpers.conditioning_set_values(conditioning, {"concat_latent_image": concat_latent,
                                                                    "concat_mask": mask})
            out.append(c)
        return (out[0], out[1], out_latent)


class SaveLatent:
    def __init__(self):
        self.output_dir = folder_paths.get_output_directory()

    @classmethod
    def INPUT_TYPES(s):
        return {"required": { "samples": ("LATENT", ),
                              "filename_prefix": ("STRING", {"default": "latents/ComfyUI"})},
                "hidden": {"prompt": "PROMPT", "extra_pnginfo": "EXTRA_PNGINFO"},
                }
    RETURN_TYPES = ()
    FUNCTION = "save"

    OUTPUT_NODE = True

    CATEGORY = "_for_testing"

    def save(self, samples, filename_prefix="ComfyUI", prompt=None, extra_pnginfo=None):
        full_output_folder, filename, counter, subfolder, filename_prefix = folder_paths.get_save_image_path(filename_prefix, self.output_dir)

        # support save metadata for latent sharing
        prompt_info = ""
        if prompt is not None:
            prompt_info = json.dumps(prompt)

        metadata = None
        if not args.disable_metadata:
            metadata = {"prompt": prompt_info}
            if extra_pnginfo is not None:
                for x in extra_pnginfo:
                    metadata[x] = json.dumps(extra_pnginfo[x])

        file = f"{filename}_{counter:05}_.latent"

        results: list[FileLocator] = []
        results.append({
            "filename": file,
            "subfolder": subfolder,
            "type": "output"
        })

        file = os.path.join(full_output_folder, file)

        output = {}
        output["latent_tensor"] = samples["samples"].contiguous()
        output["latent_format_version_0"] = torch.tensor([])

        comfy.utils.save_torch_file(output, file, metadata=metadata)
        return { "ui": { "latents": results } }


class LoadLatent:
    @classmethod
    def INPUT_TYPES(s):
        input_dir = folder_paths.get_input_directory()
        files = [f for f in os.listdir(input_dir) if os.path.isfile(os.path.join(input_dir, f)) and f.endswith(".latent")]
        return {"required": {"latent": [sorted(files), ]}, }

    CATEGORY = "_for_testing"

    RETURN_TYPES = ("LATENT", )
    FUNCTION = "load"

    def load(self, latent):
        latent_path = folder_paths.get_annotated_filepath(latent)
        latent = safetensors.torch.load_file(latent_path, device="cpu")
        multiplier = 1.0
        if "latent_format_version_0" not in latent:
            multiplier = 1.0 / 0.18215
        samples = {"samples": latent["latent_tensor"].float() * multiplier}
        return (samples, )

    @classmethod
    def IS_CHANGED(s, latent):
        image_path = folder_paths.get_annotated_filepath(latent)
        m = hashlib.sha256()
        with open(image_path, 'rb') as f:
            m.update(f.read())
        return m.digest().hex()

    @classmethod
    def VALIDATE_INPUTS(s, latent):
        if not folder_paths.exists_annotated_filepath(latent):
            return "Invalid latent file: {}".format(latent)
        return True


class CheckpointLoader:
    @classmethod
    def INPUT_TYPES(s):
        return {"required": { "config_name": (folder_paths.get_filename_list("configs"), ),
                              "ckpt_name": (folder_paths.get_filename_list("checkpoints"), )}}
    RETURN_TYPES = ("MODEL", "CLIP", "VAE")
    FUNCTION = "load_checkpoint"

    CATEGORY = "advanced/loaders"
    DEPRECATED = True

    def load_checkpoint(self, config_name, ckpt_name):
        config_path = folder_paths.get_full_path("configs", config_name)
        ckpt_path = folder_paths.get_full_path_or_raise("checkpoints", ckpt_name)
        return comfy.sd.load_checkpoint(config_path, ckpt_path, output_vae=True, output_clip=True, embedding_directory=folder_paths.get_folder_paths("embeddings"))

class CheckpointLoaderSimple:
    @classmethod
    def INPUT_TYPES(s):
        return {
            "required": {
                "ckpt_name": (folder_paths.get_filename_list("checkpoints"), {"tooltip": "The name of the checkpoint (model) to load."}),
            }
        }
    RETURN_TYPES = ("MODEL", "CLIP", "VAE")
    OUTPUT_TOOLTIPS = ("The model used for denoising latents.",
                       "The CLIP model used for encoding text prompts.",
                       "The VAE model used for encoding and decoding images to and from latent space.")
    FUNCTION = "load_checkpoint"

    CATEGORY = "loaders"
    DESCRIPTION = "Loads a diffusion model checkpoint, diffusion models are used to denoise latents."

    def load_checkpoint(self, ckpt_name):
        ckpt_path = folder_paths.get_full_path_or_raise("checkpoints", ckpt_name)
        out = comfy.sd.load_checkpoint_guess_config(ckpt_path, output_vae=True, output_clip=True, embedding_directory=folder_paths.get_folder_paths("embeddings"))
        return out[:3]

class DiffusersLoader:
    @classmethod
    def INPUT_TYPES(cls):
        paths = []
        for search_path in folder_paths.get_folder_paths("diffusers"):
            if os.path.exists(search_path):
                for root, subdir, files in os.walk(search_path, followlinks=True):
                    if "model_index.json" in files:
                        paths.append(os.path.relpath(root, start=search_path))

        return {"required": {"model_path": (paths,), }}
    RETURN_TYPES = ("MODEL", "CLIP", "VAE")
    FUNCTION = "load_checkpoint"

    CATEGORY = "advanced/loaders/deprecated"

    def load_checkpoint(self, model_path, output_vae=True, output_clip=True):
        for search_path in folder_paths.get_folder_paths("diffusers"):
            if os.path.exists(search_path):
                path = os.path.join(search_path, model_path)
                if os.path.exists(path):
                    model_path = path
                    break

        return comfy.diffusers_load.load_diffusers(model_path, output_vae=output_vae, output_clip=output_clip, embedding_directory=folder_paths.get_folder_paths("embeddings"))


class unCLIPCheckpointLoader:
    @classmethod
    def INPUT_TYPES(s):
        return {"required": { "ckpt_name": (folder_paths.get_filename_list("checkpoints"), ),
                             }}
    RETURN_TYPES = ("MODEL", "CLIP", "VAE", "CLIP_VISION")
    FUNCTION = "load_checkpoint"

    CATEGORY = "loaders"

    def load_checkpoint(self, ckpt_name, output_vae=True, output_clip=True):
        ckpt_path = folder_paths.get_full_path_or_raise("checkpoints", ckpt_name)
        out = comfy.sd.load_checkpoint_guess_config(ckpt_path, output_vae=True, output_clip=True, output_clipvision=True, embedding_directory=folder_paths.get_folder_paths("embeddings"))
        return out

class CLIPSetLastLayer:
    @classmethod
    def INPUT_TYPES(s):
        return {"required": { "clip": ("CLIP", ),
                              "stop_at_clip_layer": ("INT", {"default": -1, "min": -24, "max": -1, "step": 1}),
                              }}
    RETURN_TYPES = ("CLIP",)
    FUNCTION = "set_last_layer"

    CATEGORY = "conditioning"

    def set_last_layer(self, clip, stop_at_clip_layer):
        clip = clip.clone()
        clip.clip_layer(stop_at_clip_layer)
        return (clip,)

class LoraLoader:
    def __init__(self):
        self.loaded_lora = None

    @classmethod
    def INPUT_TYPES(s):
        return {
            "required": {
                "model": ("MODEL", {"tooltip": "The diffusion model the LoRA will be applied to."}),
                "clip": ("CLIP", {"tooltip": "The CLIP model the LoRA will be applied to."}),
                "lora_name": (folder_paths.get_filename_list("loras"), {"tooltip": "The name of the LoRA."}),
                "strength_model": ("FLOAT", {"default": 1.0, "min": -100.0, "max": 100.0, "step": 0.01, "tooltip": "How strongly to modify the diffusion model. This value can be negative."}),
                "strength_clip": ("FLOAT", {"default": 1.0, "min": -100.0, "max": 100.0, "step": 0.01, "tooltip": "How strongly to modify the CLIP model. This value can be negative."}),
            }
        }

    RETURN_TYPES = ("MODEL", "CLIP")
    OUTPUT_TOOLTIPS = ("The modified diffusion model.", "The modified CLIP model.")
    FUNCTION = "load_lora"

    CATEGORY = "loaders"
    DESCRIPTION = "LoRAs are used to modify diffusion and CLIP models, altering the way in which latents are denoised such as applying styles. Multiple LoRA nodes can be linked together."

    def load_lora(self, model, clip, lora_name, strength_model, strength_clip):
        if strength_model == 0 and strength_clip == 0:
            return (model, clip)

        lora_path = folder_paths.get_full_path_or_raise("loras", lora_name)
        lora = None
        if self.loaded_lora is not None:
            if self.loaded_lora[0] == lora_path:
                lora = self.loaded_lora[1]
            else:
                self.loaded_lora = None

        if lora is None:
            lora = comfy.utils.load_torch_file(lora_path, safe_load=True)
            self.loaded_lora = (lora_path, lora)

        model_lora, clip_lora = comfy.sd.load_lora_for_models(model, clip, lora, strength_model, strength_clip)
        return (model_lora, clip_lora)

class LoraLoaderModelOnly(LoraLoader):
    @classmethod
    def INPUT_TYPES(s):
        return {"required": { "model": ("MODEL",),
                              "lora_name": (folder_paths.get_filename_list("loras"), ),
                              "strength_model": ("FLOAT", {"default": 1.0, "min": -100.0, "max": 100.0, "step": 0.01}),
                              }}
    RETURN_TYPES = ("MODEL",)
    FUNCTION = "load_lora_model_only"

    def load_lora_model_only(self, model, lora_name, strength_model):
        return (self.load_lora(model, None, lora_name, strength_model, 0)[0],)

class VAELoader:
    @staticmethod
    def vae_list():
        vaes = folder_paths.get_filename_list("vae")
        approx_vaes = folder_paths.get_filename_list("vae_approx")
        sdxl_taesd_enc = False
        sdxl_taesd_dec = False
        sd1_taesd_enc = False
        sd1_taesd_dec = False
        sd3_taesd_enc = False
        sd3_taesd_dec = False
        f1_taesd_enc = False
        f1_taesd_dec = False

        for v in approx_vaes:
            if v.startswith("taesd_decoder."):
                sd1_taesd_dec = True
            elif v.startswith("taesd_encoder."):
                sd1_taesd_enc = True
            elif v.startswith("taesdxl_decoder."):
                sdxl_taesd_dec = True
            elif v.startswith("taesdxl_encoder."):
                sdxl_taesd_enc = True
            elif v.startswith("taesd3_decoder."):
                sd3_taesd_dec = True
            elif v.startswith("taesd3_encoder."):
                sd3_taesd_enc = True
            elif v.startswith("taef1_encoder."):
                f1_taesd_dec = True
            elif v.startswith("taef1_decoder."):
                f1_taesd_enc = True
        if sd1_taesd_dec and sd1_taesd_enc:
            vaes.append("taesd")
        if sdxl_taesd_dec and sdxl_taesd_enc:
            vaes.append("taesdxl")
        if sd3_taesd_dec and sd3_taesd_enc:
            vaes.append("taesd3")
        if f1_taesd_dec and f1_taesd_enc:
            vaes.append("taef1")
        return vaes

    @staticmethod
    def load_taesd(name):
        sd = {}
        approx_vaes = folder_paths.get_filename_list("vae_approx")

        encoder = next(filter(lambda a: a.startswith("{}_encoder.".format(name)), approx_vaes))
        decoder = next(filter(lambda a: a.startswith("{}_decoder.".format(name)), approx_vaes))

        enc = comfy.utils.load_torch_file(folder_paths.get_full_path_or_raise("vae_approx", encoder))
        for k in enc:
            sd["taesd_encoder.{}".format(k)] = enc[k]

        dec = comfy.utils.load_torch_file(folder_paths.get_full_path_or_raise("vae_approx", decoder))
        for k in dec:
            sd["taesd_decoder.{}".format(k)] = dec[k]

        if name == "taesd":
            sd["vae_scale"] = torch.tensor(0.18215)
            sd["vae_shift"] = torch.tensor(0.0)
        elif name == "taesdxl":
            sd["vae_scale"] = torch.tensor(0.13025)
            sd["vae_shift"] = torch.tensor(0.0)
        elif name == "taesd3":
            sd["vae_scale"] = torch.tensor(1.5305)
            sd["vae_shift"] = torch.tensor(0.0609)
        elif name == "taef1":
            sd["vae_scale"] = torch.tensor(0.3611)
            sd["vae_shift"] = torch.tensor(0.1159)
        return sd

    @classmethod
    def INPUT_TYPES(s):
        return {"required": { "vae_name": (s.vae_list(), )}}
    RETURN_TYPES = ("VAE",)
    FUNCTION = "load_vae"

    CATEGORY = "loaders"

    #TODO: scale factor?
    def load_vae(self, vae_name):
        if vae_name in ["taesd", "taesdxl", "taesd3", "taef1"]:
            sd = self.load_taesd(vae_name)
        else:
            vae_path = folder_paths.get_full_path_or_raise("vae", vae_name)
            sd = comfy.utils.load_torch_file(vae_path)
        vae = comfy.sd.VAE(sd=sd)
        vae.throw_exception_if_invalid()
        return (vae,)

class ControlNetLoader:
    @classmethod
    def INPUT_TYPES(s):
        return {"required": { "control_net_name": (folder_paths.get_filename_list("controlnet"), )}}

    RETURN_TYPES = ("CONTROL_NET",)
    FUNCTION = "load_controlnet"

    CATEGORY = "loaders"

    def load_controlnet(self, control_net_name):
        controlnet_path = folder_paths.get_full_path_or_raise("controlnet", control_net_name)
        controlnet = comfy.controlnet.load_controlnet(controlnet_path)
        if controlnet is None:
            raise RuntimeError("ERROR: controlnet file is invalid and does not contain a valid controlnet model.")
        return (controlnet,)

class DiffControlNetLoader:
    @classmethod
    def INPUT_TYPES(s):
        return {"required": { "model": ("MODEL",),
                              "control_net_name": (folder_paths.get_filename_list("controlnet"), )}}

    RETURN_TYPES = ("CONTROL_NET",)
    FUNCTION = "load_controlnet"

    CATEGORY = "loaders"

    def load_controlnet(self, model, control_net_name):
        controlnet_path = folder_paths.get_full_path_or_raise("controlnet", control_net_name)
        controlnet = comfy.controlnet.load_controlnet(controlnet_path, model)
        return (controlnet,)


class ControlNetApply:
    @classmethod
    def INPUT_TYPES(s):
        return {"required": {"conditioning": ("CONDITIONING", ),
                             "control_net": ("CONTROL_NET", ),
                             "image": ("IMAGE", ),
                             "strength": ("FLOAT", {"default": 1.0, "min": 0.0, "max": 10.0, "step": 0.01})
                             }}
    RETURN_TYPES = ("CONDITIONING",)
    FUNCTION = "apply_controlnet"

    DEPRECATED = True
    CATEGORY = "conditioning/controlnet"

    def apply_controlnet(self, conditioning, control_net, image, strength):
        if strength == 0:
            return (conditioning, )

        c = []
        control_hint = image.movedim(-1,1)
        for t in conditioning:
            n = [t[0], t[1].copy()]
            c_net = control_net.copy().set_cond_hint(control_hint, strength)
            if 'control' in t[1]:
                c_net.set_previous_controlnet(t[1]['control'])
            n[1]['control'] = c_net
            n[1]['control_apply_to_uncond'] = True
            c.append(n)
        return (c, )


class ControlNetApplyAdvanced:
    @classmethod
    def INPUT_TYPES(s):
        return {"required": {"positive": ("CONDITIONING", ),
                             "negative": ("CONDITIONING", ),
                             "control_net": ("CONTROL_NET", ),
                             "image": ("IMAGE", ),
                             "strength": ("FLOAT", {"default": 1.0, "min": 0.0, "max": 10.0, "step": 0.01}),
                             "start_percent": ("FLOAT", {"default": 0.0, "min": 0.0, "max": 1.0, "step": 0.001}),
                             "end_percent": ("FLOAT", {"default": 1.0, "min": 0.0, "max": 1.0, "step": 0.001})
                             },
                "optional": {"vae": ("VAE", ),
                             }
    }

    RETURN_TYPES = ("CONDITIONING","CONDITIONING")
    RETURN_NAMES = ("positive", "negative")
    FUNCTION = "apply_controlnet"

    CATEGORY = "conditioning/controlnet"

    def apply_controlnet(self, positive, negative, control_net, image, strength, start_percent, end_percent, vae=None, extra_concat=[]):
        if strength == 0:
            return (positive, negative)

        control_hint = image.movedim(-1,1)
        cnets = {}

        out = []
        for conditioning in [positive, negative]:
            c = []
            for t in conditioning:
                d = t[1].copy()

                prev_cnet = d.get('control', None)
                if prev_cnet in cnets:
                    c_net = cnets[prev_cnet]
                else:
                    c_net = control_net.copy().set_cond_hint(control_hint, strength, (start_percent, end_percent), vae=vae, extra_concat=extra_concat)
                    c_net.set_previous_controlnet(prev_cnet)
                    cnets[prev_cnet] = c_net

                d['control'] = c_net
                d['control_apply_to_uncond'] = False
                n = [t[0], d]
                c.append(n)
            out.append(c)
        return (out[0], out[1])


class UNETLoader:
    @classmethod
    def INPUT_TYPES(s):
        return {"required": { "unet_name": (folder_paths.get_filename_list("diffusion_models"), ),
                              "weight_dtype": (["default", "fp8_e4m3fn", "fp8_e4m3fn_fast", "fp8_e5m2"],)
                             }}
    RETURN_TYPES = ("MODEL",)
    FUNCTION = "load_unet"

    CATEGORY = "advanced/loaders"

    def load_unet(self, unet_name, weight_dtype):
        model_options = {}
        if weight_dtype == "fp8_e4m3fn":
            model_options["dtype"] = torch.float8_e4m3fn
        elif weight_dtype == "fp8_e4m3fn_fast":
            model_options["dtype"] = torch.float8_e4m3fn
            model_options["fp8_optimizations"] = True
        elif weight_dtype == "fp8_e5m2":
            model_options["dtype"] = torch.float8_e5m2

        unet_path = folder_paths.get_full_path_or_raise("diffusion_models", unet_name)
        model = comfy.sd.load_diffusion_model(unet_path, model_options=model_options)
        return (model,)

class CLIPLoader:
    @classmethod
    def INPUT_TYPES(s):
        return {"required": { "clip_name": (folder_paths.get_filename_list("text_encoders"), ),
                              "type": (["stable_diffusion", "stable_cascade", "sd3", "stable_audio", "mochi", "ltxv", "pixart", "cosmos", "lumina2", "wan", "hidream", "chroma"], ),
                              },
                "optional": {
                              "device": (["default", "cpu"], {"advanced": True}),
                             }}
    RETURN_TYPES = ("CLIP",)
    FUNCTION = "load_clip"

    CATEGORY = "advanced/loaders"

    DESCRIPTION = "[Recipes]\n\nstable_diffusion: clip-l\nstable_cascade: clip-g\nsd3: t5 xxl/ clip-g / clip-l\nstable_audio: t5 base\nmochi: t5 xxl\ncosmos: old t5 xxl\nlumina2: gemma 2 2B\nwan: umt5 xxl\n hidream: llama-3.1 (Recommend) or t5"

    def load_clip(self, clip_name, type="stable_diffusion", device="default"):
        clip_type = getattr(comfy.sd.CLIPType, type.upper(), comfy.sd.CLIPType.STABLE_DIFFUSION)

        model_options = {}
        if device == "cpu":
            model_options["load_device"] = model_options["offload_device"] = torch.device("cpu")

        clip_path = folder_paths.get_full_path_or_raise("text_encoders", clip_name)
        clip = comfy.sd.load_clip(ckpt_paths=[clip_path], embedding_directory=folder_paths.get_folder_paths("embeddings"), clip_type=clip_type, model_options=model_options)
        return (clip,)

class DualCLIPLoader:
    @classmethod
    def INPUT_TYPES(s):
        return {"required": { "clip_name1": (folder_paths.get_filename_list("text_encoders"), ),
                              "clip_name2": (folder_paths.get_filename_list("text_encoders"), ),
                              "type": (["sdxl", "sd3", "flux", "hunyuan_video", "hidream"], ),
                              },
                "optional": {
                              "device": (["default", "cpu"], {"advanced": True}),
                             }}
    RETURN_TYPES = ("CLIP",)
    FUNCTION = "load_clip"

    CATEGORY = "advanced/loaders"

    DESCRIPTION = "[Recipes]\n\nsdxl: clip-l, clip-g\nsd3: clip-l, clip-g / clip-l, t5 / clip-g, t5\nflux: clip-l, t5\nhidream: at least one of t5 or llama, recommended t5 and llama"

    def load_clip(self, clip_name1, clip_name2, type, device="default"):
        clip_type = getattr(comfy.sd.CLIPType, type.upper(), comfy.sd.CLIPType.STABLE_DIFFUSION)

        clip_path1 = folder_paths.get_full_path_or_raise("text_encoders", clip_name1)
        clip_path2 = folder_paths.get_full_path_or_raise("text_encoders", clip_name2)

        model_options = {}
        if device == "cpu":
            model_options["load_device"] = model_options["offload_device"] = torch.device("cpu")

        clip = comfy.sd.load_clip(ckpt_paths=[clip_path1, clip_path2], embedding_directory=folder_paths.get_folder_paths("embeddings"), clip_type=clip_type, model_options=model_options)
        return (clip,)

class CLIPVisionLoader:
    @classmethod
    def INPUT_TYPES(s):
        return {"required": { "clip_name": (folder_paths.get_filename_list("clip_vision"), ),
                             }}
    RETURN_TYPES = ("CLIP_VISION",)
    FUNCTION = "load_clip"

    CATEGORY = "loaders"

    def load_clip(self, clip_name):
        clip_path = folder_paths.get_full_path_or_raise("clip_vision", clip_name)
        clip_vision = comfy.clip_vision.load(clip_path)
        if clip_vision is None:
            raise RuntimeError("ERROR: clip vision file is invalid and does not contain a valid vision model.")
        return (clip_vision,)

class CLIPVisionEncode:
    @classmethod
    def INPUT_TYPES(s):
        return {"required": { "clip_vision": ("CLIP_VISION",),
                              "image": ("IMAGE",),
                              "crop": (["center", "none"],)
                             }}
    RETURN_TYPES = ("CLIP_VISION_OUTPUT",)
    FUNCTION = "encode"

    CATEGORY = "conditioning"

    def encode(self, clip_vision, image, crop):
        crop_image = True
        if crop != "center":
            crop_image = False
        output = clip_vision.encode_image(image, crop=crop_image)
        return (output,)

class StyleModelLoader:
    @classmethod
    def INPUT_TYPES(s):
        return {"required": { "style_model_name": (folder_paths.get_filename_list("style_models"), )}}

    RETURN_TYPES = ("STYLE_MODEL",)
    FUNCTION = "load_style_model"

    CATEGORY = "loaders"

    def load_style_model(self, style_model_name):
        style_model_path = folder_paths.get_full_path_or_raise("style_models", style_model_name)
        style_model = comfy.sd.load_style_model(style_model_path)
        return (style_model,)


class StyleModelApply:
    @classmethod
    def INPUT_TYPES(s):
        return {"required": {"conditioning": ("CONDITIONING", ),
                             "style_model": ("STYLE_MODEL", ),
                             "clip_vision_output": ("CLIP_VISION_OUTPUT", ),
                             "strength": ("FLOAT", {"default": 1.0, "min": 0.0, "max": 10.0, "step": 0.001}),
                             "strength_type": (["multiply", "attn_bias"], ),
                             }}
    RETURN_TYPES = ("CONDITIONING",)
    FUNCTION = "apply_stylemodel"

    CATEGORY = "conditioning/style_model"

    def apply_stylemodel(self, conditioning, style_model, clip_vision_output, strength, strength_type):
        cond = style_model.get_cond(clip_vision_output).flatten(start_dim=0, end_dim=1).unsqueeze(dim=0)
        if strength_type == "multiply":
            cond *= strength

        n = cond.shape[1]
        c_out = []
        for t in conditioning:
            (txt, keys) = t
            keys = keys.copy()
            # even if the strength is 1.0 (i.e, no change), if there's already a mask, we have to add to it
            if "attention_mask" in keys or (strength_type == "attn_bias" and strength != 1.0):
                # math.log raises an error if the argument is zero
                # torch.log returns -inf, which is what we want
                attn_bias = torch.log(torch.Tensor([strength if strength_type == "attn_bias" else 1.0]))
                # get the size of the mask image
                mask_ref_size = keys.get("attention_mask_img_shape", (1, 1))
                n_ref = mask_ref_size[0] * mask_ref_size[1]
                n_txt = txt.shape[1]
                # grab the existing mask
                mask = keys.get("attention_mask", None)
                # create a default mask if it doesn't exist
                if mask is None:
                    mask = torch.zeros((txt.shape[0], n_txt + n_ref, n_txt + n_ref), dtype=torch.float16)
                # convert the mask dtype, because it might be boolean
                # we want it to be interpreted as a bias
                if mask.dtype == torch.bool:
                    # log(True) = log(1) = 0
                    # log(False) = log(0) = -inf
                    mask = torch.log(mask.to(dtype=torch.float16))
                # now we make the mask bigger to add space for our new tokens
                new_mask = torch.zeros((txt.shape[0], n_txt + n + n_ref, n_txt + n + n_ref), dtype=torch.float16)
                # copy over the old mask, in quandrants
                new_mask[:, :n_txt, :n_txt] = mask[:, :n_txt, :n_txt]
                new_mask[:, :n_txt, n_txt+n:] = mask[:, :n_txt, n_txt:]
                new_mask[:, n_txt+n:, :n_txt] = mask[:, n_txt:, :n_txt]
                new_mask[:, n_txt+n:, n_txt+n:] = mask[:, n_txt:, n_txt:]
                # now fill in the attention bias to our redux tokens
                new_mask[:, :n_txt, n_txt:n_txt+n] = attn_bias
                new_mask[:, n_txt+n:, n_txt:n_txt+n] = attn_bias
                keys["attention_mask"] = new_mask.to(txt.device)
                keys["attention_mask_img_shape"] = mask_ref_size

            c_out.append([torch.cat((txt, cond), dim=1), keys])

        return (c_out,)

class unCLIPConditioning:
    @classmethod
    def INPUT_TYPES(s):
        return {"required": {"conditioning": ("CONDITIONING", ),
                             "clip_vision_output": ("CLIP_VISION_OUTPUT", ),
                             "strength": ("FLOAT", {"default": 1.0, "min": -10.0, "max": 10.0, "step": 0.01}),
                             "noise_augmentation": ("FLOAT", {"default": 0.0, "min": 0.0, "max": 1.0, "step": 0.01}),
                             }}
    RETURN_TYPES = ("CONDITIONING",)
    FUNCTION = "apply_adm"

    CATEGORY = "conditioning"

    def apply_adm(self, conditioning, clip_vision_output, strength, noise_augmentation):
        if strength == 0:
            return (conditioning, )

        c = []
        for t in conditioning:
            o = t[1].copy()
            x = {"clip_vision_output": clip_vision_output, "strength": strength, "noise_augmentation": noise_augmentation}
            if "unclip_conditioning" in o:
                o["unclip_conditioning"] = o["unclip_conditioning"][:] + [x]
            else:
                o["unclip_conditioning"] = [x]
            n = [t[0], o]
            c.append(n)
        return (c, )

class GLIGENLoader:
    @classmethod
    def INPUT_TYPES(s):
        return {"required": { "gligen_name": (folder_paths.get_filename_list("gligen"), )}}

    RETURN_TYPES = ("GLIGEN",)
    FUNCTION = "load_gligen"

    CATEGORY = "loaders"

    def load_gligen(self, gligen_name):
        gligen_path = folder_paths.get_full_path_or_raise("gligen", gligen_name)
        gligen = comfy.sd.load_gligen(gligen_path)
        return (gligen,)

class GLIGENTextBoxApply:
    @classmethod
    def INPUT_TYPES(s):
        return {"required": {"conditioning_to": ("CONDITIONING", ),
                              "clip": ("CLIP", ),
                              "gligen_textbox_model": ("GLIGEN", ),
                              "text": ("STRING", {"multiline": True, "dynamicPrompts": True}),
                              "width": ("INT", {"default": 64, "min": 8, "max": MAX_RESOLUTION, "step": 8}),
                              "height": ("INT", {"default": 64, "min": 8, "max": MAX_RESOLUTION, "step": 8}),
                              "x": ("INT", {"default": 0, "min": 0, "max": MAX_RESOLUTION, "step": 8}),
                              "y": ("INT", {"default": 0, "min": 0, "max": MAX_RESOLUTION, "step": 8}),
                             }}
    RETURN_TYPES = ("CONDITIONING",)
    FUNCTION = "append"

    CATEGORY = "conditioning/gligen"

    def append(self, conditioning_to, clip, gligen_textbox_model, text, width, height, x, y):
        c = []
        cond, cond_pooled = clip.encode_from_tokens(clip.tokenize(text), return_pooled="unprojected")
        for t in conditioning_to:
            n = [t[0], t[1].copy()]
            position_params = [(cond_pooled, height // 8, width // 8, y // 8, x // 8)]
            prev = []
            if "gligen" in n[1]:
                prev = n[1]['gligen'][2]

            n[1]['gligen'] = ("position", gligen_textbox_model, prev + position_params)
            c.append(n)
        return (c, )

class EmptyLatentImage:
    def __init__(self):
        self.device = comfy.model_management.intermediate_device()

    @classmethod
    def INPUT_TYPES(s):
        return {
            "required": {
                "width": ("INT", {"default": 512, "min": 16, "max": MAX_RESOLUTION, "step": 8, "tooltip": "The width of the latent images in pixels."}),
                "height": ("INT", {"default": 512, "min": 16, "max": MAX_RESOLUTION, "step": 8, "tooltip": "The height of the latent images in pixels."}),
                "batch_size": ("INT", {"default": 1, "min": 1, "max": 4096, "tooltip": "The number of latent images in the batch."})
            }
        }
    RETURN_TYPES = ("LATENT",)
    OUTPUT_TOOLTIPS = ("The empty latent image batch.",)
    FUNCTION = "generate"

    CATEGORY = "latent"
    DESCRIPTION = "Create a new batch of empty latent images to be denoised via sampling."

    def generate(self, width, height, batch_size=1):
        latent = torch.zeros([batch_size, 4, height // 8, width // 8], device=self.device)
        return ({"samples":latent}, )


class LatentFromBatch:
    @classmethod
    def INPUT_TYPES(s):
        return {"required": { "samples": ("LATENT",),
                              "batch_index": ("INT", {"default": 0, "min": 0, "max": 63}),
                              "length": ("INT", {"default": 1, "min": 1, "max": 64}),
                              }}
    RETURN_TYPES = ("LATENT",)
    FUNCTION = "frombatch"

    CATEGORY = "latent/batch"

    def frombatch(self, samples, batch_index, length):
        s = samples.copy()
        s_in = samples["samples"]
        batch_index = min(s_in.shape[0] - 1, batch_index)
        length = min(s_in.shape[0] - batch_index, length)
        s["samples"] = s_in[batch_index:batch_index + length].clone()
        if "noise_mask" in samples:
            masks = samples["noise_mask"]
            if masks.shape[0] == 1:
                s["noise_mask"] = masks.clone()
            else:
                if masks.shape[0] < s_in.shape[0]:
                    masks = masks.repeat(math.ceil(s_in.shape[0] / masks.shape[0]), 1, 1, 1)[:s_in.shape[0]]
                s["noise_mask"] = masks[batch_index:batch_index + length].clone()
        if "batch_index" not in s:
            s["batch_index"] = [x for x in range(batch_index, batch_index+length)]
        else:
            s["batch_index"] = samples["batch_index"][batch_index:batch_index + length]
        return (s,)

class RepeatLatentBatch:
    @classmethod
    def INPUT_TYPES(s):
        return {"required": { "samples": ("LATENT",),
                              "amount": ("INT", {"default": 1, "min": 1, "max": 64}),
                              }}
    RETURN_TYPES = ("LATENT",)
    FUNCTION = "repeat"

    CATEGORY = "latent/batch"

    def repeat(self, samples, amount):
        s = samples.copy()
        s_in = samples["samples"]

        s["samples"] = s_in.repeat((amount, 1,1,1))
        if "noise_mask" in samples and samples["noise_mask"].shape[0] > 1:
            masks = samples["noise_mask"]
            if masks.shape[0] < s_in.shape[0]:
                masks = masks.repeat(math.ceil(s_in.shape[0] / masks.shape[0]), 1, 1, 1)[:s_in.shape[0]]
            s["noise_mask"] = samples["noise_mask"].repeat((amount, 1,1,1))
        if "batch_index" in s:
            offset = max(s["batch_index"]) - min(s["batch_index"]) + 1
            s["batch_index"] = s["batch_index"] + [x + (i * offset) for i in range(1, amount) for x in s["batch_index"]]
        return (s,)

class LatentUpscale:
    upscale_methods = ["nearest-exact", "bilinear", "area", "bicubic", "bislerp"]
    crop_methods = ["disabled", "center"]

    @classmethod
    def INPUT_TYPES(s):
        return {"required": { "samples": ("LATENT",), "upscale_method": (s.upscale_methods,),
                              "width": ("INT", {"default": 512, "min": 0, "max": MAX_RESOLUTION, "step": 8}),
                              "height": ("INT", {"default": 512, "min": 0, "max": MAX_RESOLUTION, "step": 8}),
                              "crop": (s.crop_methods,)}}
    RETURN_TYPES = ("LATENT",)
    FUNCTION = "upscale"

    CATEGORY = "latent"

    def upscale(self, samples, upscale_method, width, height, crop):
        if width == 0 and height == 0:
            s = samples
        else:
            s = samples.copy()

            if width == 0:
                height = max(64, height)
                width = max(64, round(samples["samples"].shape[-1] * height / samples["samples"].shape[-2]))
            elif height == 0:
                width = max(64, width)
                height = max(64, round(samples["samples"].shape[-2] * width / samples["samples"].shape[-1]))
            else:
                width = max(64, width)
                height = max(64, height)

            s["samples"] = comfy.utils.common_upscale(samples["samples"], width // 8, height // 8, upscale_method, crop)
        return (s,)

class LatentUpscaleBy:
    upscale_methods = ["nearest-exact", "bilinear", "area", "bicubic", "bislerp"]

    @classmethod
    def INPUT_TYPES(s):
        return {"required": { "samples": ("LATENT",), "upscale_method": (s.upscale_methods,),
                              "scale_by": ("FLOAT", {"default": 1.5, "min": 0.01, "max": 8.0, "step": 0.01}),}}
    RETURN_TYPES = ("LATENT",)
    FUNCTION = "upscale"

    CATEGORY = "latent"

    def upscale(self, samples, upscale_method, scale_by):
        s = samples.copy()
        width = round(samples["samples"].shape[-1] * scale_by)
        height = round(samples["samples"].shape[-2] * scale_by)
        s["samples"] = comfy.utils.common_upscale(samples["samples"], width, height, upscale_method, "disabled")
        return (s,)

class LatentRotate:
    @classmethod
    def INPUT_TYPES(s):
        return {"required": { "samples": ("LATENT",),
                              "rotation": (["none", "90 degrees", "180 degrees", "270 degrees"],),
                              }}
    RETURN_TYPES = ("LATENT",)
    FUNCTION = "rotate"

    CATEGORY = "latent/transform"

    def rotate(self, samples, rotation):
        s = samples.copy()
        rotate_by = 0
        if rotation.startswith("90"):
            rotate_by = 1
        elif rotation.startswith("180"):
            rotate_by = 2
        elif rotation.startswith("270"):
            rotate_by = 3

        s["samples"] = torch.rot90(samples["samples"], k=rotate_by, dims=[3, 2])
        return (s,)

class LatentFlip:
    @classmethod
    def INPUT_TYPES(s):
        return {"required": { "samples": ("LATENT",),
                              "flip_method": (["x-axis: vertically", "y-axis: horizontally"],),
                              }}
    RETURN_TYPES = ("LATENT",)
    FUNCTION = "flip"

    CATEGORY = "latent/transform"

    def flip(self, samples, flip_method):
        s = samples.copy()
        if flip_method.startswith("x"):
            s["samples"] = torch.flip(samples["samples"], dims=[2])
        elif flip_method.startswith("y"):
            s["samples"] = torch.flip(samples["samples"], dims=[3])

        return (s,)

class LatentComposite:
    @classmethod
    def INPUT_TYPES(s):
        return {"required": { "samples_to": ("LATENT",),
                              "samples_from": ("LATENT",),
                              "x": ("INT", {"default": 0, "min": 0, "max": MAX_RESOLUTION, "step": 8}),
                              "y": ("INT", {"default": 0, "min": 0, "max": MAX_RESOLUTION, "step": 8}),
                              "feather": ("INT", {"default": 0, "min": 0, "max": MAX_RESOLUTION, "step": 8}),
                              }}
    RETURN_TYPES = ("LATENT",)
    FUNCTION = "composite"

    CATEGORY = "latent"

    def composite(self, samples_to, samples_from, x, y, composite_method="normal", feather=0):
        x =  x // 8
        y = y // 8
        feather = feather // 8
        samples_out = samples_to.copy()
        s = samples_to["samples"].clone()
        samples_to = samples_to["samples"]
        samples_from = samples_from["samples"]
        if feather == 0:
            s[:,:,y:y+samples_from.shape[2],x:x+samples_from.shape[3]] = samples_from[:,:,:samples_to.shape[2] - y, :samples_to.shape[3] - x]
        else:
            samples_from = samples_from[:,:,:samples_to.shape[2] - y, :samples_to.shape[3] - x]
            mask = torch.ones_like(samples_from)
            for t in range(feather):
                if y != 0:
                    mask[:,:,t:1+t,:] *= ((1.0/feather) * (t + 1))

                if y + samples_from.shape[2] < samples_to.shape[2]:
                    mask[:,:,mask.shape[2] -1 -t: mask.shape[2]-t,:] *= ((1.0/feather) * (t + 1))
                if x != 0:
                    mask[:,:,:,t:1+t] *= ((1.0/feather) * (t + 1))
                if x + samples_from.shape[3] < samples_to.shape[3]:
                    mask[:,:,:,mask.shape[3]- 1 - t: mask.shape[3]- t] *= ((1.0/feather) * (t + 1))
            rev_mask = torch.ones_like(mask) - mask
            s[:,:,y:y+samples_from.shape[2],x:x+samples_from.shape[3]] = samples_from[:,:,:samples_to.shape[2] - y, :samples_to.shape[3] - x] * mask + s[:,:,y:y+samples_from.shape[2],x:x+samples_from.shape[3]] * rev_mask
        samples_out["samples"] = s
        return (samples_out,)

class LatentBlend:
    @classmethod
    def INPUT_TYPES(s):
        return {"required": {
            "samples1": ("LATENT",),
            "samples2": ("LATENT",),
            "blend_factor": ("FLOAT", {
                "default": 0.5,
                "min": 0,
                "max": 1,
                "step": 0.01
            }),
        }}

    RETURN_TYPES = ("LATENT",)
    FUNCTION = "blend"

    CATEGORY = "_for_testing"

    def blend(self, samples1, samples2, blend_factor:float, blend_mode: str="normal"):

        samples_out = samples1.copy()
        samples1 = samples1["samples"]
        samples2 = samples2["samples"]

        if samples1.shape != samples2.shape:
            samples2.permute(0, 3, 1, 2)
            samples2 = comfy.utils.common_upscale(samples2, samples1.shape[3], samples1.shape[2], 'bicubic', crop='center')
            samples2.permute(0, 2, 3, 1)

        samples_blended = self.blend_mode(samples1, samples2, blend_mode)
        samples_blended = samples1 * blend_factor + samples_blended * (1 - blend_factor)
        samples_out["samples"] = samples_blended
        return (samples_out,)

    def blend_mode(self, img1, img2, mode):
        if mode == "normal":
            return img2
        else:
            raise ValueError(f"Unsupported blend mode: {mode}")

class LatentCrop:
    @classmethod
    def INPUT_TYPES(s):
        return {"required": { "samples": ("LATENT",),
                              "width": ("INT", {"default": 512, "min": 64, "max": MAX_RESOLUTION, "step": 8}),
                              "height": ("INT", {"default": 512, "min": 64, "max": MAX_RESOLUTION, "step": 8}),
                              "x": ("INT", {"default": 0, "min": 0, "max": MAX_RESOLUTION, "step": 8}),
                              "y": ("INT", {"default": 0, "min": 0, "max": MAX_RESOLUTION, "step": 8}),
                              }}
    RETURN_TYPES = ("LATENT",)
    FUNCTION = "crop"

    CATEGORY = "latent/transform"

    def crop(self, samples, width, height, x, y):
        s = samples.copy()
        samples = samples['samples']
        x =  x // 8
        y = y // 8

        #enfonce minimum size of 64
        if x > (samples.shape[3] - 8):
            x = samples.shape[3] - 8
        if y > (samples.shape[2] - 8):
            y = samples.shape[2] - 8

        new_height = height // 8
        new_width = width // 8
        to_x = new_width + x
        to_y = new_height + y
        s['samples'] = samples[:,:,y:to_y, x:to_x]
        return (s,)

class SetLatentNoiseMask:
    @classmethod
    def INPUT_TYPES(s):
        return {"required": { "samples": ("LATENT",),
                              "mask": ("MASK",),
                              }}
    RETURN_TYPES = ("LATENT",)
    FUNCTION = "set_mask"

    CATEGORY = "latent/inpaint"

    def set_mask(self, samples, mask):
        s = samples.copy()
        s["noise_mask"] = mask.reshape((-1, 1, mask.shape[-2], mask.shape[-1]))
        return (s,)

def common_ksampler(model, seed, steps, cfg, sampler_name, scheduler, positive, negative, latent, denoise=1.0, disable_noise=False, start_step=None, last_step=None, force_full_denoise=False):
    latent_image = latent["samples"]
    latent_image = comfy.sample.fix_empty_latent_channels(model, latent_image)

    if disable_noise:
        noise = torch.zeros(latent_image.size(), dtype=latent_image.dtype, layout=latent_image.layout, device="cpu")
    else:
        batch_inds = latent["batch_index"] if "batch_index" in latent else None
        noise = comfy.sample.prepare_noise(latent_image, seed, batch_inds)

    noise_mask = None
    if "noise_mask" in latent:
        noise_mask = latent["noise_mask"]

    callback = latent_preview.prepare_callback(model, steps)
    disable_pbar = not comfy.utils.PROGRESS_BAR_ENABLED
    samples = comfy.sample.sample(model, noise, steps, cfg, sampler_name, scheduler, positive, negative, latent_image,
                                  denoise=denoise, disable_noise=disable_noise, start_step=start_step, last_step=last_step,
                                  force_full_denoise=force_full_denoise, noise_mask=noise_mask, callback=callback, disable_pbar=disable_pbar, seed=seed)
    out = latent.copy()
    out["samples"] = samples
    return (out, )

class KSampler:
    @classmethod
    def INPUT_TYPES(s):
        return {
            "required": {
                "model": ("MODEL", {"tooltip": "The model used for denoising the input latent."}),
                "seed": ("INT", {"default": 0, "min": 0, "max": 0xffffffffffffffff, "control_after_generate": True, "tooltip": "The random seed used for creating the noise."}),
                "steps": ("INT", {"default": 20, "min": 1, "max": 10000, "tooltip": "The number of steps used in the denoising process."}),
                "cfg": ("FLOAT", {"default": 8.0, "min": 0.0, "max": 100.0, "step":0.1, "round": 0.01, "tooltip": "The Classifier-Free Guidance scale balances creativity and adherence to the prompt. Higher values result in images more closely matching the prompt however too high values will negatively impact quality."}),
                "sampler_name": (comfy.samplers.KSampler.SAMPLERS, {"tooltip": "The algorithm used when sampling, this can affect the quality, speed, and style of the generated output."}),
                "scheduler": (comfy.samplers.KSampler.SCHEDULERS, {"tooltip": "The scheduler controls how noise is gradually removed to form the image."}),
                "positive": ("CONDITIONING", {"tooltip": "The conditioning describing the attributes you want to include in the image."}),
                "negative": ("CONDITIONING", {"tooltip": "The conditioning describing the attributes you want to exclude from the image."}),
                "latent_image": ("LATENT", {"tooltip": "The latent image to denoise."}),
                "denoise": ("FLOAT", {"default": 1.0, "min": 0.0, "max": 1.0, "step": 0.01, "tooltip": "The amount of denoising applied, lower values will maintain the structure of the initial image allowing for image to image sampling."}),
            }
        }

    RETURN_TYPES = ("LATENT",)
    OUTPUT_TOOLTIPS = ("The denoised latent.",)
    FUNCTION = "sample"

    CATEGORY = "sampling"
    DESCRIPTION = "Uses the provided model, positive and negative conditioning to denoise the latent image."

    def sample(self, model, seed, steps, cfg, sampler_name, scheduler, positive, negative, latent_image, denoise=1.0):
        return common_ksampler(model, seed, steps, cfg, sampler_name, scheduler, positive, negative, latent_image, denoise=denoise)

class KSamplerAdvanced:
    @classmethod
    def INPUT_TYPES(s):
        return {"required":
                    {"model": ("MODEL",),
                    "add_noise": (["enable", "disable"], ),
                    "noise_seed": ("INT", {"default": 0, "min": 0, "max": 0xffffffffffffffff, "control_after_generate": True}),
                    "steps": ("INT", {"default": 20, "min": 1, "max": 10000}),
                    "cfg": ("FLOAT", {"default": 8.0, "min": 0.0, "max": 100.0, "step":0.1, "round": 0.01}),
                    "sampler_name": (comfy.samplers.KSampler.SAMPLERS, ),
                    "scheduler": (comfy.samplers.KSampler.SCHEDULERS, ),
                    "positive": ("CONDITIONING", ),
                    "negative": ("CONDITIONING", ),
                    "latent_image": ("LATENT", ),
                    "start_at_step": ("INT", {"default": 0, "min": 0, "max": 10000}),
                    "end_at_step": ("INT", {"default": 10000, "min": 0, "max": 10000}),
                    "return_with_leftover_noise": (["disable", "enable"], ),
                     }
                }

    RETURN_TYPES = ("LATENT",)
    FUNCTION = "sample"

    CATEGORY = "sampling"

    def sample(self, model, add_noise, noise_seed, steps, cfg, sampler_name, scheduler, positive, negative, latent_image, start_at_step, end_at_step, return_with_leftover_noise, denoise=1.0):
        force_full_denoise = True
        if return_with_leftover_noise == "enable":
            force_full_denoise = False
        disable_noise = False
        if add_noise == "disable":
            disable_noise = True
        return common_ksampler(model, noise_seed, steps, cfg, sampler_name, scheduler, positive, negative, latent_image, denoise=denoise, disable_noise=disable_noise, start_step=start_at_step, last_step=end_at_step, force_full_denoise=force_full_denoise)

class SaveImage:
    def __init__(self):
        self.output_dir = folder_paths.get_output_directory()
        self.type = "output"
        self.prefix_append = ""
        self.compress_level = 4

    @classmethod
    def INPUT_TYPES(s):
        return {
            "required": {
                "images": ("IMAGE", {"tooltip": "The images to save."}),
                "filename_prefix": ("STRING", {"default": "ComfyUI", "tooltip": "The prefix for the file to save. This may include formatting information such as %date:yyyy-MM-dd% or %Empty Latent Image.width% to include values from nodes."})
            },
            "hidden": {
                "prompt": "PROMPT", "extra_pnginfo": "EXTRA_PNGINFO"
            },
        }

    RETURN_TYPES = ()
    FUNCTION = "save_images"

    OUTPUT_NODE = True

    CATEGORY = "image"
    DESCRIPTION = "Saves the input images to your ComfyUI output directory."

    def save_images(self, images, filename_prefix="ComfyUI", prompt=None, extra_pnginfo=None):
        filename_prefix += self.prefix_append
        full_output_folder, filename, counter, subfolder, filename_prefix = folder_paths.get_save_image_path(filename_prefix, self.output_dir, images[0].shape[1], images[0].shape[0])
        results = list()
        for (batch_number, image) in enumerate(images):
            i = 255. * image.cpu().numpy()
            img = Image.fromarray(np.clip(i, 0, 255).astype(np.uint8))
            metadata = None
            if not args.disable_metadata:
                metadata = PngInfo()
                if prompt is not None:
                    metadata.add_text("prompt", json.dumps(prompt))
                if extra_pnginfo is not None:
                    for x in extra_pnginfo:
                        metadata.add_text(x, json.dumps(extra_pnginfo[x]))

            filename_with_batch_num = filename.replace("%batch_num%", str(batch_number))
            file = f"{filename_with_batch_num}_{counter:05}_.png"
            img.save(os.path.join(full_output_folder, file), pnginfo=metadata, compress_level=self.compress_level)
            results.append({
                "filename": file,
                "subfolder": subfolder,
                "type": self.type
            })
            counter += 1

        return { "ui": { "images": results } }

class PreviewImage(SaveImage):
    def __init__(self):
        self.output_dir = folder_paths.get_temp_directory()
        self.type = "temp"
        self.prefix_append = "_temp_" + ''.join(random.choice("abcdefghijklmnopqrstupvxyz") for x in range(5))
        self.compress_level = 1

    @classmethod
    def INPUT_TYPES(s):
        return {"required":
                    {"images": ("IMAGE", ), },
                "hidden": {"prompt": "PROMPT", "extra_pnginfo": "EXTRA_PNGINFO"},
                }

class LoadImage:
    @classmethod
    def INPUT_TYPES(s):
        input_dir = folder_paths.get_input_directory()
<<<<<<< HEAD
        strip_inputdir = lambda path: path[len(input_dir)+1:]
        files = [strip_inputdir(os.path.join(dir,f)) for (dir, subdirs, files) in os.walk(input_dir, followlinks=True) for f in files]
=======
        files = [f for f in os.listdir(input_dir) if os.path.isfile(os.path.join(input_dir, f))]
        files = folder_paths.filter_files_content_types(files, ["image"])
>>>>>>> c6c19e99
        return {"required":
                    {"image": (sorted(files), {"image_upload": True})},
                }

    CATEGORY = "image"

    RETURN_TYPES = ("IMAGE", "MASK")
    FUNCTION = "load_image"
    def load_image(self, image):
        image_path = folder_paths.get_annotated_filepath(image)

        img = node_helpers.pillow(Image.open, image_path)

        output_images = []
        output_masks = []
        w, h = None, None

        excluded_formats = ['MPO']

        for i in ImageSequence.Iterator(img):
            i = node_helpers.pillow(ImageOps.exif_transpose, i)

            if i.mode == 'I':
                i = i.point(lambda i: i * (1 / 255))
            image = i.convert("RGB")

            if len(output_images) == 0:
                w = image.size[0]
                h = image.size[1]

            if image.size[0] != w or image.size[1] != h:
                continue

            image = np.array(image).astype(np.float32) / 255.0
            image = torch.from_numpy(image)[None,]
            if 'A' in i.getbands():
                mask = np.array(i.getchannel('A')).astype(np.float32) / 255.0
                mask = 1. - torch.from_numpy(mask)
            elif i.mode == 'P' and 'transparency' in i.info:
                mask = np.array(i.convert('RGBA').getchannel('A')).astype(np.float32) / 255.0
                mask = 1. - torch.from_numpy(mask)
            else:
                mask = torch.zeros((64,64), dtype=torch.float32, device="cpu")
            output_images.append(image)
            output_masks.append(mask.unsqueeze(0))

        if len(output_images) > 1 and img.format not in excluded_formats:
            output_image = torch.cat(output_images, dim=0)
            output_mask = torch.cat(output_masks, dim=0)
        else:
            output_image = output_images[0]
            output_mask = output_masks[0]

        return (output_image, output_mask)

    @classmethod
    def IS_CHANGED(s, image):
        image_path = folder_paths.get_annotated_filepath(image)
        m = hashlib.sha256()
        with open(image_path, 'rb') as f:
            m.update(f.read())
        return m.digest().hex()

    @classmethod
    def VALIDATE_INPUTS(s, image):
        if not folder_paths.exists_annotated_filepath(image):
            return "Invalid image file: {}".format(image)

        return True

class LoadImageMask:
    _color_channels = ["alpha", "red", "green", "blue"]
    @classmethod
    def INPUT_TYPES(s):
        input_dir = folder_paths.get_input_directory()
        files = [f for f in os.listdir(input_dir) if os.path.isfile(os.path.join(input_dir, f))]
        return {"required":
                    {"image": (sorted(files), {"image_upload": True}),
                     "channel": (s._color_channels, ), }
                }

    CATEGORY = "mask"

    RETURN_TYPES = ("MASK",)
    FUNCTION = "load_image"
    def load_image(self, image, channel):
        image_path = folder_paths.get_annotated_filepath(image)
        i = node_helpers.pillow(Image.open, image_path)
        i = node_helpers.pillow(ImageOps.exif_transpose, i)
        if i.getbands() != ("R", "G", "B", "A"):
            if i.mode == 'I':
                i = i.point(lambda i: i * (1 / 255))
            i = i.convert("RGBA")
        mask = None
        c = channel[0].upper()
        if c in i.getbands():
            mask = np.array(i.getchannel(c)).astype(np.float32) / 255.0
            mask = torch.from_numpy(mask)
            if c == 'A':
                mask = 1. - mask
        else:
            mask = torch.zeros((64,64), dtype=torch.float32, device="cpu")
        return (mask.unsqueeze(0),)

    @classmethod
    def IS_CHANGED(s, image, channel):
        image_path = folder_paths.get_annotated_filepath(image)
        m = hashlib.sha256()
        with open(image_path, 'rb') as f:
            m.update(f.read())
        return m.digest().hex()

    @classmethod
    def VALIDATE_INPUTS(s, image):
        if not folder_paths.exists_annotated_filepath(image):
            return "Invalid image file: {}".format(image)

        return True


class LoadImageOutput(LoadImage):
    @classmethod
    def INPUT_TYPES(s):
        return {
            "required": {
                "image": ("COMBO", {
                    "image_upload": True,
                    "image_folder": "output",
                    "remote": {
                        "route": "/internal/files/output",
                        "refresh_button": True,
                        "control_after_refresh": "first",
                    },
                }),
            }
        }

    DESCRIPTION = "Load an image from the output folder. When the refresh button is clicked, the node will update the image list and automatically select the first image, allowing for easy iteration."
    EXPERIMENTAL = True
    FUNCTION = "load_image"


class ImageScale:
    upscale_methods = ["nearest-exact", "bilinear", "area", "bicubic", "lanczos"]
    crop_methods = ["disabled", "center"]

    @classmethod
    def INPUT_TYPES(s):
        return {"required": { "image": ("IMAGE",), "upscale_method": (s.upscale_methods,),
                              "width": ("INT", {"default": 512, "min": 0, "max": MAX_RESOLUTION, "step": 1}),
                              "height": ("INT", {"default": 512, "min": 0, "max": MAX_RESOLUTION, "step": 1}),
                              "crop": (s.crop_methods,)}}
    RETURN_TYPES = ("IMAGE",)
    FUNCTION = "upscale"

    CATEGORY = "image/upscaling"

    def upscale(self, image, upscale_method, width, height, crop):
        if width == 0 and height == 0:
            s = image
        else:
            samples = image.movedim(-1,1)

            if width == 0:
                width = max(1, round(samples.shape[3] * height / samples.shape[2]))
            elif height == 0:
                height = max(1, round(samples.shape[2] * width / samples.shape[3]))

            s = comfy.utils.common_upscale(samples, width, height, upscale_method, crop)
            s = s.movedim(1,-1)
        return (s,)

class ImageScaleBy:
    upscale_methods = ["nearest-exact", "bilinear", "area", "bicubic", "lanczos"]

    @classmethod
    def INPUT_TYPES(s):
        return {"required": { "image": ("IMAGE",), "upscale_method": (s.upscale_methods,),
                              "scale_by": ("FLOAT", {"default": 1.0, "min": 0.01, "max": 8.0, "step": 0.01}),}}
    RETURN_TYPES = ("IMAGE",)
    FUNCTION = "upscale"

    CATEGORY = "image/upscaling"

    def upscale(self, image, upscale_method, scale_by):
        samples = image.movedim(-1,1)
        width = round(samples.shape[3] * scale_by)
        height = round(samples.shape[2] * scale_by)
        s = comfy.utils.common_upscale(samples, width, height, upscale_method, "disabled")
        s = s.movedim(1,-1)
        return (s,)

class ImageInvert:

    @classmethod
    def INPUT_TYPES(s):
        return {"required": { "image": ("IMAGE",)}}

    RETURN_TYPES = ("IMAGE",)
    FUNCTION = "invert"

    CATEGORY = "image"

    def invert(self, image):
        s = 1.0 - image
        return (s,)

class ImageBatch:

    @classmethod
    def INPUT_TYPES(s):
        return {"required": { "image1": ("IMAGE",), "image2": ("IMAGE",)}}

    RETURN_TYPES = ("IMAGE",)
    FUNCTION = "batch"

    CATEGORY = "image"

    def batch(self, image1, image2):
        if image1.shape[1:] != image2.shape[1:]:
            image2 = comfy.utils.common_upscale(image2.movedim(-1,1), image1.shape[2], image1.shape[1], "bilinear", "center").movedim(1,-1)
        s = torch.cat((image1, image2), dim=0)
        return (s,)

class EmptyImage:
    def __init__(self, device="cpu"):
        self.device = device

    @classmethod
    def INPUT_TYPES(s):
        return {"required": { "width": ("INT", {"default": 512, "min": 1, "max": MAX_RESOLUTION, "step": 1}),
                              "height": ("INT", {"default": 512, "min": 1, "max": MAX_RESOLUTION, "step": 1}),
                              "batch_size": ("INT", {"default": 1, "min": 1, "max": 4096}),
                              "color": ("INT", {"default": 0, "min": 0, "max": 0xFFFFFF, "step": 1, "display": "color"}),
                              }}
    RETURN_TYPES = ("IMAGE",)
    FUNCTION = "generate"

    CATEGORY = "image"

    def generate(self, width, height, batch_size=1, color=0):
        r = torch.full([batch_size, height, width, 1], ((color >> 16) & 0xFF) / 0xFF)
        g = torch.full([batch_size, height, width, 1], ((color >> 8) & 0xFF) / 0xFF)
        b = torch.full([batch_size, height, width, 1], ((color) & 0xFF) / 0xFF)
        return (torch.cat((r, g, b), dim=-1), )

class ImagePadForOutpaint:

    @classmethod
    def INPUT_TYPES(s):
        return {
            "required": {
                "image": ("IMAGE",),
                "left": ("INT", {"default": 0, "min": 0, "max": MAX_RESOLUTION, "step": 8}),
                "top": ("INT", {"default": 0, "min": 0, "max": MAX_RESOLUTION, "step": 8}),
                "right": ("INT", {"default": 0, "min": 0, "max": MAX_RESOLUTION, "step": 8}),
                "bottom": ("INT", {"default": 0, "min": 0, "max": MAX_RESOLUTION, "step": 8}),
                "feathering": ("INT", {"default": 40, "min": 0, "max": MAX_RESOLUTION, "step": 1}),
            }
        }

    RETURN_TYPES = ("IMAGE", "MASK")
    FUNCTION = "expand_image"

    CATEGORY = "image"

    def expand_image(self, image, left, top, right, bottom, feathering):
        d1, d2, d3, d4 = image.size()

        new_image = torch.ones(
            (d1, d2 + top + bottom, d3 + left + right, d4),
            dtype=torch.float32,
        ) * 0.5

        new_image[:, top:top + d2, left:left + d3, :] = image

        mask = torch.ones(
            (d2 + top + bottom, d3 + left + right),
            dtype=torch.float32,
        )

        t = torch.zeros(
            (d2, d3),
            dtype=torch.float32
        )

        if feathering > 0 and feathering * 2 < d2 and feathering * 2 < d3:

            for i in range(d2):
                for j in range(d3):
                    dt = i if top != 0 else d2
                    db = d2 - i if bottom != 0 else d2

                    dl = j if left != 0 else d3
                    dr = d3 - j if right != 0 else d3

                    d = min(dt, db, dl, dr)

                    if d >= feathering:
                        continue

                    v = (feathering - d) / feathering

                    t[i, j] = v * v

        mask[top:top + d2, left:left + d3] = t

        return (new_image, mask)


NODE_CLASS_MAPPINGS = {
    "KSampler": KSampler,
    "CheckpointLoaderSimple": CheckpointLoaderSimple,
    "CLIPTextEncode": CLIPTextEncode,
    "CLIPSetLastLayer": CLIPSetLastLayer,
    "VAEDecode": VAEDecode,
    "VAEEncode": VAEEncode,
    "VAEEncodeForInpaint": VAEEncodeForInpaint,
    "VAELoader": VAELoader,
    "EmptyLatentImage": EmptyLatentImage,
    "LatentUpscale": LatentUpscale,
    "LatentUpscaleBy": LatentUpscaleBy,
    "LatentFromBatch": LatentFromBatch,
    "RepeatLatentBatch": RepeatLatentBatch,
    "SaveImage": SaveImage,
    "PreviewImage": PreviewImage,
    "LoadImage": LoadImage,
    "LoadImageMask": LoadImageMask,
    "LoadImageOutput": LoadImageOutput,
    "ImageScale": ImageScale,
    "ImageScaleBy": ImageScaleBy,
    "ImageInvert": ImageInvert,
    "ImageBatch": ImageBatch,
    "ImagePadForOutpaint": ImagePadForOutpaint,
    "EmptyImage": EmptyImage,
    "ConditioningAverage": ConditioningAverage ,
    "ConditioningCombine": ConditioningCombine,
    "ConditioningConcat": ConditioningConcat,
    "ConditioningSetArea": ConditioningSetArea,
    "ConditioningSetAreaPercentage": ConditioningSetAreaPercentage,
    "ConditioningSetAreaStrength": ConditioningSetAreaStrength,
    "ConditioningSetMask": ConditioningSetMask,
    "KSamplerAdvanced": KSamplerAdvanced,
    "SetLatentNoiseMask": SetLatentNoiseMask,
    "LatentComposite": LatentComposite,
    "LatentBlend": LatentBlend,
    "LatentRotate": LatentRotate,
    "LatentFlip": LatentFlip,
    "LatentCrop": LatentCrop,
    "LoraLoader": LoraLoader,
    "CLIPLoader": CLIPLoader,
    "UNETLoader": UNETLoader,
    "DualCLIPLoader": DualCLIPLoader,
    "CLIPVisionEncode": CLIPVisionEncode,
    "StyleModelApply": StyleModelApply,
    "unCLIPConditioning": unCLIPConditioning,
    "ControlNetApply": ControlNetApply,
    "ControlNetApplyAdvanced": ControlNetApplyAdvanced,
    "ControlNetLoader": ControlNetLoader,
    "DiffControlNetLoader": DiffControlNetLoader,
    "StyleModelLoader": StyleModelLoader,
    "CLIPVisionLoader": CLIPVisionLoader,
    "VAEDecodeTiled": VAEDecodeTiled,
    "VAEEncodeTiled": VAEEncodeTiled,
    "unCLIPCheckpointLoader": unCLIPCheckpointLoader,
    "GLIGENLoader": GLIGENLoader,
    "GLIGENTextBoxApply": GLIGENTextBoxApply,
    "InpaintModelConditioning": InpaintModelConditioning,

    "CheckpointLoader": CheckpointLoader,
    "DiffusersLoader": DiffusersLoader,

    "LoadLatent": LoadLatent,
    "SaveLatent": SaveLatent,

    "ConditioningZeroOut": ConditioningZeroOut,
    "ConditioningSetTimestepRange": ConditioningSetTimestepRange,
    "LoraLoaderModelOnly": LoraLoaderModelOnly,
}

NODE_DISPLAY_NAME_MAPPINGS = {
    # Sampling
    "KSampler": "KSampler",
    "KSamplerAdvanced": "KSampler (Advanced)",
    # Loaders
    "CheckpointLoader": "Load Checkpoint With Config (DEPRECATED)",
    "CheckpointLoaderSimple": "Load Checkpoint",
    "VAELoader": "Load VAE",
    "LoraLoader": "Load LoRA",
    "CLIPLoader": "Load CLIP",
    "ControlNetLoader": "Load ControlNet Model",
    "DiffControlNetLoader": "Load ControlNet Model (diff)",
    "StyleModelLoader": "Load Style Model",
    "CLIPVisionLoader": "Load CLIP Vision",
    "UpscaleModelLoader": "Load Upscale Model",
    "UNETLoader": "Load Diffusion Model",
    # Conditioning
    "CLIPVisionEncode": "CLIP Vision Encode",
    "StyleModelApply": "Apply Style Model",
    "CLIPTextEncode": "CLIP Text Encode (Prompt)",
    "CLIPSetLastLayer": "CLIP Set Last Layer",
    "ConditioningCombine": "Conditioning (Combine)",
    "ConditioningAverage ": "Conditioning (Average)",
    "ConditioningConcat": "Conditioning (Concat)",
    "ConditioningSetArea": "Conditioning (Set Area)",
    "ConditioningSetAreaPercentage": "Conditioning (Set Area with Percentage)",
    "ConditioningSetMask": "Conditioning (Set Mask)",
    "ControlNetApply": "Apply ControlNet (OLD)",
    "ControlNetApplyAdvanced": "Apply ControlNet",
    # Latent
    "VAEEncodeForInpaint": "VAE Encode (for Inpainting)",
    "SetLatentNoiseMask": "Set Latent Noise Mask",
    "VAEDecode": "VAE Decode",
    "VAEEncode": "VAE Encode",
    "LatentRotate": "Rotate Latent",
    "LatentFlip": "Flip Latent",
    "LatentCrop": "Crop Latent",
    "EmptyLatentImage": "Empty Latent Image",
    "LatentUpscale": "Upscale Latent",
    "LatentUpscaleBy": "Upscale Latent By",
    "LatentComposite": "Latent Composite",
    "LatentBlend": "Latent Blend",
    "LatentFromBatch" : "Latent From Batch",
    "RepeatLatentBatch": "Repeat Latent Batch",
    # Image
    "SaveImage": "Save Image",
    "PreviewImage": "Preview Image",
    "LoadImage": "Load Image",
    "LoadImageMask": "Load Image (as Mask)",
    "LoadImageOutput": "Load Image (from Outputs)",
    "ImageScale": "Upscale Image",
    "ImageScaleBy": "Upscale Image By",
    "ImageUpscaleWithModel": "Upscale Image (using Model)",
    "ImageInvert": "Invert Image",
    "ImagePadForOutpaint": "Pad Image for Outpainting",
    "ImageBatch": "Batch Images",
    "ImageCrop": "Image Crop",
    "ImageBlend": "Image Blend",
    "ImageBlur": "Image Blur",
    "ImageQuantize": "Image Quantize",
    "ImageSharpen": "Image Sharpen",
    "ImageScaleToTotalPixels": "Scale Image to Total Pixels",
    # _for_testing
    "VAEDecodeTiled": "VAE Decode (Tiled)",
    "VAEEncodeTiled": "VAE Encode (Tiled)",
}

EXTENSION_WEB_DIRS = {}

# Dictionary of successfully loaded module names and associated directories.
LOADED_MODULE_DIRS = {}


def get_module_name(module_path: str) -> str:
    """
    Returns the module name based on the given module path.
    Examples:
        get_module_name("C:/Users/username/ComfyUI/custom_nodes/my_custom_node.py") -> "my_custom_node"
        get_module_name("C:/Users/username/ComfyUI/custom_nodes/my_custom_node") -> "my_custom_node"
        get_module_name("C:/Users/username/ComfyUI/custom_nodes/my_custom_node/") -> "my_custom_node"
        get_module_name("C:/Users/username/ComfyUI/custom_nodes/my_custom_node/__init__.py") -> "my_custom_node"
        get_module_name("C:/Users/username/ComfyUI/custom_nodes/my_custom_node/__init__") -> "my_custom_node"
        get_module_name("C:/Users/username/ComfyUI/custom_nodes/my_custom_node/__init__/") -> "my_custom_node"
        get_module_name("C:/Users/username/ComfyUI/custom_nodes/my_custom_node.disabled") -> "custom_nodes
    Args:
        module_path (str): The path of the module.
    Returns:
        str: The module name.
    """
    base_path = os.path.basename(module_path)
    if os.path.isfile(module_path):
        base_path = os.path.splitext(base_path)[0]
    return base_path


def load_custom_node(module_path: str, ignore=set(), module_parent="custom_nodes") -> bool:
    module_name = get_module_name(module_path)
    if os.path.isfile(module_path):
        sp = os.path.splitext(module_path)
        module_name = sp[0]
        sys_module_name = module_name
    elif os.path.isdir(module_path):
        sys_module_name = module_path.replace(".", "_x_")

    try:
        logging.debug("Trying to load custom node {}".format(module_path))
        if os.path.isfile(module_path):
            module_spec = importlib.util.spec_from_file_location(sys_module_name, module_path)
            module_dir = os.path.split(module_path)[0]
        else:
            module_spec = importlib.util.spec_from_file_location(sys_module_name, os.path.join(module_path, "__init__.py"))
            module_dir = module_path

        module = importlib.util.module_from_spec(module_spec)
        sys.modules[sys_module_name] = module
        module_spec.loader.exec_module(module)

        LOADED_MODULE_DIRS[module_name] = os.path.abspath(module_dir)

        if hasattr(module, "WEB_DIRECTORY") and getattr(module, "WEB_DIRECTORY") is not None:
            web_dir = os.path.abspath(os.path.join(module_dir, getattr(module, "WEB_DIRECTORY")))
            if os.path.isdir(web_dir):
                EXTENSION_WEB_DIRS[module_name] = web_dir

        if hasattr(module, "NODE_CLASS_MAPPINGS") and getattr(module, "NODE_CLASS_MAPPINGS") is not None:
            for name, node_cls in module.NODE_CLASS_MAPPINGS.items():
                if name not in ignore:
                    NODE_CLASS_MAPPINGS[name] = node_cls
                    node_cls.RELATIVE_PYTHON_MODULE = "{}.{}".format(module_parent, get_module_name(module_path))
            if hasattr(module, "NODE_DISPLAY_NAME_MAPPINGS") and getattr(module, "NODE_DISPLAY_NAME_MAPPINGS") is not None:
                NODE_DISPLAY_NAME_MAPPINGS.update(module.NODE_DISPLAY_NAME_MAPPINGS)
            return True
        else:
            logging.warning(f"Skip {module_path} module for custom nodes due to the lack of NODE_CLASS_MAPPINGS.")
            return False
    except Exception as e:
        logging.warning(traceback.format_exc())
        logging.warning(f"Cannot import {module_path} module for custom nodes: {e}")
        return False

def init_external_custom_nodes():
    """
    Initializes the external custom nodes.

    This function loads custom nodes from the specified folder paths and imports them into the application.
    It measures the import times for each custom node and logs the results.

    Returns:
        None
    """
    base_node_names = set(NODE_CLASS_MAPPINGS.keys())
    node_paths = folder_paths.get_folder_paths("custom_nodes")
    node_import_times = []
    for custom_node_path in node_paths:
        possible_modules = os.listdir(os.path.realpath(custom_node_path))
        if "__pycache__" in possible_modules:
            possible_modules.remove("__pycache__")

        for possible_module in possible_modules:
            module_path = os.path.join(custom_node_path, possible_module)
            if os.path.isfile(module_path) and os.path.splitext(module_path)[1] != ".py": continue
            if module_path.endswith(".disabled"): continue
            time_before = time.perf_counter()
            success = load_custom_node(module_path, base_node_names, module_parent="custom_nodes")
            node_import_times.append((time.perf_counter() - time_before, module_path, success))

    if len(node_import_times) > 0:
        logging.info("\nImport times for custom nodes:")
        for n in sorted(node_import_times):
            if n[2]:
                import_message = ""
            else:
                import_message = " (IMPORT FAILED)"
            logging.info("{:6.1f} seconds{}: {}".format(n[0], import_message, n[1]))
        logging.info("")

def init_builtin_extra_nodes():
    """
    Initializes the built-in extra nodes in ComfyUI.

    This function loads the extra node files located in the "comfy_extras" directory and imports them into ComfyUI.
    If any of the extra node files fail to import, a warning message is logged.

    Returns:
        None
    """
    extras_dir = os.path.join(os.path.dirname(os.path.realpath(__file__)), "comfy_extras")
    extras_files = [
        "nodes_latent.py",
        "nodes_hypernetwork.py",
        "nodes_upscale_model.py",
        "nodes_post_processing.py",
        "nodes_mask.py",
        "nodes_compositing.py",
        "nodes_rebatch.py",
        "nodes_model_merging.py",
        "nodes_tomesd.py",
        "nodes_clip_sdxl.py",
        "nodes_canny.py",
        "nodes_freelunch.py",
        "nodes_custom_sampler.py",
        "nodes_hypertile.py",
        "nodes_model_advanced.py",
        "nodes_model_downscale.py",
        "nodes_images.py",
        "nodes_video_model.py",
        "nodes_sag.py",
        "nodes_perpneg.py",
        "nodes_stable3d.py",
        "nodes_sdupscale.py",
        "nodes_photomaker.py",
        "nodes_pixart.py",
        "nodes_cond.py",
        "nodes_morphology.py",
        "nodes_stable_cascade.py",
        "nodes_differential_diffusion.py",
        "nodes_ip2p.py",
        "nodes_model_merging_model_specific.py",
        "nodes_pag.py",
        "nodes_align_your_steps.py",
        "nodes_attention_multiply.py",
        "nodes_advanced_samplers.py",
        "nodes_webcam.py",
        "nodes_audio.py",
        "nodes_sd3.py",
        "nodes_gits.py",
        "nodes_controlnet.py",
        "nodes_hunyuan.py",
        "nodes_flux.py",
        "nodes_lora_extract.py",
        "nodes_torch_compile.py",
        "nodes_mochi.py",
        "nodes_slg.py",
        "nodes_mahiro.py",
        "nodes_lt.py",
        "nodes_hooks.py",
        "nodes_load_3d.py",
        "nodes_cosmos.py",
        "nodes_video.py",
        "nodes_lumina2.py",
        "nodes_wan.py",
        "nodes_lotus.py",
        "nodes_hunyuan3d.py",
        "nodes_primitive.py",
        "nodes_cfg.py",
        "nodes_optimalsteps.py",
        "nodes_hidream.py",
        "nodes_fresca.py",
    ]

    api_nodes_dir = os.path.join(os.path.dirname(os.path.realpath(__file__)), "comfy_api_nodes")
    api_nodes_files = [
        "nodes_api.py",
    ]

    import_failed = []
    for node_file in extras_files:
        if not load_custom_node(os.path.join(extras_dir, node_file), module_parent="comfy_extras"):
            import_failed.append(node_file)

    for node_file in api_nodes_files:
        if not load_custom_node(os.path.join(api_nodes_dir, node_file), module_parent="comfy_api_nodes"):
            import_failed.append(node_file)

    return import_failed


def init_extra_nodes(init_custom_nodes=True):
    import_failed = init_builtin_extra_nodes()

    if init_custom_nodes:
        init_external_custom_nodes()
    else:
        logging.info("Skipping loading of custom nodes")

    if len(import_failed) > 0:
        logging.warning("WARNING: some comfy_extras/ nodes did not import correctly. This may be because they are missing some dependencies.\n")
        for node in import_failed:
            logging.warning("IMPORT FAILED: {}".format(node))
        logging.warning("\nThis issue might be caused by new missing dependencies added the last time you updated ComfyUI.")
        if args.windows_standalone_build:
            logging.warning("Please run the update script: update/update_comfyui.bat")
        else:
            logging.warning("Please do a: pip install -r requirements.txt")
        logging.warning("")

    return import_failed<|MERGE_RESOLUTION|>--- conflicted
+++ resolved
@@ -1628,13 +1628,9 @@
     @classmethod
     def INPUT_TYPES(s):
         input_dir = folder_paths.get_input_directory()
-<<<<<<< HEAD
         strip_inputdir = lambda path: path[len(input_dir)+1:]
         files = [strip_inputdir(os.path.join(dir,f)) for (dir, subdirs, files) in os.walk(input_dir, followlinks=True) for f in files]
-=======
-        files = [f for f in os.listdir(input_dir) if os.path.isfile(os.path.join(input_dir, f))]
         files = folder_paths.filter_files_content_types(files, ["image"])
->>>>>>> c6c19e99
         return {"required":
                     {"image": (sorted(files), {"image_upload": True})},
                 }
