--- conflicted
+++ resolved
@@ -2348,9 +2348,7 @@
         "nodes_camera_trajectory.py",
         "nodes_edit_model.py",
         "nodes_tcfg.py",
-<<<<<<< HEAD
-        "nodes_seedvr.py"
-=======
+        "nodes_seedvr.py",
         "nodes_context_windows.py",
         "nodes_qwen.py",
         "nodes_chroma_radiance.py",
@@ -2362,7 +2360,6 @@
         "nodes_nop.py",
         "nodes_kandinsky5.py",
         "nodes_wanmove.py",
->>>>>>> ffdd53b3
     ]
 
     import_failed = []
