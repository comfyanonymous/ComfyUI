--- conflicted
+++ resolved
@@ -1668,12 +1668,9 @@
     "ImageUpscaleWithModel": "Upscale Image (using Model)",
     "ImageInvert": "Invert Image",
     "ImagePadForOutpaint": "Pad Image for Outpainting",
-<<<<<<< HEAD
+    "ImageBatch": "Batch Images",
     # Prompts
     "DynamicPrompt": "Dynamic Prompt",
-=======
-    "ImageBatch": "Batch Images",
->>>>>>> a2ce9655
     # _for_testing
     "VAEDecodeTiled": "VAE Decode (Tiled)",
     "VAEEncodeTiled": "VAE Encode (Tiled)",
