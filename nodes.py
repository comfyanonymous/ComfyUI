import torch

import os
import sys
import json
import hashlib
import traceback
import math
import time

from PIL import Image, ImageDraw, ImageOps
from PIL.PngImagePlugin import PngInfo
import numpy as np
import safetensors.torch
from io import BytesIO
import piexif
import zipfile

sys.path.insert(0, os.path.join(os.path.dirname(os.path.realpath(__file__)), "comfy"))


import comfy.diffusers_load
import comfy.samplers
import comfy.sample
import comfy.sd
import comfy.utils

import comfy.clip_vision

import comfy.model_management
import importlib

import folder_paths
import latent_preview

def before_node_execution():
    comfy.model_management.throw_exception_if_processing_interrupted()

def interrupt_processing(value=True):
    comfy.model_management.interrupt_current_processing(value)

MAX_RESOLUTION=8192

class CLIPTextEncode:
    @classmethod
    def INPUT_TYPES(s):
        return {"required": {"text": ("STRING", {"multiline": True}), "clip": ("CLIP", )}}
    RETURN_TYPES = ("CONDITIONING",)
    FUNCTION = "encode"

    CATEGORY = "conditioning"

    def encode(self, clip, text):
        tokens = clip.tokenize(text)
        cond, pooled = clip.encode_from_tokens(tokens, return_pooled=True)
        return ([[cond, {"pooled_output": pooled}]], )

class ConditioningCombine:
    @classmethod
    def INPUT_TYPES(s):
        return {"required": {"conditioning_1": ("CONDITIONING", ), "conditioning_2": ("CONDITIONING", )}}
    RETURN_TYPES = ("CONDITIONING",)
    FUNCTION = "combine"

    CATEGORY = "conditioning"

    def combine(self, conditioning_1, conditioning_2):
        return (conditioning_1 + conditioning_2, )

class ConditioningAverage :
    @classmethod
    def INPUT_TYPES(s):
        return {"required": {"conditioning_to": ("CONDITIONING", ), "conditioning_from": ("CONDITIONING", ),
                              "conditioning_to_strength": ("FLOAT", {"default": 1.0, "min": 0.0, "max": 1.0, "step": 0.01})
                             }}
    RETURN_TYPES = ("CONDITIONING",)
    FUNCTION = "addWeighted"

    CATEGORY = "conditioning"

    def addWeighted(self, conditioning_to, conditioning_from, conditioning_to_strength):
        out = []

        if len(conditioning_from) > 1:
            print("Warning: ConditioningAverage conditioning_from contains more than 1 cond, only the first one will actually be applied to conditioning_to.")

        cond_from = conditioning_from[0][0]
        pooled_output_from = conditioning_from[0][1].get("pooled_output", None)

        for i in range(len(conditioning_to)):
            t1 = conditioning_to[i][0]
            pooled_output_to = conditioning_to[i][1].get("pooled_output", pooled_output_from)
            t0 = cond_from[:,:t1.shape[1]]
            if t0.shape[1] < t1.shape[1]:
                t0 = torch.cat([t0] + [torch.zeros((1, (t1.shape[1] - t0.shape[1]), t1.shape[2]))], dim=1)

            tw = torch.mul(t1, conditioning_to_strength) + torch.mul(t0, (1.0 - conditioning_to_strength))
            t_to = conditioning_to[i][1].copy()
            if pooled_output_from is not None and pooled_output_to is not None:
                t_to["pooled_output"] = torch.mul(pooled_output_to, conditioning_to_strength) + torch.mul(pooled_output_from, (1.0 - conditioning_to_strength))
            elif pooled_output_from is not None:
                t_to["pooled_output"] = pooled_output_from

            n = [tw, t_to]
            out.append(n)
        return (out, )

class ConditioningConcat:
    @classmethod
    def INPUT_TYPES(s):
        return {"required": {
            "conditioning_to": ("CONDITIONING",),
            "conditioning_from": ("CONDITIONING",),
            }}
    RETURN_TYPES = ("CONDITIONING",)
    FUNCTION = "concat"

    CATEGORY = "advanced/conditioning"

    def concat(self, conditioning_to, conditioning_from):
        out = []

        if len(conditioning_from) > 1:
            print("Warning: ConditioningConcat conditioning_from contains more than 1 cond, only the first one will actually be applied to conditioning_to.")

        cond_from = conditioning_from[0][0]

        for i in range(len(conditioning_to)):
            t1 = conditioning_to[i][0]
            tw = torch.cat((t1, cond_from),1)
            n = [tw, conditioning_to[i][1].copy()]
            out.append(n)

        return (out, )

class ConditioningSetArea:
    @classmethod
    def INPUT_TYPES(s):
        return {"required": {"conditioning": ("CONDITIONING", ),
                              "width": ("INT", {"default": 64, "min": 64, "max": MAX_RESOLUTION, "step": 8}),
                              "height": ("INT", {"default": 64, "min": 64, "max": MAX_RESOLUTION, "step": 8}),
                              "x": ("INT", {"default": 0, "min": 0, "max": MAX_RESOLUTION, "step": 8}),
                              "y": ("INT", {"default": 0, "min": 0, "max": MAX_RESOLUTION, "step": 8}),
                              "strength": ("FLOAT", {"default": 1.0, "min": 0.0, "max": 10.0, "step": 0.01}),
                             }}
    RETURN_TYPES = ("CONDITIONING",)
    FUNCTION = "append"

    CATEGORY = "conditioning"

    def append(self, conditioning, width, height, x, y, strength):
        c = []
        for t in conditioning:
            n = [t[0], t[1].copy()]
            n[1]['area'] = (height // 8, width // 8, y // 8, x // 8)
            n[1]['strength'] = strength
            n[1]['set_area_to_bounds'] = False
            c.append(n)
        return (c, )

class ConditioningSetMask:
    @classmethod
    def INPUT_TYPES(s):
        return {"required": {"conditioning": ("CONDITIONING", ),
                              "mask": ("MASK", ),
                              "strength": ("FLOAT", {"default": 1.0, "min": 0.0, "max": 10.0, "step": 0.01}),
                              "set_cond_area": (["default", "mask bounds"],),
                             }}
    RETURN_TYPES = ("CONDITIONING",)
    FUNCTION = "append"

    CATEGORY = "conditioning"

    def append(self, conditioning, mask, set_cond_area, strength):
        c = []
        set_area_to_bounds = False
        if set_cond_area != "default":
            set_area_to_bounds = True
        if len(mask.shape) < 3:
            mask = mask.unsqueeze(0)
        for t in conditioning:
            n = [t[0], t[1].copy()]
            _, h, w = mask.shape
            n[1]['mask'] = mask
            n[1]['set_area_to_bounds'] = set_area_to_bounds
            n[1]['mask_strength'] = strength
            c.append(n)
        return (c, )

class ConditioningZeroOut:
    @classmethod
    def INPUT_TYPES(s):
        return {"required": {"conditioning": ("CONDITIONING", )}}
    RETURN_TYPES = ("CONDITIONING",)
    FUNCTION = "zero_out"

    CATEGORY = "advanced/conditioning"

    def zero_out(self, conditioning):
        c = []
        for t in conditioning:
            d = t[1].copy()
            if "pooled_output" in d:
                d["pooled_output"] = torch.zeros_like(d["pooled_output"])
            n = [torch.zeros_like(t[0]), d]
            c.append(n)
        return (c, )

class VAEDecode:
    @classmethod
    def INPUT_TYPES(s):
        return {"required": { "samples": ("LATENT", ), "vae": ("VAE", )}}
    RETURN_TYPES = ("IMAGE",)
    FUNCTION = "decode"

    CATEGORY = "latent"

    def decode(self, vae, samples):
        return (vae.decode(samples["samples"]), )

class VAEDecodeTiled:
    @classmethod
    def INPUT_TYPES(s):
        return {"required": { "samples": ("LATENT", ), "vae": ("VAE", )}}
    RETURN_TYPES = ("IMAGE",)
    FUNCTION = "decode"

    CATEGORY = "_for_testing"

    def decode(self, vae, samples):
        return (vae.decode_tiled(samples["samples"]), )

class VAEEncode:
    @classmethod
    def INPUT_TYPES(s):
        return {"required": { "pixels": ("IMAGE", ), "vae": ("VAE", )}}
    RETURN_TYPES = ("LATENT",)
    FUNCTION = "encode"

    CATEGORY = "latent"

    @staticmethod
    def vae_encode_crop_pixels(pixels):
        x = (pixels.shape[1] // 8) * 8
        y = (pixels.shape[2] // 8) * 8
        if pixels.shape[1] != x or pixels.shape[2] != y:
            x_offset = (pixels.shape[1] % 8) // 2
            y_offset = (pixels.shape[2] % 8) // 2
            pixels = pixels[:, x_offset:x + x_offset, y_offset:y + y_offset, :]
        return pixels

    def encode(self, vae, pixels):
        pixels = self.vae_encode_crop_pixels(pixels)
        t = vae.encode(pixels[:,:,:,:3])
        return ({"samples":t}, )

class VAEEncodeTiled:
    @classmethod
    def INPUT_TYPES(s):
        return {"required": { "pixels": ("IMAGE", ), "vae": ("VAE", )}}
    RETURN_TYPES = ("LATENT",)
    FUNCTION = "encode"

    CATEGORY = "_for_testing"

    def encode(self, vae, pixels):
        pixels = VAEEncode.vae_encode_crop_pixels(pixels)
        t = vae.encode_tiled(pixels[:,:,:,:3])
        return ({"samples":t}, )

class VAEEncodeForInpaint:
    @classmethod
    def INPUT_TYPES(s):
        return {"required": { "pixels": ("IMAGE", ), "vae": ("VAE", ), "mask": ("MASK", ), "grow_mask_by": ("INT", {"default": 6, "min": 0, "max": 64, "step": 1}),}}
    RETURN_TYPES = ("LATENT",)
    FUNCTION = "encode"

    CATEGORY = "latent/inpaint"

    def encode(self, vae, pixels, mask, grow_mask_by=6):
        x = (pixels.shape[1] // 8) * 8
        y = (pixels.shape[2] // 8) * 8
        mask = torch.nn.functional.interpolate(mask.reshape((-1, 1, mask.shape[-2], mask.shape[-1])), size=(pixels.shape[1], pixels.shape[2]), mode="bilinear")

        pixels = pixels.clone()
        if pixels.shape[1] != x or pixels.shape[2] != y:
            x_offset = (pixels.shape[1] % 8) // 2
            y_offset = (pixels.shape[2] % 8) // 2
            pixels = pixels[:,x_offset:x + x_offset, y_offset:y + y_offset,:]
            mask = mask[:,:,x_offset:x + x_offset, y_offset:y + y_offset]

        #grow mask by a few pixels to keep things seamless in latent space
        if grow_mask_by == 0:
            mask_erosion = mask
        else:
            kernel_tensor = torch.ones((1, 1, grow_mask_by, grow_mask_by))
            padding = math.ceil((grow_mask_by - 1) / 2)

            mask_erosion = torch.clamp(torch.nn.functional.conv2d(mask.round(), kernel_tensor, padding=padding), 0, 1)

        m = (1.0 - mask.round()).squeeze(1)
        for i in range(3):
            pixels[:,:,:,i] -= 0.5
            pixels[:,:,:,i] *= m
            pixels[:,:,:,i] += 0.5
        t = vae.encode(pixels)

        return ({"samples":t, "noise_mask": (mask_erosion[:,:,:x,:y].round())}, )

class SaveLatent:
    def __init__(self):
        self.output_dir = folder_paths.get_output_directory()

    @classmethod
    def INPUT_TYPES(s):
        return {"required": { "samples": ("LATENT", ),
                              "filename_prefix": ("STRING", {"default": "latents/ComfyUI"})},
                "hidden": {"prompt": "PROMPT", "extra_pnginfo": "EXTRA_PNGINFO"},
                }
    RETURN_TYPES = ()
    FUNCTION = "save"

    OUTPUT_NODE = True

    CATEGORY = "_for_testing"

    def save(self, samples, filename_prefix="ComfyUI", prompt=None, extra_pnginfo=None):
        full_output_folder, filename, counter, subfolder, filename_prefix = folder_paths.get_save_image_path(filename_prefix, self.output_dir)

        # support save metadata for latent sharing
        prompt_info = ""
        if prompt is not None:
            prompt_info = json.dumps(prompt)

        metadata = {"prompt": prompt_info}
        if extra_pnginfo is not None:
            for x in extra_pnginfo:
                metadata[x] = json.dumps(extra_pnginfo[x])

        file = f"{filename}_{counter:05}_.latent"
        file = os.path.join(full_output_folder, file)

        output = {}
        output["latent_tensor"] = samples["samples"]
        output["latent_format_version_0"] = torch.tensor([])

        comfy.utils.save_torch_file(output, file, metadata=metadata)
        return {}


class SavePreviewLatent(SaveLatent):
    def __init__(self):
        self.output_dir = folder_paths.get_output_directory()

    @classmethod
    def INPUT_TYPES(s):
        return {"required": {"samples": ("LATENT", ),
                             "filename_prefix": ("STRING", {"default": "latents/ComfyUI"}), },
                "hidden": {"prompt": "PROMPT", "extra_pnginfo": "EXTRA_PNGINFO"},
                }
    RETURN_TYPES = ()
    FUNCTION = "save_preview_latent"

    OUTPUT_NODE = True

    CATEGORY = "_for_testing"

    @staticmethod
    def save_to_file(tensor_bytes, prompt, extra_pnginfo, image, image_path):
        compressed_data = BytesIO()
        with zipfile.ZipFile(compressed_data, mode='w') as archive:
            archive.writestr("latent", tensor_bytes)
        image = image.copy()
        exif_data = {"Exif": {piexif.ExifIFD.UserComment: compressed_data.getvalue()}}

        metadata = PngInfo()
        if prompt is not None:
            metadata.add_text("prompt", json.dumps(prompt))
        if extra_pnginfo is not None:
            for x in extra_pnginfo:
                metadata.add_text(x, json.dumps(extra_pnginfo[x]))

        exif_bytes = piexif.dump(exif_data)
        image.save(image_path, format='png', exif=exif_bytes, pnginfo=metadata, optimize=True)

    @staticmethod
    def prepare_preview(latent):
        lower_bound = 128
        upper_bound = 256

        previewer = latent_preview.get_previewer("cpu", latent=latent, force=True)
        image = previewer.decode_latent_to_preview(latent['samples'])
        min_size = min(image.size[0], image.size[1])
        max_size = max(image.size[0], image.size[1])

        scale_factor = 1
        if max_size > upper_bound:
            scale_factor = upper_bound/max_size

        # prevent too small preview
        if min_size*scale_factor < lower_bound:
            scale_factor = lower_bound/min_size

        w = int(image.size[0] * scale_factor)
        h = int(image.size[1] * scale_factor)

        image = image.resize((w, h), resample=Image.NEAREST)

        return SavePreviewLatent.attach_format_text(image)

    @staticmethod
    def attach_format_text(image):
        width_a, height_a = image.size

        letter_image = Image.open("misc/latent.png")
        width_b, height_b = letter_image.size

        new_width = max(width_a, width_b)
        new_height = height_a + height_b

        new_image = Image.new('RGB', (new_width, new_height), (0, 0, 0))

        offset_x = (new_width - width_b) // 2
        offset_y = (height_a + (new_height - height_a - height_b) // 2)
        new_image.paste(letter_image, (offset_x, offset_y))

        new_image.paste(image, (0, 0))

        return new_image

    def save_preview_latent(self, samples, filename_prefix="ComfyUI", prompt=None, extra_pnginfo=None):
        full_output_folder, filename, counter, subfolder, filename_prefix = folder_paths.get_save_image_path(filename_prefix, self.output_dir)

        # load preview
        preview = SavePreviewLatent.prepare_preview(samples)

        # support save metadata for latent sharing
        file = f"{filename}_{counter:05}_.latent.png"
        file = os.path.join(full_output_folder, file)

        output = {"latent_tensor": samples["samples"]}

        tensor_bytes = safetensors.torch.save(output)
        SavePreviewLatent.save_to_file(tensor_bytes, prompt, extra_pnginfo, preview, file)

        return {}


class LoadLatent:
    @classmethod
    def INPUT_TYPES(s):
        def check_file_extension(x):
            return x.endswith(".latent") or x.endswith(".latent.png")

        input_dir = folder_paths.get_input_directory()
        files = [f for f in os.listdir(input_dir) if os.path.isfile(os.path.join(input_dir, f)) and check_file_extension(f)]
        return {"required": {"latent": [sorted(files), ]}, }

    CATEGORY = "_for_testing"

    RETURN_TYPES = ("LATENT", )
    FUNCTION = "load"

    @staticmethod
    def load_preview_latent(image_path):
        image = Image.open(image_path)
        exif_data = piexif.load(image.info["exif"])

        if piexif.ExifIFD.UserComment in exif_data["Exif"]:
            compressed_data = exif_data["Exif"][piexif.ExifIFD.UserComment]
            compressed_data_io = BytesIO(compressed_data)
            with zipfile.ZipFile(compressed_data_io, mode='r') as archive:
                tensor_bytes = archive.read("latent")
            tensor = safetensors.torch.load(tensor_bytes)
            return {"samples": tensor['latent_tensor']}
        return None

    def load(self, latent):
        latent_path = folder_paths.get_annotated_filepath(latent)

        if latent.endswith(".latent"):
            latent = safetensors.torch.load_file(latent_path, device="cpu")
            multiplier = 1.0
            if "latent_format_version_0" not in latent:
                multiplier = 1.0 / 0.18215
            samples = {"samples": latent["latent_tensor"].float() * multiplier}
        else:
            samples = LoadLatent.load_preview_latent(latent_path)

        return (samples, )

    @classmethod
    def IS_CHANGED(s, latent):
        image_path = folder_paths.get_annotated_filepath(latent)
        m = hashlib.sha256()
        with open(image_path, 'rb') as f:
            m.update(f.read())
        return m.digest().hex()

    @classmethod
    def VALIDATE_INPUTS(s, latent):
        if not folder_paths.exists_annotated_filepath(latent):
            return "Invalid latent file: {}".format(latent)
        return True


class CheckpointLoader:
    @classmethod
    def INPUT_TYPES(s):
        return {"required": { "config_name": (folder_paths.get_filename_list("configs"), ),
                              "ckpt_name": (folder_paths.get_filename_list("checkpoints"), )}}
    RETURN_TYPES = ("MODEL", "CLIP", "VAE")
    FUNCTION = "load_checkpoint"

    CATEGORY = "advanced/loaders"

    def load_checkpoint(self, config_name, ckpt_name, output_vae=True, output_clip=True):
        config_path = folder_paths.get_full_path("configs", config_name)
        ckpt_path = folder_paths.get_full_path("checkpoints", ckpt_name)
        return comfy.sd.load_checkpoint(config_path, ckpt_path, output_vae=True, output_clip=True, embedding_directory=folder_paths.get_folder_paths("embeddings"))

class CheckpointLoaderSimple:
    @classmethod
    def INPUT_TYPES(s):
        return {"required": { "ckpt_name": (folder_paths.get_filename_list("checkpoints"), ),
                             }}
    RETURN_TYPES = ("MODEL", "CLIP", "VAE")
    FUNCTION = "load_checkpoint"

    CATEGORY = "loaders"

    def load_checkpoint(self, ckpt_name, output_vae=True, output_clip=True):
        ckpt_path = folder_paths.get_full_path("checkpoints", ckpt_name)
        out = comfy.sd.load_checkpoint_guess_config(ckpt_path, output_vae=True, output_clip=True, embedding_directory=folder_paths.get_folder_paths("embeddings"))
        return out

class DiffusersLoader:
    @classmethod
    def INPUT_TYPES(cls):
        paths = []
        for search_path in folder_paths.get_folder_paths("diffusers"):
            if os.path.exists(search_path):
                for root, subdir, files in os.walk(search_path, followlinks=True):
                    if "model_index.json" in files:
                        paths.append(os.path.relpath(root, start=search_path))

        return {"required": {"model_path": (paths,), }}
    RETURN_TYPES = ("MODEL", "CLIP", "VAE")
    FUNCTION = "load_checkpoint"

    CATEGORY = "advanced/loaders/deprecated"

    def load_checkpoint(self, model_path, output_vae=True, output_clip=True):
        for search_path in folder_paths.get_folder_paths("diffusers"):
            if os.path.exists(search_path):
                path = os.path.join(search_path, model_path)
                if os.path.exists(path):
                    model_path = path
                    break

        return comfy.diffusers_load.load_diffusers(model_path, fp16=comfy.model_management.should_use_fp16(), output_vae=output_vae, output_clip=output_clip, embedding_directory=folder_paths.get_folder_paths("embeddings"))


class unCLIPCheckpointLoader:
    @classmethod
    def INPUT_TYPES(s):
        return {"required": { "ckpt_name": (folder_paths.get_filename_list("checkpoints"), ),
                             }}
    RETURN_TYPES = ("MODEL", "CLIP", "VAE", "CLIP_VISION")
    FUNCTION = "load_checkpoint"

    CATEGORY = "loaders"

    def load_checkpoint(self, ckpt_name, output_vae=True, output_clip=True):
        ckpt_path = folder_paths.get_full_path("checkpoints", ckpt_name)
        out = comfy.sd.load_checkpoint_guess_config(ckpt_path, output_vae=True, output_clip=True, output_clipvision=True, embedding_directory=folder_paths.get_folder_paths("embeddings"))
        return out

class CLIPSetLastLayer:
    @classmethod
    def INPUT_TYPES(s):
        return {"required": { "clip": ("CLIP", ),
                              "stop_at_clip_layer": ("INT", {"default": -1, "min": -24, "max": -1, "step": 1}),
                              }}
    RETURN_TYPES = ("CLIP",)
    FUNCTION = "set_last_layer"

    CATEGORY = "conditioning"

    def set_last_layer(self, clip, stop_at_clip_layer):
        clip = clip.clone()
        clip.clip_layer(stop_at_clip_layer)
        return (clip,)

class LoraLoader:
    def __init__(self):
        self.loaded_lora = None

    @classmethod
    def INPUT_TYPES(s):
        return {"required": { "model": ("MODEL",),
                              "clip": ("CLIP", ),
                              "lora_name": (folder_paths.get_filename_list("loras"), ),
                              "strength_model": ("FLOAT", {"default": 1.0, "min": -10.0, "max": 10.0, "step": 0.01}),
                              "strength_clip": ("FLOAT", {"default": 1.0, "min": -10.0, "max": 10.0, "step": 0.01}),
                              }}
    RETURN_TYPES = ("MODEL", "CLIP")
    FUNCTION = "load_lora"

    CATEGORY = "loaders"

    def load_lora(self, model, clip, lora_name, strength_model, strength_clip):
        if strength_model == 0 and strength_clip == 0:
            return (model, clip)

        lora_path = folder_paths.get_full_path("loras", lora_name)
        lora = None
        if self.loaded_lora is not None:
            if self.loaded_lora[0] == lora_path:
                lora = self.loaded_lora[1]
            else:
                del self.loaded_lora

        if lora is None:
            lora = comfy.utils.load_torch_file(lora_path, safe_load=True)
            self.loaded_lora = (lora_path, lora)

        model_lora, clip_lora = comfy.sd.load_lora_for_models(model, clip, lora, strength_model, strength_clip)
        return (model_lora, clip_lora)

class VAELoader:
    @classmethod
    def INPUT_TYPES(s):
        return {"required": { "vae_name": (folder_paths.get_filename_list("vae"), )}}
    RETURN_TYPES = ("VAE",)
    FUNCTION = "load_vae"

    CATEGORY = "loaders"

    #TODO: scale factor?
    def load_vae(self, vae_name):
        vae_path = folder_paths.get_full_path("vae", vae_name)
        vae = comfy.sd.VAE(ckpt_path=vae_path)
        return (vae,)

class ControlNetLoader:
    @classmethod
    def INPUT_TYPES(s):
        return {"required": { "control_net_name": (folder_paths.get_filename_list("controlnet"), )}}

    RETURN_TYPES = ("CONTROL_NET",)
    FUNCTION = "load_controlnet"

    CATEGORY = "loaders"

    def load_controlnet(self, control_net_name):
        controlnet_path = folder_paths.get_full_path("controlnet", control_net_name)
        controlnet = comfy.sd.load_controlnet(controlnet_path)
        return (controlnet,)

class DiffControlNetLoader:
    @classmethod
    def INPUT_TYPES(s):
        return {"required": { "model": ("MODEL",),
                              "control_net_name": (folder_paths.get_filename_list("controlnet"), )}}

    RETURN_TYPES = ("CONTROL_NET",)
    FUNCTION = "load_controlnet"

    CATEGORY = "loaders"

    def load_controlnet(self, model, control_net_name):
        controlnet_path = folder_paths.get_full_path("controlnet", control_net_name)
        controlnet = comfy.sd.load_controlnet(controlnet_path, model)
        return (controlnet,)


class ControlNetApply:
    @classmethod
    def INPUT_TYPES(s):
        return {"required": {"conditioning": ("CONDITIONING", ),
                             "control_net": ("CONTROL_NET", ),
                             "image": ("IMAGE", ),
                             "strength": ("FLOAT", {"default": 1.0, "min": 0.0, "max": 10.0, "step": 0.01})
                             }}
    RETURN_TYPES = ("CONDITIONING",)
    FUNCTION = "apply_controlnet"

    CATEGORY = "conditioning"

    def apply_controlnet(self, conditioning, control_net, image, strength):
        if strength == 0:
            return (conditioning, )

        c = []
        control_hint = image.movedim(-1,1)
        for t in conditioning:
            n = [t[0], t[1].copy()]
            c_net = control_net.copy().set_cond_hint(control_hint, strength)
            if 'control' in t[1]:
                c_net.set_previous_controlnet(t[1]['control'])
            n[1]['control'] = c_net
            c.append(n)
        return (c, )

class UNETLoader:
    @classmethod
    def INPUT_TYPES(s):
        return {"required": { "unet_name": (folder_paths.get_filename_list("unet"), ),
                             }}
    RETURN_TYPES = ("MODEL",)
    FUNCTION = "load_unet"

    CATEGORY = "advanced/loaders"

    def load_unet(self, unet_name):
        unet_path = folder_paths.get_full_path("unet", unet_name)
        model = comfy.sd.load_unet(unet_path)
        return (model,)

class CLIPLoader:
    @classmethod
    def INPUT_TYPES(s):
        return {"required": { "clip_name": (folder_paths.get_filename_list("clip"), ),
                             }}
    RETURN_TYPES = ("CLIP",)
    FUNCTION = "load_clip"

    CATEGORY = "advanced/loaders"

    def load_clip(self, clip_name):
        clip_path = folder_paths.get_full_path("clip", clip_name)
        clip = comfy.sd.load_clip(ckpt_paths=[clip_path], embedding_directory=folder_paths.get_folder_paths("embeddings"))
        return (clip,)

class DualCLIPLoader:
    @classmethod
    def INPUT_TYPES(s):
        return {"required": { "clip_name1": (folder_paths.get_filename_list("clip"), ), "clip_name2": (folder_paths.get_filename_list("clip"), ),
                             }}
    RETURN_TYPES = ("CLIP",)
    FUNCTION = "load_clip"

    CATEGORY = "advanced/loaders"

    def load_clip(self, clip_name1, clip_name2):
        clip_path1 = folder_paths.get_full_path("clip", clip_name1)
        clip_path2 = folder_paths.get_full_path("clip", clip_name2)
        clip = comfy.sd.load_clip(ckpt_paths=[clip_path1, clip_path2], embedding_directory=folder_paths.get_folder_paths("embeddings"))
        return (clip,)

class CLIPVisionLoader:
    @classmethod
    def INPUT_TYPES(s):
        return {"required": { "clip_name": (folder_paths.get_filename_list("clip_vision"), ),
                             }}
    RETURN_TYPES = ("CLIP_VISION",)
    FUNCTION = "load_clip"

    CATEGORY = "loaders"

    def load_clip(self, clip_name):
        clip_path = folder_paths.get_full_path("clip_vision", clip_name)
        clip_vision = comfy.clip_vision.load(clip_path)
        return (clip_vision,)

class CLIPVisionEncode:
    @classmethod
    def INPUT_TYPES(s):
        return {"required": { "clip_vision": ("CLIP_VISION",),
                              "image": ("IMAGE",)
                             }}
    RETURN_TYPES = ("CLIP_VISION_OUTPUT",)
    FUNCTION = "encode"

    CATEGORY = "conditioning"

    def encode(self, clip_vision, image):
        output = clip_vision.encode_image(image)
        return (output,)

class StyleModelLoader:
    @classmethod
    def INPUT_TYPES(s):
        return {"required": { "style_model_name": (folder_paths.get_filename_list("style_models"), )}}

    RETURN_TYPES = ("STYLE_MODEL",)
    FUNCTION = "load_style_model"

    CATEGORY = "loaders"

    def load_style_model(self, style_model_name):
        style_model_path = folder_paths.get_full_path("style_models", style_model_name)
        style_model = comfy.sd.load_style_model(style_model_path)
        return (style_model,)


class StyleModelApply:
    @classmethod
    def INPUT_TYPES(s):
        return {"required": {"conditioning": ("CONDITIONING", ),
                             "style_model": ("STYLE_MODEL", ),
                             "clip_vision_output": ("CLIP_VISION_OUTPUT", ),
                             }}
    RETURN_TYPES = ("CONDITIONING",)
    FUNCTION = "apply_stylemodel"

    CATEGORY = "conditioning/style_model"

    def apply_stylemodel(self, clip_vision_output, style_model, conditioning):
        cond = style_model.get_cond(clip_vision_output)
        c = []
        for t in conditioning:
            n = [torch.cat((t[0], cond), dim=1), t[1].copy()]
            c.append(n)
        return (c, )

class unCLIPConditioning:
    @classmethod
    def INPUT_TYPES(s):
        return {"required": {"conditioning": ("CONDITIONING", ),
                             "clip_vision_output": ("CLIP_VISION_OUTPUT", ),
                             "strength": ("FLOAT", {"default": 1.0, "min": -10.0, "max": 10.0, "step": 0.01}),
                             "noise_augmentation": ("FLOAT", {"default": 0.0, "min": 0.0, "max": 1.0, "step": 0.01}),
                             }}
    RETURN_TYPES = ("CONDITIONING",)
    FUNCTION = "apply_adm"

    CATEGORY = "conditioning"

    def apply_adm(self, conditioning, clip_vision_output, strength, noise_augmentation):
        if strength == 0:
            return (conditioning, )

        c = []
        for t in conditioning:
            o = t[1].copy()
            x = {"clip_vision_output": clip_vision_output, "strength": strength, "noise_augmentation": noise_augmentation}
            if "unclip_conditioning" in o:
                o["unclip_conditioning"] = o["unclip_conditioning"][:] + [x]
            else:
                o["unclip_conditioning"] = [x]
            n = [t[0], o]
            c.append(n)
        return (c, )

class GLIGENLoader:
    @classmethod
    def INPUT_TYPES(s):
        return {"required": { "gligen_name": (folder_paths.get_filename_list("gligen"), )}}

    RETURN_TYPES = ("GLIGEN",)
    FUNCTION = "load_gligen"

    CATEGORY = "loaders"

    def load_gligen(self, gligen_name):
        gligen_path = folder_paths.get_full_path("gligen", gligen_name)
        gligen = comfy.sd.load_gligen(gligen_path)
        return (gligen,)

class GLIGENTextBoxApply:
    @classmethod
    def INPUT_TYPES(s):
        return {"required": {"conditioning_to": ("CONDITIONING", ),
                              "clip": ("CLIP", ),
                              "gligen_textbox_model": ("GLIGEN", ),
                              "text": ("STRING", {"multiline": True}),
                              "width": ("INT", {"default": 64, "min": 8, "max": MAX_RESOLUTION, "step": 8}),
                              "height": ("INT", {"default": 64, "min": 8, "max": MAX_RESOLUTION, "step": 8}),
                              "x": ("INT", {"default": 0, "min": 0, "max": MAX_RESOLUTION, "step": 8}),
                              "y": ("INT", {"default": 0, "min": 0, "max": MAX_RESOLUTION, "step": 8}),
                             }}
    RETURN_TYPES = ("CONDITIONING",)
    FUNCTION = "append"

    CATEGORY = "conditioning/gligen"

    def append(self, conditioning_to, clip, gligen_textbox_model, text, width, height, x, y):
        c = []
        cond, cond_pooled = clip.encode_from_tokens(clip.tokenize(text), return_pooled=True)
        for t in conditioning_to:
            n = [t[0], t[1].copy()]
            position_params = [(cond_pooled, height // 8, width // 8, y // 8, x // 8)]
            prev = []
            if "gligen" in n[1]:
                prev = n[1]['gligen'][2]

            n[1]['gligen'] = ("position", gligen_textbox_model, prev + position_params)
            c.append(n)
        return (c, )

class EmptyLatentImage:
    def __init__(self, device="cpu"):
        self.device = device

    @classmethod
    def INPUT_TYPES(s):
        return {"required": { "width": ("INT", {"default": 512, "min": 64, "max": MAX_RESOLUTION, "step": 8}),
                              "height": ("INT", {"default": 512, "min": 64, "max": MAX_RESOLUTION, "step": 8}),
                              "batch_size": ("INT", {"default": 1, "min": 1, "max": 64})}}
    RETURN_TYPES = ("LATENT",)
    FUNCTION = "generate"

    CATEGORY = "latent"

    def generate(self, width, height, batch_size=1):
        latent = torch.zeros([batch_size, 4, height // 8, width // 8])
        return ({"samples":latent}, )


class LatentFromBatch:
    @classmethod
    def INPUT_TYPES(s):
        return {"required": { "samples": ("LATENT",),
                              "batch_index": ("INT", {"default": 0, "min": 0, "max": 63}),
                              "length": ("INT", {"default": 1, "min": 1, "max": 64}),
                              }}
    RETURN_TYPES = ("LATENT",)
    FUNCTION = "frombatch"

    CATEGORY = "latent/batch"

    def frombatch(self, samples, batch_index, length):
        s = samples.copy()
        s_in = samples["samples"]
        batch_index = min(s_in.shape[0] - 1, batch_index)
        length = min(s_in.shape[0] - batch_index, length)
        s["samples"] = s_in[batch_index:batch_index + length].clone()
        if "noise_mask" in samples:
            masks = samples["noise_mask"]
            if masks.shape[0] == 1:
                s["noise_mask"] = masks.clone()
            else:
                if masks.shape[0] < s_in.shape[0]:
                    masks = masks.repeat(math.ceil(s_in.shape[0] / masks.shape[0]), 1, 1, 1)[:s_in.shape[0]]
                s["noise_mask"] = masks[batch_index:batch_index + length].clone()
        if "batch_index" not in s:
            s["batch_index"] = [x for x in range(batch_index, batch_index+length)]
        else:
            s["batch_index"] = samples["batch_index"][batch_index:batch_index + length]
        return (s,)
    
class RepeatLatentBatch:
    @classmethod
    def INPUT_TYPES(s):
        return {"required": { "samples": ("LATENT",),
                              "amount": ("INT", {"default": 1, "min": 1, "max": 64}),
                              }}
    RETURN_TYPES = ("LATENT",)
    FUNCTION = "repeat"

    CATEGORY = "latent/batch"

    def repeat(self, samples, amount):
        s = samples.copy()
        s_in = samples["samples"]
        
        s["samples"] = s_in.repeat((amount, 1,1,1))
        if "noise_mask" in samples and samples["noise_mask"].shape[0] > 1:
            masks = samples["noise_mask"]
            if masks.shape[0] < s_in.shape[0]:
                masks = masks.repeat(math.ceil(s_in.shape[0] / masks.shape[0]), 1, 1, 1)[:s_in.shape[0]]
            s["noise_mask"] = samples["noise_mask"].repeat((amount, 1,1,1))
        if "batch_index" in s:
            offset = max(s["batch_index"]) - min(s["batch_index"]) + 1
            s["batch_index"] = s["batch_index"] + [x + (i * offset) for i in range(1, amount) for x in s["batch_index"]]
        return (s,)

class LatentUpscale:
    upscale_methods = ["nearest-exact", "bilinear", "area", "bicubic", "bislerp"]
    crop_methods = ["disabled", "center"]

    @classmethod
    def INPUT_TYPES(s):
        return {"required": { "samples": ("LATENT",), "upscale_method": (s.upscale_methods,),
                              "width": ("INT", {"default": 512, "min": 64, "max": MAX_RESOLUTION, "step": 8}),
                              "height": ("INT", {"default": 512, "min": 64, "max": MAX_RESOLUTION, "step": 8}),
                              "crop": (s.crop_methods,)}}
    RETURN_TYPES = ("LATENT",)
    FUNCTION = "upscale"

    CATEGORY = "latent"

    def upscale(self, samples, upscale_method, width, height, crop):
        s = samples.copy()
        s["samples"] = comfy.utils.common_upscale(samples["samples"], width // 8, height // 8, upscale_method, crop)
        return (s,)

class LatentUpscaleBy:
    upscale_methods = ["nearest-exact", "bilinear", "area", "bicubic", "bislerp"]

    @classmethod
    def INPUT_TYPES(s):
        return {"required": { "samples": ("LATENT",), "upscale_method": (s.upscale_methods,),
                              "scale_by": ("FLOAT", {"default": 1.5, "min": 0.01, "max": 8.0, "step": 0.01}),}}
    RETURN_TYPES = ("LATENT",)
    FUNCTION = "upscale"

    CATEGORY = "latent"

    def upscale(self, samples, upscale_method, scale_by):
        s = samples.copy()
        width = round(samples["samples"].shape[3] * scale_by)
        height = round(samples["samples"].shape[2] * scale_by)
        s["samples"] = comfy.utils.common_upscale(samples["samples"], width, height, upscale_method, "disabled")
        return (s,)

class LatentRotate:
    @classmethod
    def INPUT_TYPES(s):
        return {"required": { "samples": ("LATENT",),
                              "rotation": (["none", "90 degrees", "180 degrees", "270 degrees"],),
                              }}
    RETURN_TYPES = ("LATENT",)
    FUNCTION = "rotate"

    CATEGORY = "latent/transform"

    def rotate(self, samples, rotation):
        s = samples.copy()
        rotate_by = 0
        if rotation.startswith("90"):
            rotate_by = 1
        elif rotation.startswith("180"):
            rotate_by = 2
        elif rotation.startswith("270"):
            rotate_by = 3

        s["samples"] = torch.rot90(samples["samples"], k=rotate_by, dims=[3, 2])
        return (s,)

class LatentFlip:
    @classmethod
    def INPUT_TYPES(s):
        return {"required": { "samples": ("LATENT",),
                              "flip_method": (["x-axis: vertically", "y-axis: horizontally"],),
                              }}
    RETURN_TYPES = ("LATENT",)
    FUNCTION = "flip"

    CATEGORY = "latent/transform"

    def flip(self, samples, flip_method):
        s = samples.copy()
        if flip_method.startswith("x"):
            s["samples"] = torch.flip(samples["samples"], dims=[2])
        elif flip_method.startswith("y"):
            s["samples"] = torch.flip(samples["samples"], dims=[3])

        return (s,)

class LatentComposite:
    @classmethod
    def INPUT_TYPES(s):
        return {"required": { "samples_to": ("LATENT",),
                              "samples_from": ("LATENT",),
                              "x": ("INT", {"default": 0, "min": 0, "max": MAX_RESOLUTION, "step": 8}),
                              "y": ("INT", {"default": 0, "min": 0, "max": MAX_RESOLUTION, "step": 8}),
                              "feather": ("INT", {"default": 0, "min": 0, "max": MAX_RESOLUTION, "step": 8}),
                              }}
    RETURN_TYPES = ("LATENT",)
    FUNCTION = "composite"

    CATEGORY = "latent"

    def composite(self, samples_to, samples_from, x, y, composite_method="normal", feather=0):
        x =  x // 8
        y = y // 8
        feather = feather // 8
        samples_out = samples_to.copy()
        s = samples_to["samples"].clone()
        samples_to = samples_to["samples"]
        samples_from = samples_from["samples"]
        if feather == 0:
            s[:,:,y:y+samples_from.shape[2],x:x+samples_from.shape[3]] = samples_from[:,:,:samples_to.shape[2] - y, :samples_to.shape[3] - x]
        else:
            samples_from = samples_from[:,:,:samples_to.shape[2] - y, :samples_to.shape[3] - x]
            mask = torch.ones_like(samples_from)
            for t in range(feather):
                if y != 0:
                    mask[:,:,t:1+t,:] *= ((1.0/feather) * (t + 1))

                if y + samples_from.shape[2] < samples_to.shape[2]:
                    mask[:,:,mask.shape[2] -1 -t: mask.shape[2]-t,:] *= ((1.0/feather) * (t + 1))
                if x != 0:
                    mask[:,:,:,t:1+t] *= ((1.0/feather) * (t + 1))
                if x + samples_from.shape[3] < samples_to.shape[3]:
                    mask[:,:,:,mask.shape[3]- 1 - t: mask.shape[3]- t] *= ((1.0/feather) * (t + 1))
            rev_mask = torch.ones_like(mask) - mask
            s[:,:,y:y+samples_from.shape[2],x:x+samples_from.shape[3]] = samples_from[:,:,:samples_to.shape[2] - y, :samples_to.shape[3] - x] * mask + s[:,:,y:y+samples_from.shape[2],x:x+samples_from.shape[3]] * rev_mask
        samples_out["samples"] = s
        return (samples_out,)

class LatentCrop:
    @classmethod
    def INPUT_TYPES(s):
        return {"required": { "samples": ("LATENT",),
                              "width": ("INT", {"default": 512, "min": 64, "max": MAX_RESOLUTION, "step": 8}),
                              "height": ("INT", {"default": 512, "min": 64, "max": MAX_RESOLUTION, "step": 8}),
                              "x": ("INT", {"default": 0, "min": 0, "max": MAX_RESOLUTION, "step": 8}),
                              "y": ("INT", {"default": 0, "min": 0, "max": MAX_RESOLUTION, "step": 8}),
                              }}
    RETURN_TYPES = ("LATENT",)
    FUNCTION = "crop"

    CATEGORY = "latent/transform"

    def crop(self, samples, width, height, x, y):
        s = samples.copy()
        samples = samples['samples']
        x =  x // 8
        y = y // 8

        #enfonce minimum size of 64
        if x > (samples.shape[3] - 8):
            x = samples.shape[3] - 8
        if y > (samples.shape[2] - 8):
            y = samples.shape[2] - 8

        new_height = height // 8
        new_width = width // 8
        to_x = new_width + x
        to_y = new_height + y
        s['samples'] = samples[:,:,y:to_y, x:to_x]
        return (s,)

class SetLatentNoiseMask:
    @classmethod
    def INPUT_TYPES(s):
        return {"required": { "samples": ("LATENT",),
                              "mask": ("MASK",),
                              }}
    RETURN_TYPES = ("LATENT",)
    FUNCTION = "set_mask"

    CATEGORY = "latent/inpaint"

    def set_mask(self, samples, mask):
        s = samples.copy()
        s["noise_mask"] = mask.reshape((-1, 1, mask.shape[-2], mask.shape[-1]))
        return (s,)


def common_ksampler(model, seed, steps, cfg, sampler_name, scheduler, positive, negative, latent, denoise=1.0, disable_noise=False, start_step=None, last_step=None, force_full_denoise=False):
    device = comfy.model_management.get_torch_device()
    latent_image = latent["samples"]

    if disable_noise:
        noise = torch.zeros(latent_image.size(), dtype=latent_image.dtype, layout=latent_image.layout, device="cpu")
    else:
        batch_inds = latent["batch_index"] if "batch_index" in latent else None
        noise = comfy.sample.prepare_noise(latent_image, seed, batch_inds)

    noise_mask = None
    if "noise_mask" in latent:
        noise_mask = latent["noise_mask"]

    preview_format = "JPEG"
    if preview_format not in ["JPEG", "PNG"]:
        preview_format = "JPEG"

    previewer = latent_preview.get_previewer(device, model.model.latent_format)

    pbar = comfy.utils.ProgressBar(steps)
    def callback(step, x0, x, total_steps):
        preview_bytes = None
        if previewer:
            preview_bytes = previewer.decode_latent_to_preview_image(preview_format, x0)
        pbar.update_absolute(step + 1, total_steps, preview_bytes)

    samples = comfy.sample.sample(model, noise, steps, cfg, sampler_name, scheduler, positive, negative, latent_image,
                                  denoise=denoise, disable_noise=disable_noise, start_step=start_step, last_step=last_step,
                                  force_full_denoise=force_full_denoise, noise_mask=noise_mask, callback=callback, seed=seed)
    out = latent.copy()
    out["samples"] = samples
    return (out, )

class KSampler:
    @classmethod
    def INPUT_TYPES(s):
        return {"required":
                    {"model": ("MODEL",),
                    "seed": ("INT", {"default": 0, "min": 0, "max": 0xffffffffffffffff}),
                    "steps": ("INT", {"default": 20, "min": 1, "max": 10000}),
                    "cfg": ("FLOAT", {"default": 8.0, "min": 0.0, "max": 100.0}),
                    "sampler_name": (comfy.samplers.KSampler.SAMPLERS, ),
                    "scheduler": (comfy.samplers.KSampler.SCHEDULERS, ),
                    "positive": ("CONDITIONING", ),
                    "negative": ("CONDITIONING", ),
                    "latent_image": ("LATENT", ),
                    "denoise": ("FLOAT", {"default": 1.0, "min": 0.0, "max": 1.0, "step": 0.01}),
                     }
                }

    RETURN_TYPES = ("LATENT",)
    FUNCTION = "sample"

    CATEGORY = "sampling"

    def sample(self, model, seed, steps, cfg, sampler_name, scheduler, positive, negative, latent_image, denoise=1.0):
        return common_ksampler(model, seed, steps, cfg, sampler_name, scheduler, positive, negative, latent_image, denoise=denoise)

class KSamplerAdvanced:
    @classmethod
    def INPUT_TYPES(s):
        return {"required":
                    {"model": ("MODEL",),
                    "add_noise": (["enable", "disable"], ),
                    "noise_seed": ("INT", {"default": 0, "min": 0, "max": 0xffffffffffffffff}),
                    "steps": ("INT", {"default": 20, "min": 1, "max": 10000}),
                    "cfg": ("FLOAT", {"default": 8.0, "min": 0.0, "max": 100.0}),
                    "sampler_name": (comfy.samplers.KSampler.SAMPLERS, ),
                    "scheduler": (comfy.samplers.KSampler.SCHEDULERS, ),
                    "positive": ("CONDITIONING", ),
                    "negative": ("CONDITIONING", ),
                    "latent_image": ("LATENT", ),
                    "start_at_step": ("INT", {"default": 0, "min": 0, "max": 10000}),
                    "end_at_step": ("INT", {"default": 10000, "min": 0, "max": 10000}),
                    "return_with_leftover_noise": (["disable", "enable"], ),
                     }
                }

    RETURN_TYPES = ("LATENT",)
    FUNCTION = "sample"

    CATEGORY = "sampling"

    def sample(self, model, add_noise, noise_seed, steps, cfg, sampler_name, scheduler, positive, negative, latent_image, start_at_step, end_at_step, return_with_leftover_noise, denoise=1.0):
        force_full_denoise = True
        if return_with_leftover_noise == "enable":
            force_full_denoise = False
        disable_noise = False
        if add_noise == "disable":
            disable_noise = True
        return common_ksampler(model, noise_seed, steps, cfg, sampler_name, scheduler, positive, negative, latent_image, denoise=denoise, disable_noise=disable_noise, start_step=start_at_step, last_step=end_at_step, force_full_denoise=force_full_denoise)

class SaveImage:
    def __init__(self):
        self.output_dir = folder_paths.get_output_directory()
        self.type = "output"

    @classmethod
    def INPUT_TYPES(s):
        return {"required": 
                    {"images": ("IMAGE", ),
                     "filename_prefix": ("STRING", {"default": "ComfyUI"})},
                "hidden": {"prompt": "PROMPT", "extra_pnginfo": "EXTRA_PNGINFO"},
                }

    RETURN_TYPES = ()
    FUNCTION = "save_images"

    OUTPUT_NODE = True

    CATEGORY = "image"

    def save_images(self, images, filename_prefix="ComfyUI", prompt=None, extra_pnginfo=None):
        full_output_folder, filename, counter, subfolder, filename_prefix = folder_paths.get_save_image_path(filename_prefix, self.output_dir, images[0].shape[1], images[0].shape[0])
        results = list()
        for image in images:
            i = 255. * image.cpu().numpy()
            img = Image.fromarray(np.clip(i, 0, 255).astype(np.uint8))
            metadata = PngInfo()
            if prompt is not None:
                metadata.add_text("prompt", json.dumps(prompt))
            if extra_pnginfo is not None:
                for x in extra_pnginfo:
                    metadata.add_text(x, json.dumps(extra_pnginfo[x]))

            file = f"{filename}_{counter:05}_.png"
            img.save(os.path.join(full_output_folder, file), pnginfo=metadata, compress_level=4)
            results.append({
                "filename": file,
                "subfolder": subfolder,
                "type": self.type
            })
            counter += 1

        return { "ui": { "images": results } }

class PreviewImage(SaveImage):
    def __init__(self):
        self.output_dir = folder_paths.get_temp_directory()
        self.type = "temp"

    @classmethod
    def INPUT_TYPES(s):
        return {"required":
                    {"images": ("IMAGE", ), },
                "hidden": {"prompt": "PROMPT", "extra_pnginfo": "EXTRA_PNGINFO"},
                }

class LoadImage:
    @classmethod
    def INPUT_TYPES(s):
        input_dir = folder_paths.get_input_directory()
        files = [f for f in os.listdir(input_dir) if os.path.isfile(os.path.join(input_dir, f))]
        return {"required":
                    {"image": (sorted(files), )},
                }

    CATEGORY = "image"

    RETURN_TYPES = ("IMAGE", "MASK")
    FUNCTION = "load_image"
    def load_image(self, image):
        image_path = folder_paths.get_annotated_filepath(image)
        i = Image.open(image_path)
        i = ImageOps.exif_transpose(i)
        image = i.convert("RGB")
        image = np.array(image).astype(np.float32) / 255.0
        image = torch.from_numpy(image)[None,]
        if 'A' in i.getbands():
            mask = np.array(i.getchannel('A')).astype(np.float32) / 255.0
            mask = 1. - torch.from_numpy(mask)
        else:
            mask = torch.zeros((64,64), dtype=torch.float32, device="cpu")
        return (image, mask)

    @classmethod
    def IS_CHANGED(s, image):
        image_path = folder_paths.get_annotated_filepath(image)
        m = hashlib.sha256()
        with open(image_path, 'rb') as f:
            m.update(f.read())
        return m.digest().hex()

    @classmethod
    def VALIDATE_INPUTS(s, image):
        if not folder_paths.exists_annotated_filepath(image):
            return "Invalid image file: {}".format(image)

        return True

class LoadImageMask:
    _color_channels = ["alpha", "red", "green", "blue"]
    @classmethod
    def INPUT_TYPES(s):
        input_dir = folder_paths.get_input_directory()
        files = [f for f in os.listdir(input_dir) if os.path.isfile(os.path.join(input_dir, f))]
        return {"required":
                    {"image": (sorted(files), ),
                     "channel": (s._color_channels, ), }
                }

    CATEGORY = "mask"

    RETURN_TYPES = ("MASK",)
    FUNCTION = "load_image"
    def load_image(self, image, channel):
        image_path = folder_paths.get_annotated_filepath(image)
        i = Image.open(image_path)
        i = ImageOps.exif_transpose(i)
        if i.getbands() != ("R", "G", "B", "A"):
            i = i.convert("RGBA")
        mask = None
        c = channel[0].upper()
        if c in i.getbands():
            mask = np.array(i.getchannel(c)).astype(np.float32) / 255.0
            mask = torch.from_numpy(mask)
            if c == 'A':
                mask = 1. - mask
        else:
            mask = torch.zeros((64,64), dtype=torch.float32, device="cpu")
        return (mask,)

    @classmethod
    def IS_CHANGED(s, image, channel):
        image_path = folder_paths.get_annotated_filepath(image)
        m = hashlib.sha256()
        with open(image_path, 'rb') as f:
            m.update(f.read())
        return m.digest().hex()

    @classmethod
    def VALIDATE_INPUTS(s, image, channel):
        if not folder_paths.exists_annotated_filepath(image):
            return "Invalid image file: {}".format(image)

        if channel not in s._color_channels:
            return "Invalid color channel: {}".format(channel)

        return True

class ImageScale:
    upscale_methods = ["nearest-exact", "bilinear", "area", "bicubic"]
    crop_methods = ["disabled", "center"]

    @classmethod
    def INPUT_TYPES(s):
        return {"required": { "image": ("IMAGE",), "upscale_method": (s.upscale_methods,),
                              "width": ("INT", {"default": 512, "min": 1, "max": MAX_RESOLUTION, "step": 1}),
                              "height": ("INT", {"default": 512, "min": 1, "max": MAX_RESOLUTION, "step": 1}),
                              "crop": (s.crop_methods,)}}
    RETURN_TYPES = ("IMAGE",)
    FUNCTION = "upscale"

    CATEGORY = "image/upscaling"

    def upscale(self, image, upscale_method, width, height, crop):
        samples = image.movedim(-1,1)
        s = comfy.utils.common_upscale(samples, width, height, upscale_method, crop)
        s = s.movedim(1,-1)
        return (s,)

class ImageScaleBy:
    upscale_methods = ["nearest-exact", "bilinear", "area", "bicubic"]

    @classmethod
    def INPUT_TYPES(s):
        return {"required": { "image": ("IMAGE",), "upscale_method": (s.upscale_methods,),
                              "scale_by": ("FLOAT", {"default": 1.0, "min": 0.01, "max": 8.0, "step": 0.01}),}}
    RETURN_TYPES = ("IMAGE",)
    FUNCTION = "upscale"

    CATEGORY = "image/upscaling"

    def upscale(self, image, upscale_method, scale_by):
        samples = image.movedim(-1,1)
        width = round(samples.shape[3] * scale_by)
        height = round(samples.shape[2] * scale_by)
        s = comfy.utils.common_upscale(samples, width, height, upscale_method, "disabled")
        s = s.movedim(1,-1)
        return (s,)

class ImageInvert:

    @classmethod
    def INPUT_TYPES(s):
        return {"required": { "image": ("IMAGE",)}}

    RETURN_TYPES = ("IMAGE",)
    FUNCTION = "invert"

    CATEGORY = "image"

    def invert(self, image):
        s = 1.0 - image
        return (s,)


class ImagePadForOutpaint:

    @classmethod
    def INPUT_TYPES(s):
        return {
            "required": {
                "image": ("IMAGE",),
                "left": ("INT", {"default": 0, "min": 0, "max": MAX_RESOLUTION, "step": 8}),
                "top": ("INT", {"default": 0, "min": 0, "max": MAX_RESOLUTION, "step": 8}),
                "right": ("INT", {"default": 0, "min": 0, "max": MAX_RESOLUTION, "step": 8}),
                "bottom": ("INT", {"default": 0, "min": 0, "max": MAX_RESOLUTION, "step": 8}),
                "feathering": ("INT", {"default": 40, "min": 0, "max": MAX_RESOLUTION, "step": 1}),
            }
        }

    RETURN_TYPES = ("IMAGE", "MASK")
    FUNCTION = "expand_image"

    CATEGORY = "image"

    def expand_image(self, image, left, top, right, bottom, feathering):
        d1, d2, d3, d4 = image.size()

        new_image = torch.zeros(
            (d1, d2 + top + bottom, d3 + left + right, d4),
            dtype=torch.float32,
        )
        new_image[:, top:top + d2, left:left + d3, :] = image

        mask = torch.ones(
            (d2 + top + bottom, d3 + left + right),
            dtype=torch.float32,
        )

        t = torch.zeros(
            (d2, d3),
            dtype=torch.float32
        )

        if feathering > 0 and feathering * 2 < d2 and feathering * 2 < d3:

            for i in range(d2):
                for j in range(d3):
                    dt = i if top != 0 else d2
                    db = d2 - i if bottom != 0 else d2

                    dl = j if left != 0 else d3
                    dr = d3 - j if right != 0 else d3

                    d = min(dt, db, dl, dr)

                    if d >= feathering:
                        continue

                    v = (feathering - d) / feathering

                    t[i, j] = v * v

        mask[top:top + d2, left:left + d3] = t

        return (new_image, mask)


NODE_CLASS_MAPPINGS = {
    "KSampler": KSampler,
    "CheckpointLoaderSimple": CheckpointLoaderSimple,
    "CLIPTextEncode": CLIPTextEncode,
    "CLIPSetLastLayer": CLIPSetLastLayer,
    "VAEDecode": VAEDecode,
    "VAEEncode": VAEEncode,
    "VAEEncodeForInpaint": VAEEncodeForInpaint,
    "VAELoader": VAELoader,
    "EmptyLatentImage": EmptyLatentImage,
    "LatentUpscale": LatentUpscale,
    "LatentUpscaleBy": LatentUpscaleBy,
    "LatentFromBatch": LatentFromBatch,
    "RepeatLatentBatch": RepeatLatentBatch,
    "SaveImage": SaveImage,
    "PreviewImage": PreviewImage,
    "LoadImage": LoadImage,
    "LoadImageMask": LoadImageMask,
    "ImageScale": ImageScale,
    "ImageScaleBy": ImageScaleBy,
    "ImageInvert": ImageInvert,
    "ImagePadForOutpaint": ImagePadForOutpaint,
    "ConditioningAverage ": ConditioningAverage ,
    "ConditioningCombine": ConditioningCombine,
    "ConditioningSetArea": ConditioningSetArea,
    "ConditioningSetMask": ConditioningSetMask,
    "KSamplerAdvanced": KSamplerAdvanced,
    "SetLatentNoiseMask": SetLatentNoiseMask,
    "LatentComposite": LatentComposite,
    "LatentRotate": LatentRotate,
    "LatentFlip": LatentFlip,
    "LatentCrop": LatentCrop,
    "LoraLoader": LoraLoader,
    "CLIPLoader": CLIPLoader,
    "UNETLoader": UNETLoader,
    "DualCLIPLoader": DualCLIPLoader,
    "CLIPVisionEncode": CLIPVisionEncode,
    "StyleModelApply": StyleModelApply,
    "unCLIPConditioning": unCLIPConditioning,
    "ControlNetApply": ControlNetApply,
    "ControlNetLoader": ControlNetLoader,
    "DiffControlNetLoader": DiffControlNetLoader,
    "StyleModelLoader": StyleModelLoader,
    "CLIPVisionLoader": CLIPVisionLoader,
    "VAEDecodeTiled": VAEDecodeTiled,
    "VAEEncodeTiled": VAEEncodeTiled,
    "unCLIPCheckpointLoader": unCLIPCheckpointLoader,
    "GLIGENLoader": GLIGENLoader,
    "GLIGENTextBoxApply": GLIGENTextBoxApply,

    "CheckpointLoader": CheckpointLoader,
    "DiffusersLoader": DiffusersLoader,

    "LoadLatent": LoadLatent,
    "SaveLatent": SaveLatent,
    "ConditioningZeroOut": ConditioningZeroOut,
<<<<<<< HEAD
    "SavePreviewLatent": SavePreviewLatent,
=======
    "ConditioningConcat": ConditioningConcat,
>>>>>>> ddc6f12a
}

NODE_DISPLAY_NAME_MAPPINGS = {
    # Sampling
    "KSampler": "KSampler",
    "KSamplerAdvanced": "KSampler (Advanced)",
    # Loaders
    "CheckpointLoader": "Load Checkpoint (With Config)",
    "CheckpointLoaderSimple": "Load Checkpoint",
    "VAELoader": "Load VAE",
    "LoraLoader": "Load LoRA",
    "CLIPLoader": "Load CLIP",
    "ControlNetLoader": "Load ControlNet Model",
    "DiffControlNetLoader": "Load ControlNet Model (diff)",
    "StyleModelLoader": "Load Style Model",
    "CLIPVisionLoader": "Load CLIP Vision",
    "UpscaleModelLoader": "Load Upscale Model",
    # Conditioning
    "CLIPVisionEncode": "CLIP Vision Encode",
    "StyleModelApply": "Apply Style Model",
    "CLIPTextEncode": "CLIP Text Encode (Prompt)",
    "CLIPSetLastLayer": "CLIP Set Last Layer",
    "ConditioningCombine": "Conditioning (Combine)",
    "ConditioningAverage ": "Conditioning (Average)",
    "ConditioningSetArea": "Conditioning (Set Area)",
    "ConditioningSetMask": "Conditioning (Set Mask)",
    "ControlNetApply": "Apply ControlNet",
    # Latent
    "VAEEncodeForInpaint": "VAE Encode (for Inpainting)",
    "SetLatentNoiseMask": "Set Latent Noise Mask",
    "VAEDecode": "VAE Decode",
    "VAEEncode": "VAE Encode",
    "LatentRotate": "Rotate Latent",
    "LatentFlip": "Flip Latent",
    "LatentCrop": "Crop Latent",
    "EmptyLatentImage": "Empty Latent Image",
    "LatentUpscale": "Upscale Latent",
    "LatentUpscaleBy": "Upscale Latent By",
    "LatentComposite": "Latent Composite",
    "LatentFromBatch" : "Latent From Batch",
    "RepeatLatentBatch": "Repeat Latent Batch",
    # Image
    "SaveImage": "Save Image",
    "PreviewImage": "Preview Image",
    "LoadImage": "Load Image",
    "LoadImageMask": "Load Image (as Mask)",
    "ImageScale": "Upscale Image",
    "ImageScaleBy": "Upscale Image By",
    "ImageUpscaleWithModel": "Upscale Image (using Model)",
    "ImageInvert": "Invert Image",
    "ImagePadForOutpaint": "Pad Image for Outpainting",
    # _for_testing
    "VAEDecodeTiled": "VAE Decode (Tiled)",
    "VAEEncodeTiled": "VAE Encode (Tiled)",
}

def load_custom_node(module_path):
    module_name = os.path.basename(module_path)
    if os.path.isfile(module_path):
        sp = os.path.splitext(module_path)
        module_name = sp[0]
    try:
        if os.path.isfile(module_path):
            module_spec = importlib.util.spec_from_file_location(module_name, module_path)
        else:
            module_spec = importlib.util.spec_from_file_location(module_name, os.path.join(module_path, "__init__.py"))
        module = importlib.util.module_from_spec(module_spec)
        sys.modules[module_name] = module
        module_spec.loader.exec_module(module)
        if hasattr(module, "NODE_CLASS_MAPPINGS") and getattr(module, "NODE_CLASS_MAPPINGS") is not None:
            NODE_CLASS_MAPPINGS.update(module.NODE_CLASS_MAPPINGS)
            if hasattr(module, "NODE_DISPLAY_NAME_MAPPINGS") and getattr(module, "NODE_DISPLAY_NAME_MAPPINGS") is not None:
                NODE_DISPLAY_NAME_MAPPINGS.update(module.NODE_DISPLAY_NAME_MAPPINGS)
            return True
        else:
            print(f"Skip {module_path} module for custom nodes due to the lack of NODE_CLASS_MAPPINGS.")
            return False
    except Exception as e:
        print(traceback.format_exc())
        print(f"Cannot import {module_path} module for custom nodes:", e)
        return False

def load_custom_nodes():
    node_paths = folder_paths.get_folder_paths("custom_nodes")
    node_import_times = []
    for custom_node_path in node_paths:
        possible_modules = os.listdir(custom_node_path)
        if "__pycache__" in possible_modules:
            possible_modules.remove("__pycache__")

        for possible_module in possible_modules:
            module_path = os.path.join(custom_node_path, possible_module)
            if os.path.isfile(module_path) and os.path.splitext(module_path)[1] != ".py": continue
            if module_path.endswith(".disabled"): continue
            time_before = time.perf_counter()
            success = load_custom_node(module_path)
            node_import_times.append((time.perf_counter() - time_before, module_path, success))

    if len(node_import_times) > 0:
        print("\nImport times for custom nodes:")
        for n in sorted(node_import_times):
            if n[2]:
                import_message = ""
            else:
                import_message = " (IMPORT FAILED)"
            print("{:6.1f} seconds{}:".format(n[0], import_message), n[1])
        print()

def init_custom_nodes():
    load_custom_node(os.path.join(os.path.join(os.path.dirname(os.path.realpath(__file__)), "comfy_extras"), "nodes_hypernetwork.py"))
    load_custom_node(os.path.join(os.path.join(os.path.dirname(os.path.realpath(__file__)), "comfy_extras"), "nodes_upscale_model.py"))
    load_custom_node(os.path.join(os.path.join(os.path.dirname(os.path.realpath(__file__)), "comfy_extras"), "nodes_post_processing.py"))
    load_custom_node(os.path.join(os.path.join(os.path.dirname(os.path.realpath(__file__)), "comfy_extras"), "nodes_mask.py"))
    load_custom_node(os.path.join(os.path.join(os.path.dirname(os.path.realpath(__file__)), "comfy_extras"), "nodes_rebatch.py"))
    load_custom_node(os.path.join(os.path.join(os.path.dirname(os.path.realpath(__file__)), "comfy_extras"), "nodes_model_merging.py"))
    load_custom_node(os.path.join(os.path.join(os.path.dirname(os.path.realpath(__file__)), "comfy_extras"), "nodes_tomesd.py"))
    load_custom_node(os.path.join(os.path.join(os.path.dirname(os.path.realpath(__file__)), "comfy_extras"), "nodes_clip_sdxl.py"))
    load_custom_nodes()<|MERGE_RESOLUTION|>--- conflicted
+++ resolved
@@ -1558,12 +1558,10 @@
 
     "LoadLatent": LoadLatent,
     "SaveLatent": SaveLatent,
+
     "ConditioningZeroOut": ConditioningZeroOut,
-<<<<<<< HEAD
+    "ConditioningConcat": ConditioningConcat,
     "SavePreviewLatent": SavePreviewLatent,
-=======
-    "ConditioningConcat": ConditioningConcat,
->>>>>>> ddc6f12a
 }
 
 NODE_DISPLAY_NAME_MAPPINGS = {
