--- conflicted
+++ resolved
@@ -1,12 +1,7 @@
 [project]
-<<<<<<< HEAD
 name = "comfyui"
-version = "0.3.56"
+version = "0.3.57"
 description = "An installable version of ComfyUI"
-=======
-name = "ComfyUI"
-version = "0.3.57"
->>>>>>> b0338e93
 readme = "README.md"
 authors = [
     { name = "Contributors_of_ComfyUI" },
@@ -24,7 +19,7 @@
 
 dependencies = [
     "comfyui-frontend-package>=1.25.11",
-    "comfyui-workflow-templates>=0.1.73",
+    "comfyui-workflow-templates>=0.1.75",
     "comfyui-embedded-docs>=0.2.6",
     "torch",
     "torchvision",
