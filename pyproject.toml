[project]
<<<<<<< HEAD
name = "comfyui"
version = "0.3.41"
description = "An installable version of ComfyUI"
=======
name = "ComfyUI"
version = "0.3.42"
>>>>>>> bd951a71
readme = "README.md"
authors = [
    { name = "Contributors_of_ComfyUI" },
]
requires-python = ">=3.10"
license = { text = "GPL-3.0-or-later" }
classifiers = [
    "Programming Language :: Python :: 3",
    "Programming Language :: Python :: 3.10",
    "Programming Language :: Python :: 3.11",
    "Programming Language :: Python :: 3.12",
    "Programming Language :: Python :: 3.13",
    "Operating System :: OS Independent",
]

dependencies = [
    "torch",
    "torchvision",
    "comfyui-frontend-package",
    "comfyui-workflow-templates",
    "comfyui-embedded-docs",
    "torchdiffeq>=0.2.3",
    "torchsde>=0.2.6",
    "einops>=0.6.0",
    "open-clip-torch>=2.24.0",
    "transformers>=4.29.1",
    "tokenizers>=0.13.3",
    "sentencepiece",
    "peft>=0.10.0",
    "torchinfo",
    "safetensors>=0.4.2",
    "aiohttp>=3.11.8",
    "yarl>=1.9.4",
    "accelerate>=0.25.0",
    "pyyaml>=6.0",
    "scikit-image>=0.20.0",
    "jsonmerge>=1.9.0",
    "clean-fid>=0.1.35",
    "resize-right>=0.0.2",
    "opencv-python-headless>=4.9.0.80",
    "albumentations>=1.3.0",
    "aiofiles>=23.1.0",
    "frozendict>=2.3.6",
    "python-dateutil>=2.8.2",
    "importlib_resources",
    "Pillow",
    "scipy",
    "tqdm",
    "protobuf>=3.20.0,<5.0.0",
    "psutil",
    "ConfigArgParse",
    "aio-pika",
    "pyjwt[crypto]",
    "kornia>=0.7.0",
    "mpmath>=1.0,!=1.4.0a0",
    "huggingface_hub[hf_transfer]",
    "lazy-object-proxy",
    "lazy_loader>=0.3",
    "can_ada",
    "fsspec",
    "natsort",
    "OpenEXR",
    "opentelemetry-distro",
    "opentelemetry-exporter-otlp<=1.27.0",
    "opentelemetry-propagator-jaeger",
    "opentelemetry-instrumentation",
    "opentelemetry-util-http",
    "opentelemetry-instrumentation-aio-pika",
    "opentelemetry-instrumentation-requests",
    "opentelemetry-semantic-conventions",
    "wrapt>=1.16.0",
    "certifi",
    "spandrel>=0.3.4",
    "numpy>=1.24.4",
    "soundfile",
    "watchdog",
    "PySoundFile",
    "networkx>=2.6.3",
    "joblib",
    "jaxtyping",
    "spandrel_extra_arches",
    "ml_dtypes",
    "diffusers>=0.30.1",
    "vtracer",
    "skia-python",
    "pebble>=5.0.7",
    "openai",
    "anthropic",
    "humanize",
    "lightning",
    "flax",
    "jax",
    "colour",
    "av>=14.2.0",
    "pydantic~=2.0",
    "pydantic-settings~=2.0",
    "typer",
    "ijson",
    "scikit-learn>=1.4.1",
    # everything that is a torch extension will need setuptools, so just include it
    "setuptools",
    "alembic",
    "SQLAlchemy",
]

[build-system]
requires = ["hatchling"]
build-backend = "hatchling.build"

[tool.setuptools.packages.find]
where = ["."]
include = ["comfy*"]
namespaces = false

[dependency-groups]
dev = [
    "pytest",
    "pytest-asyncio",
    "pytest-mock",
    "pytest-aiohttp",
    "pytest-xdist",
    "websocket-client>=1.6.1",
    "PyInstaller",
    "testcontainers",
    "testcontainers-rabbitmq",
    "mypy>=1.6.0",
    "freezegun",
    "coverage",
    "pylint",
]

[project.optional-dependencies]
cpu = [
    "torch",
    "torchvision",
    "torchaudio",
]

cu126 = [
    "torch",
    "torchvision",
    "triton ; sys_platform == 'Linux'",
    "triton-windows ; sys_platform == 'win32'",
]

cu128 = [
    "torch",
    "torchvision",
    "triton ; sys_platform == 'Linux'",
    "triton-windows ; sys_platform == 'win32'",
]

rocm = [
    "torch",
    "torchvision",
    "pytorch-triton-rocm"
]

attention = [
    "sageattention",
    "flash_attn ; sys_platform == 'Linux'",
]

[project.scripts]
comfyui = "comfy.cmd.main:entrypoint"
comfyui-worker = "comfy.entrypoints.worker:entrypoint"
comfyui-workflow = "comfy.entrypoints.workflow:entrypoint"

[project.urls]
Homepage = "https://github.com/comfyanonymous/ComfyUI"
Repository = "https://github.com/comfyanonymous/ComfyUI"

[tool.uv]
conflicts = [
    [{ extra = "cpu" }, { extra = "cu126" }, { extra = "cu128" }, { extra = "rocm" }],
]
no-build-isolation-package = [
    "sageattention",
    "sage-attention",
    "flash_attn",
]

[[tool.uv.index]]
name = "pytorch-cpu"
url = "https://download.pytorch.org/whl/cpu"
explicit = true

[[tool.uv.index]]
name = "pytorch-cu126"
url = "https://download.pytorch.org/whl/cu126"
explicit = true

[[tool.uv.index]]
name = "pytorch-cu128"
url = "https://download.pytorch.org/whl/cu128"
explicit = true

[[tool.uv.index]]
name = "pytorch-rocm"
url = "https://download.pytorch.org/whl/rocm6.3"
explicit = true

[tool.uv.sources]
torch = [
    { index = "pytorch-cpu", extra = "cpu" },
    { index = "pytorch-cu126", extra = "cu126", marker = "sys_platform == 'Linux' or sys_platform == 'win32'" },
    { index = "pytorch-cu128", extra = "cu128", marker = "sys_platform == 'Linux' or sys_platform == 'win32'" },
    { index = "pytorch-rocm", extra = "rocm", marker = "sys_platform == 'Linux'" },
]
torchvision = [
    { index = "pytorch-cpu", extra = "cpu" },
    { index = "pytorch-cu126", extra = "cu126", marker = "sys_platform == 'Linux' or sys_platform == 'win32'" },
    { index = "pytorch-cu128", extra = "cu128", marker = "sys_platform == 'Linux' or sys_platform == 'win32'" },
    { index = "pytorch-rocm", extra = "rocm", marker = "sys_platform == 'Linux'" },
]
torchaudio = [
    { index = "pytorch-cpu", extra = "cpu" },
]
comfyui-frontend-package = [
    { git = "https://github.com/appmana/appmana-comfyui-frontend", subdirectory = "comfyui_frontend_package" },
]
"sageattention" = [
    { git = "https://github.com/thu-ml/SageAttention.git", extra = "attention", marker = "sys_platform == 'Linux' or sys_platform == 'win32'" },
]



[tool.ruff]
lint.select = [
    "N805", # invalid-first-argument-name-for-method
    "S307", # suspicious-eval-usage
    "S102", # exec
    "T", # print-usage
    "W", # pycodestyle Warnings
    "F", # Pyflakes
]
exclude = ["*.ipynb"]

[tool.hatch.metadata]
allow-direct-references = true

[tool.hatch.build.targets.wheel]
packages = ["comfy/", "comfy_extras/", "comfy_api/", "comfy_api_nodes/", "comfy_config/"]<|MERGE_RESOLUTION|>--- conflicted
+++ resolved
@@ -1,12 +1,7 @@
 [project]
-<<<<<<< HEAD
 name = "comfyui"
-version = "0.3.41"
+version = "0.3.42"
 description = "An installable version of ComfyUI"
-=======
-name = "ComfyUI"
-version = "0.3.42"
->>>>>>> bd951a71
 readme = "README.md"
 authors = [
     { name = "Contributors_of_ComfyUI" },
