torch
torchsde
torchvision
torchaudio
einops
transformers>=4.28.1
tokenizers>=0.13.3
sentencepiece
safetensors>=0.4.2
aiohttp
pyyaml
Pillow
scipy
tqdm
psutil
<<<<<<< HEAD
kornia>=0.7.1

# treat-ai specific terms
google-cloud-storage
diffusers
=======

#non essential dependencies:
kornia>=0.7.1
spandrel
soundfile
>>>>>>> 45a2842d
<|MERGE_RESOLUTION|>--- conflicted
+++ resolved
@@ -13,16 +13,12 @@
 scipy
 tqdm
 psutil
-<<<<<<< HEAD
-kornia>=0.7.1
-
-# treat-ai specific terms
-google-cloud-storage
-diffusers
-=======
 
 #non essential dependencies:
 kornia>=0.7.1
 spandrel
 soundfile
->>>>>>> 45a2842d
+
+# treat-ai specific terms
+google-cloud-storage
+diffusers