torch
torchaudio
torchvision
torchdiffeq>=0.2.3
torchsde>=0.2.5
einops>=0.6.0
open-clip-torch>=2.16.0
transformers>=4.29.1
safetensors>=0.3.0
pytorch-lightning>=2.0.0
aiohttp>=3.8.4
accelerate>=0.18.0
pyyaml>=6.0
scikit-image>=0.20.0
jsonmerge>=1.9.0
clean-fid>=0.1.35
clip @ git+https://github.com/openai/CLIP.git@main#egg=clip
resize-right>=0.0.2
opencv-python>=4.7.0.72
albumentations>=1.3.0
aiofiles>=23.1.0
frozendict>=2.3.6
python-dateutil>=2.8.2
importlib_resources
Pillow
scipy
tqdm
<<<<<<< HEAD
diffusers>=0.16.1
protobuf==3.20.3
rembg
=======
psutil
>>>>>>> 2bc12d3d
<|MERGE_RESOLUTION|>--- conflicted
+++ resolved
@@ -25,10 +25,7 @@
 Pillow
 scipy
 tqdm
-<<<<<<< HEAD
 diffusers>=0.16.1
 protobuf==3.20.3
 rembg
-=======
-psutil
->>>>>>> 2bc12d3d
+psutil