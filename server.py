import os
import sys
import asyncio
import traceback

import nodes
import folder_paths
import execution
import uuid
import urllib
import json
import glob
import struct
import ssl
import socket
import ipaddress
from PIL import Image, ImageOps
from PIL.PngImagePlugin import PngInfo
from io import BytesIO

import aiohttp
from aiohttp import web
import logging

import mimetypes
from comfy.cli_args import args
import comfy.utils
import comfy.model_management
from comfy_api import feature_flags
import node_helpers
from comfyui_version import __version__
from app.frontend_management import FrontendManager
from comfy_api.internal import _ComfyNodeInternal

from app.user_manager import UserManager
from app.model_manager import ModelFileManager
from app.custom_node_manager import CustomNodeManager
from typing import Optional, Union
from api_server.routes.internal.internal_routes import InternalRoutes
from protocol import BinaryEventTypes

<<<<<<< HEAD
if not args.disable_manager:
    import comfyui_manager
=======
# Import cache control middleware
from middleware.cache_middleware import cache_control
>>>>>>> 2ee7879a

async def send_socket_catch_exception(function, message):
    try:
        await function(message)
    except (aiohttp.ClientError, aiohttp.ClientPayloadError, ConnectionResetError, BrokenPipeError, ConnectionError) as err:
        logging.warning("send error: {}".format(err))

@web.middleware
async def compress_body(request: web.Request, handler):
    accept_encoding = request.headers.get("Accept-Encoding", "")
    response: web.Response = await handler(request)
    if not isinstance(response, web.Response):
        return response
    if response.content_type not in ["application/json", "text/plain"]:
        return response
    if response.body and "gzip" in accept_encoding:
        response.enable_compression()
    return response


def create_cors_middleware(allowed_origin: str):
    @web.middleware
    async def cors_middleware(request: web.Request, handler):
        if request.method == "OPTIONS":
            # Pre-flight request. Reply successfully:
            response = web.Response()
        else:
            response = await handler(request)

        response.headers['Access-Control-Allow-Origin'] = allowed_origin
        response.headers['Access-Control-Allow-Methods'] = 'POST, GET, DELETE, PUT, OPTIONS'
        response.headers['Access-Control-Allow-Headers'] = 'Content-Type, Authorization'
        response.headers['Access-Control-Allow-Credentials'] = 'true'
        return response

    return cors_middleware

def is_loopback(host):
    if host is None:
        return False
    try:
        if ipaddress.ip_address(host).is_loopback:
            return True
        else:
            return False
    except:
        pass

    loopback = False
    for family in (socket.AF_INET, socket.AF_INET6):
        try:
            r = socket.getaddrinfo(host, None, family, socket.SOCK_STREAM)
            for family, _, _, _, sockaddr in r:
                if not ipaddress.ip_address(sockaddr[0]).is_loopback:
                    return loopback
                else:
                    loopback = True
        except socket.gaierror:
            pass

    return loopback


def create_origin_only_middleware():
    @web.middleware
    async def origin_only_middleware(request: web.Request, handler):
        #this code is used to prevent the case where a random website can queue comfy workflows by making a POST to 127.0.0.1 which browsers don't prevent for some dumb reason.
        #in that case the Host and Origin hostnames won't match
        #I know the proper fix would be to add a cookie but this should take care of the problem in the meantime
        if 'Host' in request.headers and 'Origin' in request.headers:
            host = request.headers['Host']
            origin = request.headers['Origin']
            host_domain = host.lower()
            parsed = urllib.parse.urlparse(origin)
            origin_domain = parsed.netloc.lower()
            host_domain_parsed = urllib.parse.urlsplit('//' + host_domain)

            #limit the check to when the host domain is localhost, this makes it slightly less safe but should still prevent the exploit
            loopback = is_loopback(host_domain_parsed.hostname)

            if parsed.port is None: #if origin doesn't have a port strip it from the host to handle weird browsers, same for host
                host_domain = host_domain_parsed.hostname
            if host_domain_parsed.port is None:
                origin_domain = parsed.hostname

            if loopback and host_domain is not None and origin_domain is not None and len(host_domain) > 0 and len(origin_domain) > 0:
                if host_domain != origin_domain:
                    logging.warning("WARNING: request with non matching host and origin {} != {}, returning 403".format(host_domain, origin_domain))
                    return web.Response(status=403)

        if request.method == "OPTIONS":
            response = web.Response()
        else:
            response = await handler(request)

        return response

    return origin_only_middleware

class PromptServer():
    def __init__(self, loop):
        PromptServer.instance = self

        mimetypes.init()
        mimetypes.add_type('application/javascript; charset=utf-8', '.js')
        mimetypes.add_type('image/webp', '.webp')

        self.user_manager = UserManager()
        self.model_file_manager = ModelFileManager()
        self.custom_node_manager = CustomNodeManager()
        self.internal_routes = InternalRoutes(self)
        self.supports = ["custom_nodes_from_web"]
        self.prompt_queue = execution.PromptQueue(self)
        self.loop = loop
        self.messages = asyncio.Queue()
        self.client_session:Optional[aiohttp.ClientSession] = None
        self.number = 0

        middlewares = [cache_control]
        if args.enable_compress_response_body:
            middlewares.append(compress_body)

        if args.enable_cors_header:
            middlewares.append(create_cors_middleware(args.enable_cors_header))
        else:
            middlewares.append(create_origin_only_middleware())

        if not args.disable_manager:
            middlewares.append(comfyui_manager.create_middleware())

        max_upload_size = round(args.max_upload_size * 1024 * 1024)
        self.app = web.Application(client_max_size=max_upload_size, middlewares=middlewares)
        self.sockets = dict()
        self.sockets_metadata = dict()
        self.web_root = (
            FrontendManager.init_frontend(args.front_end_version)
            if args.front_end_root is None
            else args.front_end_root
        )
        logging.info(f"[Prompt Server] web root: {self.web_root}")
        routes = web.RouteTableDef()
        self.routes = routes
        self.last_node_id = None
        self.client_id = None

        self.on_prompt_handlers = []

        @routes.get('/ws')
        async def websocket_handler(request):
            ws = web.WebSocketResponse()
            await ws.prepare(request)
            sid = request.rel_url.query.get('clientId', '')
            if sid:
                # Reusing existing session, remove old
                self.sockets.pop(sid, None)
            else:
                sid = uuid.uuid4().hex

            # Store WebSocket for backward compatibility
            self.sockets[sid] = ws
            # Store metadata separately
            self.sockets_metadata[sid] = {"feature_flags": {}}

            try:
                # Send initial state to the new client
                await self.send("status", {"status": self.get_queue_info(), "sid": sid}, sid)
                # On reconnect if we are the currently executing client send the current node
                if self.client_id == sid and self.last_node_id is not None:
                    await self.send("executing", { "node": self.last_node_id }, sid)

                # Flag to track if we've received the first message
                first_message = True

                async for msg in ws:
                    if msg.type == aiohttp.WSMsgType.ERROR:
                        logging.warning('ws connection closed with exception %s' % ws.exception())
                    elif msg.type == aiohttp.WSMsgType.TEXT:
                        try:
                            data = json.loads(msg.data)
                            # Check if first message is feature flags
                            if first_message and data.get("type") == "feature_flags":
                                # Store client feature flags
                                client_flags = data.get("data", {})
                                self.sockets_metadata[sid]["feature_flags"] = client_flags

                                # Send server feature flags in response
                                await self.send(
                                    "feature_flags",
                                    feature_flags.get_server_features(),
                                    sid,
                                )

                                logging.debug(
                                    f"Feature flags negotiated for client {sid}: {client_flags}"
                                )
                            first_message = False
                        except json.JSONDecodeError:
                            logging.warning(
                                f"Invalid JSON received from client {sid}: {msg.data}"
                            )
                        except Exception as e:
                            logging.error(f"Error processing WebSocket message: {e}")
            finally:
                self.sockets.pop(sid, None)
                self.sockets_metadata.pop(sid, None)
            return ws

        @routes.get("/")
        async def get_root(request):
            response = web.FileResponse(os.path.join(self.web_root, "index.html"))
            response.headers['Cache-Control'] = 'no-cache'
            response.headers["Pragma"] = "no-cache"
            response.headers["Expires"] = "0"
            return response

        @routes.get("/embeddings")
        def get_embeddings(request):
            embeddings = folder_paths.get_filename_list("embeddings")
            return web.json_response(list(map(lambda a: os.path.splitext(a)[0], embeddings)))

        @routes.get("/models")
        def list_model_types(request):
            model_types = list(folder_paths.folder_names_and_paths.keys())

            return web.json_response(model_types)

        @routes.get("/models/{folder}")
        async def get_models(request):
            folder = request.match_info.get("folder", None)
            if not folder in folder_paths.folder_names_and_paths:
                return web.Response(status=404)
            files = folder_paths.get_filename_list(folder)
            return web.json_response(files)

        @routes.get("/extensions")
        async def get_extensions(request):
            files = glob.glob(os.path.join(
                glob.escape(self.web_root), 'extensions/**/*.js'), recursive=True)

            extensions = list(map(lambda f: "/" + os.path.relpath(f, self.web_root).replace("\\", "/"), files))

            for name, dir in nodes.EXTENSION_WEB_DIRS.items():
                files = glob.glob(os.path.join(glob.escape(dir), '**/*.js'), recursive=True)
                extensions.extend(list(map(lambda f: "/extensions/" + urllib.parse.quote(
                    name) + "/" + os.path.relpath(f, dir).replace("\\", "/"), files)))

            return web.json_response(extensions)

        def get_dir_by_type(dir_type):
            if dir_type is None:
                dir_type = "input"

            if dir_type == "input":
                type_dir = folder_paths.get_input_directory()
            elif dir_type == "temp":
                type_dir = folder_paths.get_temp_directory()
            elif dir_type == "output":
                type_dir = folder_paths.get_output_directory()

            return type_dir, dir_type

        def compare_image_hash(filepath, image):
            hasher = node_helpers.hasher()

            # function to compare hashes of two images to see if it already exists, fix to #3465
            if os.path.exists(filepath):
                a = hasher()
                b = hasher()
                with open(filepath, "rb") as f:
                    a.update(f.read())
                    b.update(image.file.read())
                    image.file.seek(0)
                return a.hexdigest() == b.hexdigest()
            return False

        def image_upload(post, image_save_function=None):
            image = post.get("image")
            overwrite = post.get("overwrite")
            image_is_duplicate = False

            image_upload_type = post.get("type")
            upload_dir, image_upload_type = get_dir_by_type(image_upload_type)

            if image and image.file:
                filename = image.filename
                if not filename:
                    return web.Response(status=400)

                subfolder = post.get("subfolder", "")
                full_output_folder = os.path.join(upload_dir, os.path.normpath(subfolder))
                filepath = os.path.abspath(os.path.join(full_output_folder, filename))

                if os.path.commonpath((upload_dir, filepath)) != upload_dir:
                    return web.Response(status=400)

                if not os.path.exists(full_output_folder):
                    os.makedirs(full_output_folder)

                split = os.path.splitext(filename)

                if overwrite is not None and (overwrite == "true" or overwrite == "1"):
                    pass
                else:
                    i = 1
                    while os.path.exists(filepath):
                        if compare_image_hash(filepath, image): #compare hash to prevent saving of duplicates with same name, fix for #3465
                            image_is_duplicate = True
                            break
                        filename = f"{split[0]} ({i}){split[1]}"
                        filepath = os.path.join(full_output_folder, filename)
                        i += 1

                if not image_is_duplicate:
                    if image_save_function is not None:
                        image_save_function(image, post, filepath)
                    else:
                        with open(filepath, "wb") as f:
                            f.write(image.file.read())

                return web.json_response({"name" : filename, "subfolder": subfolder, "type": image_upload_type})
            else:
                return web.Response(status=400)

        @routes.post("/upload/image")
        async def upload_image(request):
            post = await request.post()
            return image_upload(post)


        @routes.post("/upload/mask")
        async def upload_mask(request):
            post = await request.post()

            def image_save_function(image, post, filepath):
                original_ref = json.loads(post.get("original_ref"))
                filename, output_dir = folder_paths.annotated_filepath(original_ref['filename'])

                if not filename:
                    return web.Response(status=400)

                # validation for security: prevent accessing arbitrary path
                if filename[0] == '/' or '..' in filename:
                    return web.Response(status=400)

                if output_dir is None:
                    type = original_ref.get("type", "output")
                    output_dir = folder_paths.get_directory_by_type(type)

                if output_dir is None:
                    return web.Response(status=400)

                if original_ref.get("subfolder", "") != "":
                    full_output_dir = os.path.join(output_dir, original_ref["subfolder"])
                    if os.path.commonpath((os.path.abspath(full_output_dir), output_dir)) != output_dir:
                        return web.Response(status=403)
                    output_dir = full_output_dir

                file = os.path.join(output_dir, filename)

                if os.path.isfile(file):
                    with Image.open(file) as original_pil:
                        metadata = PngInfo()
                        if hasattr(original_pil,'text'):
                            for key in original_pil.text:
                                metadata.add_text(key, original_pil.text[key])
                        original_pil = original_pil.convert('RGBA')
                        mask_pil = Image.open(image.file).convert('RGBA')

                        # alpha copy
                        new_alpha = mask_pil.getchannel('A')
                        original_pil.putalpha(new_alpha)
                        original_pil.save(filepath, compress_level=4, pnginfo=metadata)

            return image_upload(post, image_save_function)

        @routes.get("/view")
        async def view_image(request):
            if "filename" in request.rel_url.query:
                filename = request.rel_url.query["filename"]
                filename, output_dir = folder_paths.annotated_filepath(filename)

                if not filename:
                    return web.Response(status=400)

                # validation for security: prevent accessing arbitrary path
                if filename[0] == '/' or '..' in filename:
                    return web.Response(status=400)

                if output_dir is None:
                    type = request.rel_url.query.get("type", "output")
                    output_dir = folder_paths.get_directory_by_type(type)

                if output_dir is None:
                    return web.Response(status=400)

                if "subfolder" in request.rel_url.query:
                    full_output_dir = os.path.join(output_dir, request.rel_url.query["subfolder"])
                    if os.path.commonpath((os.path.abspath(full_output_dir), output_dir)) != output_dir:
                        return web.Response(status=403)
                    output_dir = full_output_dir

                filename = os.path.basename(filename)
                file = os.path.join(output_dir, filename)

                if os.path.isfile(file):
                    if 'preview' in request.rel_url.query:
                        with Image.open(file) as img:
                            preview_info = request.rel_url.query['preview'].split(';')
                            image_format = preview_info[0]
                            if image_format not in ['webp', 'jpeg'] or 'a' in request.rel_url.query.get('channel', ''):
                                image_format = 'webp'

                            quality = 90
                            if preview_info[-1].isdigit():
                                quality = int(preview_info[-1])

                            buffer = BytesIO()
                            if image_format in ['jpeg'] or request.rel_url.query.get('channel', '') == 'rgb':
                                img = img.convert("RGB")
                            img.save(buffer, format=image_format, quality=quality)
                            buffer.seek(0)

                            return web.Response(body=buffer.read(), content_type=f'image/{image_format}',
                                                headers={"Content-Disposition": f"filename=\"{filename}\""})

                    if 'channel' not in request.rel_url.query:
                        channel = 'rgba'
                    else:
                        channel = request.rel_url.query["channel"]

                    if channel == 'rgb':
                        with Image.open(file) as img:
                            if img.mode == "RGBA":
                                r, g, b, a = img.split()
                                new_img = Image.merge('RGB', (r, g, b))
                            else:
                                new_img = img.convert("RGB")

                            buffer = BytesIO()
                            new_img.save(buffer, format='PNG')
                            buffer.seek(0)

                            return web.Response(body=buffer.read(), content_type='image/png',
                                                headers={"Content-Disposition": f"filename=\"{filename}\""})

                    elif channel == 'a':
                        with Image.open(file) as img:
                            if img.mode == "RGBA":
                                _, _, _, a = img.split()
                            else:
                                a = Image.new('L', img.size, 255)

                            # alpha img
                            alpha_img = Image.new('RGBA', img.size)
                            alpha_img.putalpha(a)
                            alpha_buffer = BytesIO()
                            alpha_img.save(alpha_buffer, format='PNG')
                            alpha_buffer.seek(0)

                            return web.Response(body=alpha_buffer.read(), content_type='image/png',
                                                headers={"Content-Disposition": f"filename=\"{filename}\""})
                    else:
                        # Get content type from mimetype, defaulting to 'application/octet-stream'
                        content_type = mimetypes.guess_type(filename)[0] or 'application/octet-stream'

                        # For security, force certain mimetypes to download instead of display
                        if content_type in {'text/html', 'text/html-sandboxed', 'application/xhtml+xml', 'text/javascript', 'text/css'}:
                            content_type = 'application/octet-stream'  # Forces download

                        return web.FileResponse(
                            file,
                            headers={
                                "Content-Disposition": f"filename=\"{filename}\"",
                                "Content-Type": content_type
                            }
                        )

            return web.Response(status=404)

        @routes.get("/view_metadata/{folder_name}")
        async def view_metadata(request):
            folder_name = request.match_info.get("folder_name", None)
            if folder_name is None:
                return web.Response(status=404)
            if not "filename" in request.rel_url.query:
                return web.Response(status=404)

            filename = request.rel_url.query["filename"]
            if not filename.endswith(".safetensors"):
                return web.Response(status=404)

            safetensors_path = folder_paths.get_full_path(folder_name, filename)
            if safetensors_path is None:
                return web.Response(status=404)
            out = comfy.utils.safetensors_header(safetensors_path, max_size=1024*1024)
            if out is None:
                return web.Response(status=404)
            dt = json.loads(out)
            if not "__metadata__" in dt:
                return web.Response(status=404)
            return web.json_response(dt["__metadata__"])

        @routes.get("/system_stats")
        async def system_stats(request):
            device = comfy.model_management.get_torch_device()
            device_name = comfy.model_management.get_torch_device_name(device)
            cpu_device = comfy.model_management.torch.device("cpu")
            ram_total = comfy.model_management.get_total_memory(cpu_device)
            ram_free = comfy.model_management.get_free_memory(cpu_device)
            vram_total, torch_vram_total = comfy.model_management.get_total_memory(device, torch_total_too=True)
            vram_free, torch_vram_free = comfy.model_management.get_free_memory(device, torch_free_too=True)
            required_frontend_version = FrontendManager.get_required_frontend_version()

            system_stats = {
                "system": {
                    "os": os.name,
                    "ram_total": ram_total,
                    "ram_free": ram_free,
                    "comfyui_version": __version__,
                    "required_frontend_version": required_frontend_version,
                    "python_version": sys.version,
                    "pytorch_version": comfy.model_management.torch_version,
                    "embedded_python": os.path.split(os.path.split(sys.executable)[0])[1] == "python_embeded",
                    "argv": sys.argv
                },
                "devices": [
                    {
                        "name": device_name,
                        "type": device.type,
                        "index": device.index,
                        "vram_total": vram_total,
                        "vram_free": vram_free,
                        "torch_vram_total": torch_vram_total,
                        "torch_vram_free": torch_vram_free,
                    }
                ]
            }
            return web.json_response(system_stats)

        @routes.get("/features")
        async def get_features(request):
            return web.json_response(feature_flags.get_server_features())

        @routes.get("/prompt")
        async def get_prompt(request):
            return web.json_response(self.get_queue_info())

        def node_info(node_class):
            obj_class = nodes.NODE_CLASS_MAPPINGS[node_class]
            if issubclass(obj_class, _ComfyNodeInternal):
                return obj_class.GET_NODE_INFO_V1()
            info = {}
            info['input'] = obj_class.INPUT_TYPES()
            info['input_order'] = {key: list(value.keys()) for (key, value) in obj_class.INPUT_TYPES().items()}
            info['output'] = obj_class.RETURN_TYPES
            info['output_is_list'] = obj_class.OUTPUT_IS_LIST if hasattr(obj_class, 'OUTPUT_IS_LIST') else [False] * len(obj_class.RETURN_TYPES)
            info['output_name'] = obj_class.RETURN_NAMES if hasattr(obj_class, 'RETURN_NAMES') else info['output']
            info['name'] = node_class
            info['display_name'] = nodes.NODE_DISPLAY_NAME_MAPPINGS[node_class] if node_class in nodes.NODE_DISPLAY_NAME_MAPPINGS.keys() else node_class
            info['description'] = obj_class.DESCRIPTION if hasattr(obj_class,'DESCRIPTION') else ''
            info['python_module'] = getattr(obj_class, "RELATIVE_PYTHON_MODULE", "nodes")
            info['category'] = 'sd'
            if hasattr(obj_class, 'OUTPUT_NODE') and obj_class.OUTPUT_NODE == True:
                info['output_node'] = True
            else:
                info['output_node'] = False

            if hasattr(obj_class, 'CATEGORY'):
                info['category'] = obj_class.CATEGORY

            if hasattr(obj_class, 'OUTPUT_TOOLTIPS'):
                info['output_tooltips'] = obj_class.OUTPUT_TOOLTIPS

            if getattr(obj_class, "DEPRECATED", False):
                info['deprecated'] = True
            if getattr(obj_class, "EXPERIMENTAL", False):
                info['experimental'] = True

            if hasattr(obj_class, 'API_NODE'):
                info['api_node'] = obj_class.API_NODE
            return info

        @routes.get("/object_info")
        async def get_object_info(request):
            with folder_paths.cache_helper:
                out = {}
                for x in nodes.NODE_CLASS_MAPPINGS:
                    try:
                        out[x] = node_info(x)
                    except Exception:
                        logging.error(f"[ERROR] An error occurred while retrieving information for the '{x}' node.")
                        logging.error(traceback.format_exc())
                return web.json_response(out)

        @routes.get("/object_info/{node_class}")
        async def get_object_info_node(request):
            node_class = request.match_info.get("node_class", None)
            out = {}
            if (node_class is not None) and (node_class in nodes.NODE_CLASS_MAPPINGS):
                out[node_class] = node_info(node_class)
            return web.json_response(out)

        @routes.get("/history")
        async def get_history(request):
            max_items = request.rel_url.query.get("max_items", None)
            if max_items is not None:
                max_items = int(max_items)
            return web.json_response(self.prompt_queue.get_history(max_items=max_items))

        @routes.get("/history/{prompt_id}")
        async def get_history_prompt_id(request):
            prompt_id = request.match_info.get("prompt_id", None)
            return web.json_response(self.prompt_queue.get_history(prompt_id=prompt_id))

        @routes.get("/queue")
        async def get_queue(request):
            queue_info = {}
            current_queue = self.prompt_queue.get_current_queue_volatile()
            queue_info['queue_running'] = current_queue[0]
            queue_info['queue_pending'] = current_queue[1]
            return web.json_response(queue_info)

        @routes.post("/prompt")
        async def post_prompt(request):
            logging.info("got prompt")
            json_data =  await request.json()
            json_data = self.trigger_on_prompt(json_data)

            if "number" in json_data:
                number = float(json_data['number'])
            else:
                number = self.number
                if "front" in json_data:
                    if json_data['front']:
                        number = -number

                self.number += 1

            if "prompt" in json_data:
                prompt = json_data["prompt"]
                prompt_id = str(json_data.get("prompt_id", uuid.uuid4()))

                partial_execution_targets = None
                if "partial_execution_targets" in json_data:
                    partial_execution_targets = json_data["partial_execution_targets"]

                valid = await execution.validate_prompt(prompt_id, prompt, partial_execution_targets)
                extra_data = {}
                if "extra_data" in json_data:
                    extra_data = json_data["extra_data"]

                if "client_id" in json_data:
                    extra_data["client_id"] = json_data["client_id"]
                if valid[0]:
                    outputs_to_execute = valid[2]
                    self.prompt_queue.put((number, prompt_id, prompt, extra_data, outputs_to_execute))
                    response = {"prompt_id": prompt_id, "number": number, "node_errors": valid[3]}
                    return web.json_response(response)
                else:
                    logging.warning("invalid prompt: {}".format(valid[1]))
                    return web.json_response({"error": valid[1], "node_errors": valid[3]}, status=400)
            else:
                error = {
                    "type": "no_prompt",
                    "message": "No prompt provided",
                    "details": "No prompt provided",
                    "extra_info": {}
                }
                return web.json_response({"error": error, "node_errors": {}}, status=400)

        @routes.post("/queue")
        async def post_queue(request):
            json_data =  await request.json()
            if "clear" in json_data:
                if json_data["clear"]:
                    self.prompt_queue.wipe_queue()
            if "delete" in json_data:
                to_delete = json_data['delete']
                for id_to_delete in to_delete:
                    delete_func = lambda a: a[1] == id_to_delete
                    self.prompt_queue.delete_queue_item(delete_func)

            return web.Response(status=200)

        @routes.post("/interrupt")
        async def post_interrupt(request):
            try:
                json_data = await request.json()
            except json.JSONDecodeError:
                json_data = {}

            # Check if a specific prompt_id was provided for targeted interruption
            prompt_id = json_data.get('prompt_id')
            if prompt_id:
                currently_running, _ = self.prompt_queue.get_current_queue()

                # Check if the prompt_id matches any currently running prompt
                should_interrupt = False
                for item in currently_running:
                    # item structure: (number, prompt_id, prompt, extra_data, outputs_to_execute)
                    if item[1] == prompt_id:
                        logging.info(f"Interrupting prompt {prompt_id}")
                        should_interrupt = True
                        break

                if should_interrupt:
                    nodes.interrupt_processing()
                else:
                    logging.info(f"Prompt {prompt_id} is not currently running, skipping interrupt")
            else:
                # No prompt_id provided, do a global interrupt
                logging.info("Global interrupt (no prompt_id specified)")
                nodes.interrupt_processing()

            return web.Response(status=200)

        @routes.post("/free")
        async def post_free(request):
            json_data = await request.json()
            unload_models = json_data.get("unload_models", False)
            free_memory = json_data.get("free_memory", False)
            if unload_models:
                self.prompt_queue.set_flag("unload_models", unload_models)
            if free_memory:
                self.prompt_queue.set_flag("free_memory", free_memory)
            return web.Response(status=200)

        @routes.post("/history")
        async def post_history(request):
            json_data =  await request.json()
            if "clear" in json_data:
                if json_data["clear"]:
                    self.prompt_queue.wipe_history()
            if "delete" in json_data:
                to_delete = json_data['delete']
                for id_to_delete in to_delete:
                    self.prompt_queue.delete_history_item(id_to_delete)

            return web.Response(status=200)

    async def setup(self):
        timeout = aiohttp.ClientTimeout(total=None) # no timeout
        self.client_session = aiohttp.ClientSession(timeout=timeout)

    def add_routes(self):
        self.user_manager.add_routes(self.routes)
        self.model_file_manager.add_routes(self.routes)
        self.custom_node_manager.add_routes(self.routes, self.app, nodes.LOADED_MODULE_DIRS.items())
        self.app.add_subapp('/internal', self.internal_routes.get_app())

        # Prefix every route with /api for easier matching for delegation.
        # This is very useful for frontend dev server, which need to forward
        # everything except serving of static files.
        # Currently both the old endpoints without prefix and new endpoints with
        # prefix are supported.
        api_routes = web.RouteTableDef()
        for route in self.routes:
            # Custom nodes might add extra static routes. Only process non-static
            # routes to add /api prefix.
            if isinstance(route, web.RouteDef):
                api_routes.route(route.method, "/api" + route.path)(route.handler, **route.kwargs)
        self.app.add_routes(api_routes)
        self.app.add_routes(self.routes)

        # Add routes from web extensions.
        for name, dir in nodes.EXTENSION_WEB_DIRS.items():
            self.app.add_routes([web.static('/extensions/' + name, dir)])

        workflow_templates_path = FrontendManager.templates_path()
        if workflow_templates_path:
            self.app.add_routes([
                web.static('/templates', workflow_templates_path)
            ])

        # Serve embedded documentation from the package
        embedded_docs_path = FrontendManager.embedded_docs_path()
        if embedded_docs_path:
            self.app.add_routes([
                web.static('/docs', embedded_docs_path)
            ])

        self.app.add_routes([
            web.static('/', self.web_root),
        ])

    def get_queue_info(self):
        prompt_info = {}
        exec_info = {}
        exec_info['queue_remaining'] = self.prompt_queue.get_tasks_remaining()
        prompt_info['exec_info'] = exec_info
        return prompt_info

    async def send(self, event, data, sid=None):
        if event == BinaryEventTypes.UNENCODED_PREVIEW_IMAGE:
            await self.send_image(data, sid=sid)
        elif event == BinaryEventTypes.PREVIEW_IMAGE_WITH_METADATA:
            # data is (preview_image, metadata)
            preview_image, metadata = data
            await self.send_image_with_metadata(preview_image, metadata, sid=sid)
        elif isinstance(data, (bytes, bytearray)):
            await self.send_bytes(event, data, sid)
        else:
            await self.send_json(event, data, sid)

    def encode_bytes(self, event, data):
        if not isinstance(event, int):
            raise RuntimeError(f"Binary event types must be integers, got {event}")

        packed = struct.pack(">I", event)
        message = bytearray(packed)
        message.extend(data)
        return message

    async def send_image(self, image_data, sid=None):
        image_type = image_data[0]
        image = image_data[1]
        max_size = image_data[2]
        if max_size is not None:
            if hasattr(Image, 'Resampling'):
                resampling = Image.Resampling.BILINEAR
            else:
                resampling = Image.Resampling.LANCZOS

            image = ImageOps.contain(image, (max_size, max_size), resampling)
        type_num = 1
        if image_type == "JPEG":
            type_num = 1
        elif image_type == "PNG":
            type_num = 2

        bytesIO = BytesIO()
        header = struct.pack(">I", type_num)
        bytesIO.write(header)
        image.save(bytesIO, format=image_type, quality=95, compress_level=1)
        preview_bytes = bytesIO.getvalue()
        await self.send_bytes(BinaryEventTypes.PREVIEW_IMAGE, preview_bytes, sid=sid)

    async def send_image_with_metadata(self, image_data, metadata=None, sid=None):
        image_type = image_data[0]
        image = image_data[1]
        max_size = image_data[2]
        if max_size is not None:
            if hasattr(Image, 'Resampling'):
                resampling = Image.Resampling.BILINEAR
            else:
                resampling = Image.Resampling.LANCZOS

            image = ImageOps.contain(image, (max_size, max_size), resampling)

        mimetype = "image/png" if image_type == "PNG" else "image/jpeg"

        # Prepare metadata
        if metadata is None:
            metadata = {}
        metadata["image_type"] = mimetype

        # Serialize metadata as JSON
        import json
        metadata_json = json.dumps(metadata).encode('utf-8')
        metadata_length = len(metadata_json)

        # Prepare image data
        bytesIO = BytesIO()
        image.save(bytesIO, format=image_type, quality=95, compress_level=1)
        image_bytes = bytesIO.getvalue()

        # Combine metadata and image
        combined_data = bytearray()
        combined_data.extend(struct.pack(">I", metadata_length))
        combined_data.extend(metadata_json)
        combined_data.extend(image_bytes)

        await self.send_bytes(BinaryEventTypes.PREVIEW_IMAGE_WITH_METADATA, combined_data, sid=sid)

    async def send_bytes(self, event, data, sid=None):
        message = self.encode_bytes(event, data)

        if sid is None:
            sockets = list(self.sockets.values())
            for ws in sockets:
                await send_socket_catch_exception(ws.send_bytes, message)
        elif sid in self.sockets:
            await send_socket_catch_exception(self.sockets[sid].send_bytes, message)

    async def send_json(self, event, data, sid=None):
        message = {"type": event, "data": data}

        if sid is None:
            sockets = list(self.sockets.values())
            for ws in sockets:
                await send_socket_catch_exception(ws.send_json, message)
        elif sid in self.sockets:
            await send_socket_catch_exception(self.sockets[sid].send_json, message)

    def send_sync(self, event, data, sid=None):
        self.loop.call_soon_threadsafe(
            self.messages.put_nowait, (event, data, sid))

    def queue_updated(self):
        self.send_sync("status", { "status": self.get_queue_info() })

    async def publish_loop(self):
        while True:
            msg = await self.messages.get()
            await self.send(*msg)

    async def start(self, address, port, verbose=True, call_on_start=None):
        await self.start_multi_address([(address, port)], call_on_start=call_on_start)

    async def start_multi_address(self, addresses, call_on_start=None, verbose=True):
        runner = web.AppRunner(self.app, access_log=None)
        await runner.setup()
        ssl_ctx = None
        scheme = "http"
        if args.tls_keyfile and args.tls_certfile:
            ssl_ctx = ssl.SSLContext(protocol=ssl.PROTOCOL_TLS_SERVER, verify_mode=ssl.CERT_NONE)
            ssl_ctx.load_cert_chain(certfile=args.tls_certfile,
                                keyfile=args.tls_keyfile)
            scheme = "https"

        if verbose:
            logging.info("Starting server\n")
        for addr in addresses:
            address = addr[0]
            port = addr[1]
            site = web.TCPSite(runner, address, port, ssl_context=ssl_ctx)
            await site.start()

            if not hasattr(self, 'address'):
                self.address = address #TODO: remove this
                self.port = port

            if ':' in address:
                address_print = "[{}]".format(address)
            else:
                address_print = address

            if verbose:
                logging.info("To see the GUI go to: {}://{}:{}".format(scheme, address_print, port))

        if call_on_start is not None:
            call_on_start(scheme, self.address, self.port)

    def add_on_prompt_handler(self, handler):
        self.on_prompt_handlers.append(handler)

    def trigger_on_prompt(self, json_data):
        for handler in self.on_prompt_handlers:
            try:
                json_data = handler(json_data)
            except Exception:
                logging.warning("[ERROR] An error occurred during the on_prompt_handler processing")
                logging.warning(traceback.format_exc())

        return json_data

    def send_progress_text(
        self, text: Union[bytes, bytearray, str], node_id: str, sid=None
    ):
        if isinstance(text, str):
            text = text.encode("utf-8")
        node_id_bytes = str(node_id).encode("utf-8")

        # Pack the node_id length as a 4-byte unsigned integer, followed by the node_id bytes
        message = struct.pack(">I", len(node_id_bytes)) + node_id_bytes + text

        self.send_sync(BinaryEventTypes.TEXT, message, sid)<|MERGE_RESOLUTION|>--- conflicted
+++ resolved
@@ -39,13 +39,11 @@
 from api_server.routes.internal.internal_routes import InternalRoutes
 from protocol import BinaryEventTypes
 
-<<<<<<< HEAD
+# Import cache control middleware
+from middleware.cache_middleware import cache_control
+
 if not args.disable_manager:
     import comfyui_manager
-=======
-# Import cache control middleware
-from middleware.cache_middleware import cache_control
->>>>>>> 2ee7879a
 
 async def send_socket_catch_exception(function, message):
     try:
