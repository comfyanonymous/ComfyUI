--- conflicted
+++ resolved
@@ -36,18 +36,10 @@
 from app.custom_node_manager import CustomNodeManager
 from typing import Optional, Union
 from api_server.routes.internal.internal_routes import InternalRoutes
-<<<<<<< HEAD
+from protocol import BinaryEventTypes
 
 if not args.disable_manager:
     import comfyui_manager
-
-class BinaryEventTypes:
-    PREVIEW_IMAGE = 1
-    UNENCODED_PREVIEW_IMAGE = 2
-    TEXT = 3
-=======
-from protocol import BinaryEventTypes
->>>>>>> b43916a1
 
 async def send_socket_catch_exception(function, message):
     try:
