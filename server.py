--- conflicted
+++ resolved
@@ -212,13 +212,11 @@
         else:
             middlewares.append(create_origin_only_middleware())
 
-<<<<<<< HEAD
+        if args.disable_api_nodes:
+            middlewares.append(create_block_external_middleware())
+
         if args.enable_manager:
             middlewares.append(comfyui_manager.create_middleware())
-=======
-        if args.disable_api_nodes:
-            middlewares.append(create_block_external_middleware())
->>>>>>> f66183a5
 
         max_upload_size = round(args.max_upload_size * 1024 * 1024)
         self.app = web.Application(client_max_size=max_upload_size, middlewares=middlewares)
