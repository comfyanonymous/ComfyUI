import logging
import multiprocessing
import os
import pathlib
import subprocess
import sys
import time
import urllib
from contextvars import ContextVar
from multiprocessing import Process
from typing import List, Any, Generator

import pytest
import requests

os.environ['OTEL_METRICS_EXPORTER'] = 'none'
os.environ["OPENCV_IO_ENABLE_OPENEXR"] = "1"
os.environ["HF_XET_HIGH_PERFORMANCE"] = "True"
# fixes issues with running the testcontainers rabbitmqcontainer on Windows
os.environ["TC_HOST"] = "localhost"

from comfy.cli_args_types import Configuration

logging.getLogger("pika").setLevel(logging.CRITICAL + 1)
logging.getLogger("aio_pika").setLevel(logging.CRITICAL + 1)


def run_server(server_arguments: Configuration):
    from comfy.cmd.main import _start_comfyui
    from comfy.cli_args import args
    import asyncio
    for arg, value in server_arguments.items():
        args[arg] = value
    asyncio.run(_start_comfyui())


@pytest.fixture(scope="function", autouse=False)
def has_gpu() -> bool:
    # mps
    has_gpu = False
    try:
        import torch
        has_gpu = torch.backends.mps.is_available() and torch.device("mps") is not None
        if has_gpu:
            from comfy import model_management
            from comfy.model_management import CPUState
            model_management.cpu_state = CPUState.MPS
    except ImportError:
        pass

    if not has_gpu:
        # ipex
        try:
            import intel_extension_for_pytorch as ipex
            has_gpu = ipex.xpu.device_count() > 0
        except ImportError:
            has_gpu = False

        if not has_gpu:
            # cuda
            try:
                import torch
                has_gpu = torch.device(torch.cuda.current_device()) is not None
            except:
                has_gpu = False

    if has_gpu:
        from comfy import model_management
        from comfy.model_management import CPUState
        if model_management.cpu_state != CPUState.MPS:
            model_management.cpu_state = CPUState.GPU if has_gpu else CPUState.CPU
    yield has_gpu


@pytest.fixture(scope="module", autouse=False, params=["ThreadPoolExecutor", "ProcessPoolExecutor"])
def frontend_backend_worker_with_rabbitmq(request, tmp_path_factory, num_workers: int = 1):
    from huggingface_hub import hf_hub_download
    from testcontainers.rabbitmq import RabbitMqContainer

    logging.getLogger("testcontainers.core.container").setLevel(logging.WARNING)
    logging.getLogger("testcontainers.core.waiting_utils").setLevel(logging.WARNING)

    hf_hub_download("stabilityai/stable-diffusion-xl-base-1.0", "sd_xl_base_1.0.safetensors")
    hf_hub_download("stabilityai/stable-diffusion-xl-refiner-1.0", "sd_xl_refiner_1.0.safetensors")

    tmp_path = tmp_path_factory.mktemp("comfy_background_server")
    executor_factory = request.param
    processes_to_close: List[subprocess.Popen] = []

    with RabbitMqContainer("rabbitmq:latest") as rabbitmq:
        params = rabbitmq.get_connection_params()
        connection_uri = f"amqp://guest:guest@127.0.0.1:{params.port}"

        frontend_command = [
            "comfyui",
            "--listen=127.0.0.1",
            "--port=19001",
            "--cpu",
            "--distributed-queue-frontend",
            f"-w={str(tmp_path)}",
            f"--distributed-queue-connection-uri={connection_uri}",
        ]

        processes_to_close.append(subprocess.Popen(frontend_command, stdout=sys.stdout, stderr=sys.stderr))

        # Start multiple workers
        for i in range(num_workers):
            backend_command = [
                "comfyui-worker",
                f"--port={19002 + i}",
                f"-w={str(tmp_path)}",
                f"--distributed-queue-connection-uri={connection_uri}",
                f"--executor-factory={executor_factory}"
            ]
            processes_to_close.append(subprocess.Popen(backend_command, stdout=sys.stdout, stderr=sys.stderr))

        try:
            server_address = f"http://127.0.0.1:19001"
            start_time = time.time()
            connected = False
            while time.time() - start_time < 60:
                try:
                    response = requests.get(server_address)
                    if response.status_code == 200:
                        connected = True
                        break
                except requests.exceptions.ConnectionError:
                    pass
                time.sleep(1)
            if not connected:
                raise RuntimeError("could not connect to frontend")
            yield server_address
        finally:
            for process in processes_to_close:
                process.terminate()

<<<<<<< HEAD
=======
# Command line arguments for pytest
def pytest_addoption(parser):
    parser.addoption('--output_dir', action="store", default='tests/inference/samples', help='Output directory for generated images')
    parser.addoption("--listen", type=str, default="127.0.0.1", metavar="IP", nargs="?", const="0.0.0.0", help="Specify the IP address to listen on (default: 127.0.0.1). If --listen is provided without an argument, it defaults to 0.0.0.0. (listens on all)")
    parser.addoption("--port", type=int, default=8188, help="Set the listen port.")
    parser.addoption("--skip-timing-checks", action="store_true", default=False, help="Skip timing-related assertions in tests (useful for CI environments with variable performance)")
>>>>>>> 27bc181c

@pytest.fixture(scope="module", autouse=False)
def comfy_background_server(tmp_path_factory) -> Generator[tuple[Configuration, Process], Any, None]:
    tmp_path = tmp_path_factory.mktemp("comfy_background_server")
    # Start server

    configuration = Configuration()
    configuration.listen = "localhost"
    configuration.output_directory = str(tmp_path)
    configuration.input_directory = str(tmp_path)

    yield from comfy_background_server_from_config(configuration)


def comfy_background_server_from_config(configuration):
    server_process = multiprocessing.get_context('spawn').Process(target=run_server, args=(configuration,))
    server_process.start()
    # wait for http url to be ready
    success = False
    for i in range(60):
        try:
            with urllib.request.urlopen(f"http://localhost:{configuration['port']}/object_info") as response:
                success = response.status == 200
                if success:
                    break
        except:
            pass
        time.sleep(1)
    if not success:
        raise Exception("Failed to start background server")
    yield configuration, server_process
    server_process.terminate()
    import torch
    torch.cuda.empty_cache()


@pytest.fixture(scope="session")
def skip_timing_checks(pytestconfig):
    """Fixture that returns whether timing checks should be skipped."""
    return pytestconfig.getoption("--skip-timing-checks")

def pytest_collection_modifyitems(items):
    # Modifies items so tests run in the correct order

    LAST_TESTS = ['test_quality']

    # Move the last items to the end
    last_items = []
    for test_name in LAST_TESTS:
        for item in items.copy():
            print(item.module.__name__, item)  # noqa: T201
            if item.module.__name__ == test_name:
                last_items.append(item)
                items.remove(item)

    items.extend(last_items)


@pytest.fixture(scope="module")
def vae():
    from comfy.nodes.base_nodes import VAELoader

    vae_file = "vae-ft-mse-840000-ema-pruned.safetensors"
    try:
        vae, = VAELoader().load_vae(vae_file)
    except FileNotFoundError:
        pytest.skip(f"{vae_file} not present on machine")
    return vae


@pytest.fixture(scope="module")
def clip():
    from comfy.nodes.base_nodes import CheckpointLoaderSimple

    checkpoint = "v1-5-pruned-emaonly.safetensors"
    try:
        return CheckpointLoaderSimple().load_checkpoint(checkpoint)[1]
    except FileNotFoundError:
        pytest.skip(f"{checkpoint} not present on machine")


@pytest.fixture(scope="module")
def model(clip):
    from comfy.nodes.base_nodes import CheckpointLoaderSimple
    checkpoint = "v1-5-pruned-emaonly.safetensors"
    try:
        return CheckpointLoaderSimple().load_checkpoint(checkpoint)[0]
    except FileNotFoundError:
        pytest.skip(f"{checkpoint} not present on machine")


@pytest.fixture(scope="function", autouse=False)
def use_temporary_output_directory(tmp_path: pathlib.Path):
    from comfy.cmd import folder_paths

    orig_dir = folder_paths.get_output_directory()
    folder_paths.set_output_directory(tmp_path)
    yield tmp_path
    folder_paths.set_output_directory(orig_dir)


@pytest.fixture(scope="function", autouse=False)
def use_temporary_input_directory(tmp_path: pathlib.Path):
    from comfy.cmd import folder_paths

    orig_dir = folder_paths.get_input_directory()
    folder_paths.set_input_directory(tmp_path)
    yield tmp_path
    folder_paths.set_input_directory(orig_dir)


current_test_name = ContextVar('current_test_name', default=None)


@pytest.fixture(autouse=True)
def set_test_name(request):
    token = current_test_name.set(request.node.name)
    yield
    current_test_name.reset(token)<|MERGE_RESOLUTION|>--- conflicted
+++ resolved
@@ -134,15 +134,6 @@
             for process in processes_to_close:
                 process.terminate()
 
-<<<<<<< HEAD
-=======
-# Command line arguments for pytest
-def pytest_addoption(parser):
-    parser.addoption('--output_dir', action="store", default='tests/inference/samples', help='Output directory for generated images')
-    parser.addoption("--listen", type=str, default="127.0.0.1", metavar="IP", nargs="?", const="0.0.0.0", help="Specify the IP address to listen on (default: 127.0.0.1). If --listen is provided without an argument, it defaults to 0.0.0.0. (listens on all)")
-    parser.addoption("--port", type=int, default=8188, help="Set the listen port.")
-    parser.addoption("--skip-timing-checks", action="store_true", default=False, help="Skip timing-related assertions in tests (useful for CI environments with variable performance)")
->>>>>>> 27bc181c
 
 @pytest.fixture(scope="module", autouse=False)
 def comfy_background_server(tmp_path_factory) -> Generator[tuple[Configuration, Process], Any, None]:
@@ -184,6 +175,7 @@
     """Fixture that returns whether timing checks should be skipped."""
     return pytestconfig.getoption("--skip-timing-checks")
 
+
 def pytest_collection_modifyitems(items):
     # Modifies items so tests run in the correct order
 
