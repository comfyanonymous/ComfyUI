import json
import logging
import time
import urllib.request
import uuid
from typing import Dict, Optional

import numpy
import pytest
from PIL import Image
from pytest import fixture

from comfy.cli_args import default_configuration
from comfy.client.embedded_comfy_client import Comfy
from comfy.component_model.executor_types import SendSyncEvent, SendSyncData, ExecutingMessage, ExecutionErrorMessage, \
    DependencyCycleError
from comfy.distributed.server_stub import ServerStub
from comfy.execution_context import context_add_custom_nodes
from comfy.nodes.package_typing import ExportedNodes
from comfy_execution.graph_utils import GraphBuilder, Node
from ..conftest import current_test_name


async def run_warmup(client, prefix="warmup"):
    """Run a simple workflow to warm up the server."""
    warmup_g = GraphBuilder(prefix=prefix)
    warmup_image = warmup_g.node("StubImage", content="BLACK", height=32, width=32, batch_size=1)
    warmup_g.node("PreviewImage", images=warmup_image.out(0))
    await client.run(warmup_g)


class RunResult:
    def __init__(self, prompt_id: str):
        self.outputs: Dict[str, Dict] = {}
        self.runs: Dict[str, bool] = {}
        self.cached: Dict[str, bool] = {}
        self.prompt_id: str = prompt_id

    def get_output(self, node: Node):
        return self.outputs.get(node.id, None)

    def did_run(self, node: Node):
        return self.runs.get(node.id, False)

    def was_cached(self, node: Node):
        return self.cached.get(node.id, False)

    def was_executed(self, node: Node):
        """Returns True if node was either run or cached"""
        return self.did_run(node) or self.was_cached(node)

    def get_images(self, node: Node):
        output = self.get_output(node)
        if output is None:
            return []
        return output.get('image_objects', [])

    def get_prompt_id(self):
        return self.prompt_id


class _ProgressHandler(ServerStub):
    def __init__(self):
        super().__init__()
        self.tuples: list[tuple[SendSyncEvent, SendSyncData, str]] = []

    def send_sync(self,
                  event: SendSyncEvent,
                  data: SendSyncData,
                  sid: Optional[str] = None):
        self.tuples.append((event, data, sid))


class ComfyClient:
    def __init__(self, embedded_client: Comfy, progress_handler: _ProgressHandler):
        self.embedded_client = embedded_client
        self.progress_handler = progress_handler

    async def run(self, graph: GraphBuilder, partial_execution_targets=None) -> RunResult:
        self.progress_handler.tuples = []
        # todo: what is a partial_execution_targets ???
        for node in graph.nodes.values():
            if node.class_type == 'SaveImage':
                node.inputs['filename_prefix'] = current_test_name.get()

        prompt_id = str(uuid.uuid4())
        try:
            outputs = await self.embedded_client.queue_prompt(graph.finalize(), prompt_id=prompt_id, partial_execution_targets=partial_execution_targets)
        except (RuntimeError, DependencyCycleError) as exc_info:
            logging.warning("error when queueing prompt", exc_info=exc_info)
            outputs = {}
        result = RunResult(prompt_id=prompt_id)
        result.outputs = outputs
        result.runs = {}
        send_sync_event: SendSyncEvent
        send_sync_data: SendSyncData
        for send_sync_event, send_sync_data, _ in self.progress_handler.tuples:
            if send_sync_event == "executing":
                send_sync_data: ExecutingMessage
                result.runs[send_sync_data["node"]] = True
            elif send_sync_event == "execution_error":
                send_sync_data: ExecutionErrorMessage
                raise Exception(send_sync_data)
            elif send_sync_event == 'execution_cached':
                if send_sync_data['prompt_id'] == prompt_id:
                    cached_nodes = send_sync_data.get('nodes', [])
                    for node_id in cached_nodes:
                        result.cached[node_id] = True

        for node in outputs.values():
            if "images" in node:
                image_objects = node["image_objects"] = []
                for image in node["images"]:
                    image_objects.append(Image.open(image["abs_path"]))
        return result

    def get_all_history(self, *args, **kwargs):
        return self.embedded_client.history.copy(*args, **kwargs)


# Loop through these variables
@pytest.mark.execution
class TestExecution:
    # Initialize server and client
<<<<<<< HEAD
    @fixture(scope="class", params=[
        # (lru_size)
        (0,),
        (100,),
    ])
    async def client(self, request) -> ComfyClient:
        from ..inference.testing_pack import NODE_CLASS_MAPPINGS, NODE_DISPLAY_NAME_MAPPINGS
=======
    #
    @fixture(scope="class", autouse=True, params=[
        { "extra_args" : [], "should_cache_results" : True },
        { "extra_args" : ["--cache-lru", 0], "should_cache_results" : True },
        { "extra_args" : ["--cache-lru", 100], "should_cache_results" : True },
        { "extra_args" : ["--cache-none"], "should_cache_results" : False },
    ])
    def server(self, args_pytest, request):
        # Start server
        pargs = [
            'python','main.py',
            '--output-directory', args_pytest["output_dir"],
            '--listen', args_pytest["listen"],
            '--port', str(args_pytest["port"]),
            '--extra-model-paths-config', 'tests/execution/extra_model_paths.yaml',
            '--cpu',
        ]
        pargs += [ str(param) for param in request.param["extra_args"] ]
        print("Running server with args:", pargs)  # noqa: T201
        p = subprocess.Popen(pargs)
        yield request.param
        p.kill()
        torch.cuda.empty_cache()

    def start_client(self, listen:str, port:int):
        # Start client
        comfy_client = ComfyClient()
        # Connect to server (with retries)
        n_tries = 5
        for i in range(n_tries):
            time.sleep(4)
            try:
                comfy_client.connect(listen=listen, port=port)
            except ConnectionRefusedError as e:
                print(e)  # noqa: T201
                print(f"({i+1}/{n_tries}) Retrying...")  # noqa: T201
            else:
                break
        return comfy_client

    @fixture(scope="class", autouse=True)
    def shared_client(self, args_pytest, server):
        client = self.start_client(args_pytest["listen"], args_pytest["port"])
        yield client
        del client
        torch.cuda.empty_cache()
>>>>>>> a4787ac8

        lru_size, = request.param
        configuration = default_configuration()
        configuration.cache_lru = lru_size
        progress_handler = _ProgressHandler()
        with context_add_custom_nodes(ExportedNodes(NODE_CLASS_MAPPINGS=NODE_CLASS_MAPPINGS, NODE_DISPLAY_NAME_MAPPINGS=NODE_DISPLAY_NAME_MAPPINGS)):
            async with Comfy(configuration, progress_handler=progress_handler) as embedded_client:
                yield ComfyClient(embedded_client, progress_handler)

    @fixture
    def builder(self, request):
        yield GraphBuilder(prefix=request.node.name)

    async def test_lazy_input(self, client: ComfyClient, builder: GraphBuilder):
        g = builder
        input1 = g.node("StubImage", content="BLACK", height=512, width=512, batch_size=1)
        input2 = g.node("StubImage", content="WHITE", height=512, width=512, batch_size=1)
        mask = g.node("StubMask", value=0.0, height=512, width=512, batch_size=1)

        lazy_mix = g.node("TestLazyMixImages", image1=input1.out(0), image2=input2.out(0), mask=mask.out(0))
        output = g.node("SaveImage", images=lazy_mix.out(0))
        result = await client.run(g)

        result_image = result.get_images(output)[0]
        assert numpy.array(result_image).any() == 0, "Image should be black"
        assert result.did_run(input1)
        assert not result.did_run(input2)
        assert result.did_run(mask)
        assert result.did_run(lazy_mix)

<<<<<<< HEAD
    async def test_full_cache(self, client: ComfyClient, builder: GraphBuilder):
=======
    def test_full_cache(self, client: ComfyClient, builder: GraphBuilder, server):
>>>>>>> a4787ac8
        g = builder
        input1 = g.node("StubImage", content="BLACK", height=512, width=512, batch_size=1)
        input2 = g.node("StubImage", content="NOISE", height=512, width=512, batch_size=1)
        mask = g.node("StubMask", value=0.5, height=512, width=512, batch_size=1)

        lazy_mix = g.node("TestLazyMixImages", image1=input1.out(0), image2=input2.out(0), mask=mask.out(0))
        g.node("SaveImage", images=lazy_mix.out(0))

        await client.run(g)
        result2 = await client.run(g)
        for node_id, node in g.nodes.items():
            if server["should_cache_results"]:
                assert not result2.did_run(node), f"Node {node_id} ran, but should have been cached"
            else:
                assert result2.did_run(node), f"Node {node_id} was cached, but should have been run"

<<<<<<< HEAD
    async def test_partial_cache(self, client: ComfyClient, builder: GraphBuilder):
=======
    def test_partial_cache(self, client: ComfyClient, builder: GraphBuilder, server):
>>>>>>> a4787ac8
        g = builder
        input1 = g.node("StubImage", content="BLACK", height=512, width=512, batch_size=1)
        input2 = g.node("StubImage", content="NOISE", height=512, width=512, batch_size=1)
        mask = g.node("StubMask", value=0.5, height=512, width=512, batch_size=1)

        lazy_mix = g.node("TestLazyMixImages", image1=input1.out(0), image2=input2.out(0), mask=mask.out(0))
        g.node("SaveImage", images=lazy_mix.out(0))

        await client.run(g)
        mask.inputs['value'] = 0.4
<<<<<<< HEAD
        result2 = await client.run(g)
        assert not result2.did_run(input1), "Input1 should have been cached"
        assert not result2.did_run(input2), "Input2 should have been cached"
=======
        result2 = client.run(g)
        if server["should_cache_results"]:
            assert not result2.did_run(input1), "Input1 should have been cached"
            assert not result2.did_run(input2), "Input2 should have been cached"
        else:
            assert result2.did_run(input1), "Input1 should have been rerun"
            assert result2.did_run(input2), "Input2 should have been rerun"
>>>>>>> a4787ac8

    async def test_error(self, client: ComfyClient, builder: GraphBuilder):
        g = builder
        input1 = g.node("StubImage", content="BLACK", height=512, width=512, batch_size=1)
        # Different size of the two images
        input2 = g.node("StubImage", content="NOISE", height=256, width=256, batch_size=1)
        mask = g.node("StubMask", value=0.5, height=512, width=512, batch_size=1)

        lazy_mix = g.node("TestLazyMixImages", image1=input1.out(0), image2=input2.out(0), mask=mask.out(0))
        g.node("SaveImage", images=lazy_mix.out(0))

        try:
            await client.run(g)
            assert False, "Should have raised an error"
        except Exception as e:
            assert 'prompt_id' in e.args[0], f"Did not get back a proper error message: {e}"

    @pytest.mark.parametrize("test_value, expect_error", [
        (5, True),
        ("foo", True),
        (5.0, False),
    ])
    async def test_validation_error_literal(self, test_value, expect_error, client: ComfyClient, builder: GraphBuilder):
        g = builder
        validation1 = g.node("TestCustomValidation1", input1=test_value, input2=3.0)
        g.node("SaveImage", images=validation1.out(0))

        if expect_error:
            with pytest.raises(ValueError):
                await client.run(g)
        else:
            await client.run(g)

    @pytest.mark.parametrize("test_type, test_value", [
        ("StubInt", 5),
        ("StubMask", 5.0)
    ])
    async def test_validation_error_edge1(self, test_type, test_value, client: ComfyClient, builder: GraphBuilder):
        g = builder
        stub = g.node(test_type, value=test_value)
        validation1 = g.node("TestCustomValidation1", input1=stub.out(0), input2=3.0)
        g.node("SaveImage", images=validation1.out(0))

        with pytest.raises(ValueError):
            await client.run(g)

    @pytest.mark.parametrize("test_type, test_value, expect_error", [
        ("StubInt", 5, True),
        ("StubFloat", 5.0, False)
    ])
    async def test_validation_error_edge2(self, test_type, test_value, expect_error, client: ComfyClient, builder: GraphBuilder):
        g = builder
        stub = g.node(test_type, value=test_value)
        validation2 = g.node("TestCustomValidation2", input1=stub.out(0), input2=3.0)
        g.node("SaveImage", images=validation2.out(0))

        if expect_error:
            with pytest.raises(ValueError):
                await client.run(g)
        else:
            await client.run(g)

    @pytest.mark.parametrize("test_type, test_value, expect_error", [
        ("StubInt", 5, True),
        ("StubFloat", 5.0, False)
    ])
    async def test_validation_error_edge3(self, test_type, test_value, expect_error, client: ComfyClient, builder: GraphBuilder):
        g = builder
        stub = g.node(test_type, value=test_value)
        validation3 = g.node("TestCustomValidation3", input1=stub.out(0), input2=3.0)
        g.node("SaveImage", images=validation3.out(0))

        if expect_error:
            with pytest.raises(ValueError):
                await client.run(g)
        else:
            await client.run(g)

    @pytest.mark.parametrize("test_type, test_value, expect_error", [
        ("StubInt", 5, True),
        ("StubFloat", 5.0, False)
    ])
    async def test_validation_error_edge4(self, test_type, test_value, expect_error, client: ComfyClient, builder: GraphBuilder):
        g = builder
        stub = g.node(test_type, value=test_value)
        validation4 = g.node("TestCustomValidation4", input1=stub.out(0), input2=3.0)
        g.node("SaveImage", images=validation4.out(0))

        if expect_error:
            with pytest.raises(ValueError):
                await client.run(g)
        else:
            await client.run(g)

    async def test_cycle_error(self, client: ComfyClient, builder: GraphBuilder):
        g = builder
        input1 = g.node("StubImage", content="BLACK", height=512, width=512, batch_size=1)
        input2 = g.node("StubImage", content="WHITE", height=512, width=512, batch_size=1)
        mask = g.node("StubMask", value=0.5, height=512, width=512, batch_size=1)

        lazy_mix1 = g.node("TestLazyMixImages", image1=input1.out(0), mask=mask.out(0))
        lazy_mix2 = g.node("TestLazyMixImages", image1=lazy_mix1.out(0), image2=input2.out(0), mask=mask.out(0))
        g.node("SaveImage", images=lazy_mix2.out(0))

        # When the cycle exists on initial submission, it should raise a validation error
        with pytest.raises(ValueError):
            await client.run(g)

    async def test_dynamic_cycle_error(self, client: ComfyClient, builder: GraphBuilder):
        g = builder
        input1 = g.node("StubImage", content="BLACK", height=512, width=512, batch_size=1)
        input2 = g.node("StubImage", content="WHITE", height=512, width=512, batch_size=1)
        generator = g.node("TestDynamicDependencyCycle", input1=input1.out(0), input2=input2.out(0))
        g.node("SaveImage", images=generator.out(0))

        # When the cycle is in a graph that is generated dynamically, it should raise a runtime error
        try:
            await client.run(g)
            assert False, "Should have raised an error"
        except Exception as e:
            assert 'prompt_id' in e.args[0], f"Did not get back a proper error message: {e}"
            assert e.args[0]['node_id'] == generator.id, "Error should have been on the generator node"

<<<<<<< HEAD
    async def test_custom_is_changed(self, client: ComfyClient, builder: GraphBuilder):
=======
    def test_missing_node_error(self, client: ComfyClient, builder: GraphBuilder):
        g = builder
        input1 = g.node("StubImage", content="BLACK", height=512, width=512, batch_size=1)
        input2 = g.node("StubImage", id="removeme", content="WHITE", height=512, width=512, batch_size=1)
        input3 = g.node("StubImage", content="WHITE", height=512, width=512, batch_size=1)
        mask = g.node("StubMask", value=0.5, height=512, width=512, batch_size=1)
        mix1 = g.node("TestLazyMixImages", image1=input1.out(0), image2=input2.out(0), mask=mask.out(0))
        mix2 = g.node("TestLazyMixImages", image1=input1.out(0), image2=input3.out(0), mask=mask.out(0))
        # We have multiple outputs. The first is invalid, but the second is valid
        g.node("SaveImage", images=mix1.out(0))
        g.node("SaveImage", images=mix2.out(0))
        g.remove_node("removeme")

        client.run(g)

        # Add back in the missing node to make sure the error doesn't break the server
        input2 = g.node("StubImage", id="removeme", content="WHITE", height=512, width=512, batch_size=1)
        client.run(g)

    def test_custom_is_changed(self, client: ComfyClient, builder: GraphBuilder, server):
>>>>>>> a4787ac8
        g = builder
        # Creating the nodes in this specific order previously caused a bug
        save = g.node("SaveImage")
        is_changed = g.node("TestCustomIsChanged", should_change=False)
        input1 = g.node("StubImage", content="BLACK", height=512, width=512, batch_size=1)

        save.set_input('images', is_changed.out(0))
        is_changed.set_input('image', input1.out(0))

        result1 = await client.run(g)
        result2 = await client.run(g)
        is_changed.set_input('should_change', True)
        result3 = await client.run(g)
        result4 = await client.run(g)
        assert result1.did_run(is_changed), "is_changed should have been run"
        if server["should_cache_results"]:
            assert not result2.did_run(is_changed), "is_changed should have been cached"
        else:
            assert result2.did_run(is_changed), "is_changed should have been re-run"
        assert result3.did_run(is_changed), "is_changed should have been re-run"
        assert result4.did_run(is_changed), "is_changed should not have been cached"

    async def test_undeclared_inputs(self, client: ComfyClient, builder: GraphBuilder):
        g = builder
        input1 = g.node("StubImage", content="BLACK", height=512, width=512, batch_size=1)
        input2 = g.node("StubImage", content="WHITE", height=512, width=512, batch_size=1)
        input3 = g.node("StubImage", content="BLACK", height=512, width=512, batch_size=1)
        input4 = g.node("StubImage", content="BLACK", height=512, width=512, batch_size=1)
        average = g.node("TestVariadicAverage", input1=input1.out(0), input2=input2.out(0), input3=input3.out(0), input4=input4.out(0))
        output = g.node("SaveImage", images=average.out(0))

        result = await client.run(g)
        result_image = result.get_images(output)[0]
        expected = 255 // 4
        assert numpy.array(result_image).min() == expected and numpy.array(result_image).max() == expected, "Image should be grey"

    async def test_for_loop(self, client: ComfyClient, builder: GraphBuilder):
        g = builder
        iterations = 4
        input1 = g.node("StubImage", content="BLACK", height=512, width=512, batch_size=1)
        input2 = g.node("StubImage", content="WHITE", height=512, width=512, batch_size=1)
        is_changed = g.node("TestCustomIsChanged", should_change=True, image=input2.out(0))
        for_open = g.node("TestForLoopOpen", remaining=iterations, initial_value1=is_changed.out(0))
        average = g.node("TestVariadicAverage", input1=input1.out(0), input2=for_open.out(2))
        for_close = g.node("TestForLoopClose", flow_control=for_open.out(0), initial_value1=average.out(0))
        output = g.node("SaveImage", images=for_close.out(0))

        for iterations in range(1, 5):
            for_open.set_input('remaining', iterations)
            result = await client.run(g)
            result_image = result.get_images(output)[0]
            expected = 255 // (2 ** iterations)
            assert numpy.array(result_image).min() == expected and numpy.array(result_image).max() == expected, "Image should be grey"
            assert result.did_run(is_changed)

    async def test_mixed_expansion_returns(self, client: ComfyClient, builder: GraphBuilder):
        g = builder
        val_list = g.node("TestMakeListNode", value1=0.1, value2=0.2, value3=0.3)
        mixed = g.node("TestMixedExpansionReturns", input1=val_list.out(0))
        output_dynamic = g.node("SaveImage", images=mixed.out(0))
        output_literal = g.node("SaveImage", images=mixed.out(1))

        result = await client.run(g)
        images_dynamic = result.get_images(output_dynamic)
        assert len(images_dynamic) == 3, "Should have 2 images"
        assert numpy.array(images_dynamic[0]).min() == 25 and numpy.array(images_dynamic[0]).max() == 25, "First image should be 0.1"
        assert numpy.array(images_dynamic[1]).min() == 51 and numpy.array(images_dynamic[1]).max() == 51, "Second image should be 0.2"
        assert numpy.array(images_dynamic[2]).min() == 76 and numpy.array(images_dynamic[2]).max() == 76, "Third image should be 0.3"

        images_literal = result.get_images(output_literal)
        assert len(images_literal) == 3, "Should have 2 images"
        for i in range(3):
            assert numpy.array(images_literal[i]).min() == 255 and numpy.array(images_literal[i]).max() == 255, "All images should be white"

    async def test_mixed_lazy_results(self, client: ComfyClient, builder: GraphBuilder):
        g = builder
        val_list = g.node("TestMakeListNode", value1=0.0, value2=0.5, value3=1.0)
        mask = g.node("StubMask", value=val_list.out(0), height=512, width=512, batch_size=1)
        input1 = g.node("StubImage", content="BLACK", height=512, width=512, batch_size=1)
        input2 = g.node("StubImage", content="WHITE", height=512, width=512, batch_size=1)
        mix = g.node("TestLazyMixImages", image1=input1.out(0), image2=input2.out(0), mask=mask.out(0))
        rebatch = g.node("RebatchImages", images=mix.out(0), batch_size=3)
        output = g.node("SaveImage", images=rebatch.out(0))

        result = await client.run(g)
        images = result.get_images(output)
        assert len(images) == 3, "Should have 3 image"
        assert numpy.array(images[0]).min() == 0 and numpy.array(images[0]).max() == 0, "First image should be 0.0"
        assert numpy.array(images[1]).min() == 127 and numpy.array(images[1]).max() == 127, "Second image should be 0.5"
        assert numpy.array(images[2]).min() == 255 and numpy.array(images[2]).max() == 255, "Third image should be 1.0"

    async def test_missing_node_error(self, client: ComfyClient, builder: GraphBuilder):
        g = builder
        input1 = g.node("StubImage", content="BLACK", height=512, width=512, batch_size=1)
        input2 = g.node("StubImage", id="removeme", content="WHITE", height=512, width=512, batch_size=1)
        input3 = g.node("StubImage", content="WHITE", height=512, width=512, batch_size=1)
        mask = g.node("StubMask", value=0.5, height=512, width=512, batch_size=1)
        mix1 = g.node("TestLazyMixImages", image1=input1.out(0), image2=input2.out(0), mask=mask.out(0))
        mix2 = g.node("TestLazyMixImages", image1=input1.out(0), image2=input3.out(0), mask=mask.out(0))
        # We have multiple outputs. The first is invalid, but the second is valid
        g.node("SaveImage", images=mix1.out(0))
        g.node("SaveImage", images=mix2.out(0))
        g.remove_node("removeme")

        await client.run(g)

        # Add back in the missing node to make sure the error doesn't break the server
        input2 = g.node("StubImage", id="removeme", content="WHITE", height=512, width=512, batch_size=1)
        await client.run(g)

    async def test_output_reuse(self, client: ComfyClient, builder: GraphBuilder):
        g = builder
        input1 = g.node("StubImage", content="BLACK", height=512, width=512, batch_size=1)

        output1 = g.node("SaveImage", images=input1.out(0))
        output2 = g.node("SaveImage", images=input1.out(0))

        result = await client.run(g)
        images1 = result.get_images(output1)
        images2 = result.get_images(output2)
        assert len(images1) == 1, "Should have 1 image"
        assert len(images2) == 1, "Should have 1 image"

    # This tests that only constant outputs are used in the call to `IS_CHANGED`
<<<<<<< HEAD
    async def test_is_changed_with_outputs(self, client: ComfyClient, builder: GraphBuilder):
=======
    def test_is_changed_with_outputs(self, client: ComfyClient, builder: GraphBuilder, server):
>>>>>>> a4787ac8
        g = builder
        input1 = g.node("StubConstantImage", value=0.5, height=512, width=512, batch_size=1)
        test_node = g.node("TestIsChangedWithConstants", image=input1.out(0), value=0.5)

        output = g.node("PreviewImage", images=test_node.out(0))

        result = await client.run(g)
        images = result.get_images(output)
        assert len(images) == 1, "Should have 1 image"
        assert numpy.array(images[0]).min() == 63 and numpy.array(images[0]).max() == 63, "Image should have value 0.25"

        result = await client.run(g)
        images = result.get_images(output)
        assert len(images) == 1, "Should have 1 image"
        assert numpy.array(images[0]).min() == 63 and numpy.array(images[0]).max() == 63, "Image should have value 0.25"
        if server["should_cache_results"]:
            assert not result.did_run(test_node), "The execution should have been cached"
        else:
            assert result.did_run(test_node), "The execution should have been re-run"


    async def test_parallel_sleep_nodes(self, client: ComfyClient, builder: GraphBuilder, skip_timing_checks):
        # Warmup execution to ensure server is fully initialized
        await run_warmup(client)
        g = builder
        image = g.node("StubImage", content="BLACK", height=512, width=512, batch_size=1)

        # Create sleep nodes for each duration
        sleep_node1 = g.node("TestSleep", value=image.out(0), seconds=2.9)
        sleep_node2 = g.node("TestSleep", value=image.out(0), seconds=3.1)
        sleep_node3 = g.node("TestSleep", value=image.out(0), seconds=3.0)

        # Add outputs to verify the execution
        _output1 = g.node("PreviewImage", images=sleep_node1.out(0))
        _output2 = g.node("PreviewImage", images=sleep_node2.out(0))
        _output3 = g.node("PreviewImage", images=sleep_node3.out(0))

        start_time = time.time()
        result = await client.run(g)
        elapsed_time = time.time() - start_time

        # The test should take around 3.0 seconds (the longest sleep duration)
        # plus some overhead, but definitely less than the sum of all sleeps (9.0s)
        if not skip_timing_checks:
            assert elapsed_time < 8.9, f"Parallel execution took {elapsed_time}s, expected less than 8.9s"

        # Verify that all nodes executed
        assert result.did_run(sleep_node1), "Sleep node 1 should have run"
        assert result.did_run(sleep_node2), "Sleep node 2 should have run"
        assert result.did_run(sleep_node3), "Sleep node 3 should have run"

    async def test_parallel_sleep_expansion(self, client: ComfyClient, builder: GraphBuilder, skip_timing_checks):
        # Warmup execution to ensure server is fully initialized
        await run_warmup(client)
        g = builder
        # Create input images with different values
        image1 = g.node("StubImage", content="BLACK", height=512, width=512, batch_size=1)
        image2 = g.node("StubImage", content="WHITE", height=512, width=512, batch_size=1)
        image3 = g.node("StubImage", content="WHITE", height=512, width=512, batch_size=1)

        # Create a TestParallelSleep node that expands into multiple TestSleep nodes
        parallel_sleep = g.node("TestParallelSleep",
                                image1=image1.out(0),
                                image2=image2.out(0),
                                image3=image3.out(0),
                                sleep1=4.8,
                                sleep2=4.9,
                                sleep3=5.0)
        output = g.node("SaveImage", images=parallel_sleep.out(0))

        start_time = time.time()
        result = await client.run(g)
        elapsed_time = time.time() - start_time

        # Similar to the previous test, expect parallel execution of the sleep nodes
        # which should complete in less than the sum of all sleeps
        # Lots of leeway here since Windows CI is slow
        if not skip_timing_checks:
            assert elapsed_time < 13.0, f"Expansion execution took {elapsed_time}s"

        # Verify the parallel sleep node executed
        assert result.did_run(parallel_sleep), "ParallelSleep node should have run"

        # Verify we get an image as output (blend of the three input images)
        result_images = result.get_images(output)
        assert len(result_images) == 1, "Should have 1 image"
        # Average pixel value should be around 170 (255 * 2 // 3)
        avg_value = numpy.array(result_images[0]).mean()
        assert avg_value == 170, f"Image average value {avg_value} should be 170"

    # This tests that nodes with OUTPUT_IS_LIST function correctly when they receive an ExecutionBlocker
    # as input. We also test that when that list (containing an ExecutionBlocker) is passed to a node,
    # only that one entry in the list is blocked.
    async def test_execution_block_list_output(self, client: ComfyClient, builder: GraphBuilder):
        g = builder
        image1 = g.node("StubImage", content="BLACK", height=512, width=512, batch_size=1)
        image2 = g.node("StubImage", content="WHITE", height=512, width=512, batch_size=1)
        image3 = g.node("StubImage", content="BLACK", height=512, width=512, batch_size=1)
        image_list = g.node("TestMakeListNode", value1=image1.out(0), value2=image2.out(0), value3=image3.out(0))
        int1 = g.node("StubInt", value=1)
        int2 = g.node("StubInt", value=2)
        int3 = g.node("StubInt", value=3)
        int_list = g.node("TestMakeListNode", value1=int1.out(0), value2=int2.out(0), value3=int3.out(0))
        compare = g.node("TestIntConditions", a=int_list.out(0), b=2, operation="==")
        blocker = g.node("TestExecutionBlocker", input=image_list.out(0), block=compare.out(0), verbose=False)

        list_output = g.node("TestMakeListNode", value1=blocker.out(0))
        output = g.node("PreviewImage", images=list_output.out(0))

        result = await client.run(g)
        assert result.did_run(output), "The execution should have run"
        images = result.get_images(output)
        assert len(images) == 2, "Should have 2 images"
        assert numpy.array(images[0]).min() == 0 and numpy.array(images[0]).max() == 0, "First image should be black"
        assert numpy.array(images[1]).min() == 0 and numpy.array(images[1]).max() == 0, "Second image should also be black"

    # Output nodes included in the partial execution list are executed
    async def test_partial_execution_included_outputs(self, client: ComfyClient, builder: GraphBuilder):
        g = builder
        input1 = g.node("StubImage", content="BLACK", height=512, width=512, batch_size=1)
        input2 = g.node("StubImage", content="WHITE", height=512, width=512, batch_size=1)

        # Create two separate output nodes
        output1 = g.node("SaveImage", images=input1.out(0))
        output2 = g.node("SaveImage", images=input2.out(0))

        # Run with partial execution targeting only output1
        result = await client.run(g, partial_execution_targets=[output1.id])

        assert result.was_executed(input1), "Input1 should have been executed (run or cached)"
        assert result.was_executed(output1), "Output1 should have been executed (run or cached)"
        assert not result.did_run(input2), "Input2 should not have run"
        assert not result.did_run(output2), "Output2 should not have run"

        # Verify only output1 produced results
        assert len(result.get_images(output1)) == 1, "Output1 should have produced an image"
        assert len(result.get_images(output2)) == 0, "Output2 should not have produced an image"

    # Output nodes NOT included in the partial execution list are NOT executed
    async def test_partial_execution_excluded_outputs(self, client: ComfyClient, builder: GraphBuilder):
        g = builder
        input1 = g.node("StubImage", content="BLACK", height=512, width=512, batch_size=1)
        input2 = g.node("StubImage", content="WHITE", height=512, width=512, batch_size=1)
        input3 = g.node("StubImage", content="NOISE", height=512, width=512, batch_size=1)

        # Create three output nodes
        output1 = g.node("SaveImage", images=input1.out(0))
        output2 = g.node("SaveImage", images=input2.out(0))
        output3 = g.node("SaveImage", images=input3.out(0))

        # Run with partial execution targeting only output1 and output3
        result = await client.run(g, partial_execution_targets=[output1.id, output3.id])

        assert result.was_executed(input1), "Input1 should have been executed"
        assert result.was_executed(input3), "Input3 should have been executed"
        assert result.was_executed(output1), "Output1 should have been executed"
        assert result.was_executed(output3), "Output3 should have been executed"
        assert not result.did_run(input2), "Input2 should not have run"
        assert not result.did_run(output2), "Output2 should not have run"

    # Output nodes NOT in list ARE executed if necessary for nodes that are in the list
    async def test_partial_execution_dependencies(self, client: ComfyClient, builder: GraphBuilder):
        g = builder
        input1 = g.node("StubImage", content="BLACK", height=512, width=512, batch_size=1)

        # Create a processing chain with an OUTPUT_NODE that has socket outputs
        output_with_socket = g.node("TestOutputNodeWithSocketOutput", image=input1.out(0), value=2.0)

        # Create another node that depends on the output_with_socket
        dependent_node = g.node("TestLazyMixImages",
                                image1=output_with_socket.out(0),
                                image2=input1.out(0),
                                mask=g.node("StubMask", value=0.5, height=512, width=512, batch_size=1).out(0))

        # Create the final output
        final_output = g.node("SaveImage", images=dependent_node.out(0))

        # Run with partial execution targeting only the final output
        result = await client.run(g, partial_execution_targets=[final_output.id])

        # All nodes should have been executed because they're dependencies
        assert result.was_executed(input1), "Input1 should have been executed"
        assert result.was_executed(output_with_socket), "Output with socket should have been executed (dependency)"
        assert result.was_executed(dependent_node), "Dependent node should have been executed"
        assert result.was_executed(final_output), "Final output should have been executed"

    # Lazy execution works with partial execution
    async def test_partial_execution_with_lazy_nodes(self, client: ComfyClient, builder: GraphBuilder):
        g = builder
        input1 = g.node("StubImage", content="BLACK", height=512, width=512, batch_size=1)
        input2 = g.node("StubImage", content="WHITE", height=512, width=512, batch_size=1)
        input3 = g.node("StubImage", content="NOISE", height=512, width=512, batch_size=1)

        # Create masks that will trigger different lazy execution paths
        mask1 = g.node("StubMask", value=0.0, height=512, width=512, batch_size=1)  # Will only need image1
        mask2 = g.node("StubMask", value=0.5, height=512, width=512, batch_size=1)  # Will need both images

        # Create two lazy mix nodes
        lazy_mix1 = g.node("TestLazyMixImages", image1=input1.out(0), image2=input2.out(0), mask=mask1.out(0))
        lazy_mix2 = g.node("TestLazyMixImages", image1=input2.out(0), image2=input3.out(0), mask=mask2.out(0))

        output1 = g.node("SaveImage", images=lazy_mix1.out(0))
        output2 = g.node("SaveImage", images=lazy_mix2.out(0))

        # Run with partial execution targeting only output1
        result = await client.run(g, partial_execution_targets=[output1.id])

        # For output1 path - only input1 should run due to lazy evaluation (mask=0.0)
        assert result.was_executed(input1), "Input1 should have been executed"
        assert not result.did_run(input2), "Input2 should not have run (lazy evaluation)"
        assert result.was_executed(mask1), "Mask1 should have been executed"
        assert result.was_executed(lazy_mix1), "Lazy mix1 should have been executed"
        assert result.was_executed(output1), "Output1 should have been executed"

        # Nothing from output2 path should run
        assert not result.did_run(input3), "Input3 should not have run"
        assert not result.did_run(mask2), "Mask2 should not have run"
        assert not result.did_run(lazy_mix2), "Lazy mix2 should not have run"
        assert not result.did_run(output2), "Output2 should not have run"

    # Multiple OUTPUT_NODEs with dependencies
    async def test_partial_execution_multiple_output_nodes(self, client: ComfyClient, builder: GraphBuilder):
        g = builder
        input1 = g.node("StubImage", content="BLACK", height=512, width=512, batch_size=1)
        input2 = g.node("StubImage", content="WHITE", height=512, width=512, batch_size=1)

        # Create a chain of OUTPUT_NODEs
        output_node1 = g.node("TestOutputNodeWithSocketOutput", image=input1.out(0), value=1.5)
        output_node2 = g.node("TestOutputNodeWithSocketOutput", image=output_node1.out(0), value=2.0)

        # Create regular output nodes
        save1 = g.node("SaveImage", images=output_node1.out(0))
        save2 = g.node("SaveImage", images=output_node2.out(0))
        save3 = g.node("SaveImage", images=input2.out(0))

        # Run targeting only save2
        result = await client.run(g, partial_execution_targets=[save2.id])

        # Should run: input1, output_node1, output_node2, save2
        assert result.was_executed(input1), "Input1 should have been executed"
        assert result.was_executed(output_node1), "Output node 1 should have been executed (dependency)"
        assert result.was_executed(output_node2), "Output node 2 should have been executed (dependency)"
        assert result.was_executed(save2), "Save2 should have been executed"

        # Should NOT run: input2, save1, save3
        assert not result.did_run(input2), "Input2 should not have run"
        assert not result.did_run(save1), "Save1 should not have run"
        assert not result.did_run(save3), "Save3 should not have run"

    # Empty partial execution list (should execute nothing)
    async def test_partial_execution_empty_list(self, client: ComfyClient, builder: GraphBuilder):
        g = builder
        input1 = g.node("StubImage", content="BLACK", height=512, width=512, batch_size=1)
        _output1 = g.node("SaveImage", images=input1.out(0))

        # Run with empty partial execution list
        try:
            _result = await client.run(g, partial_execution_targets=[])
            # Should get an error because no outputs are selected
            assert False, "Should have raised an error for empty partial execution list"
        except Exception:
            pass  # Expected behavior

    async def _create_history_item(self, client, builder):
        g = GraphBuilder(prefix="offset_test")
        input_node = g.node(
            "StubImage", content="BLACK", height=32, width=32, batch_size=1
        )
        g.node("SaveImage", images=input_node.out(0))
        return await client.run(g)

    async def test_offset_returns_different_items_than_beginning_of_history(
            self, client: ComfyClient, builder: GraphBuilder
    ):
        """Test that offset skips items at the beginning"""
        for _ in range(5):
            await self._create_history_item(client, builder)

        first_two = client.get_all_history(max_items=2, offset=0)
        next_two = client.get_all_history(max_items=2, offset=2)

        assert set(first_two.keys()).isdisjoint(
            set(next_two.keys())
        ), "Offset should skip initial items"

    async def test_offset_beyond_history_length_returns_empty(
            self, client: ComfyClient, builder: GraphBuilder
    ):
        """Test offset larger than total history returns empty result"""
        await self._create_history_item(client, builder)

        result = client.get_all_history(offset=100)
        assert len(result) == 0, "Large offset should return no items"

    async def test_offset_at_exact_history_length_returns_empty(
            self, client: ComfyClient, builder: GraphBuilder
    ):
        """Test offset equal to history length returns empty"""
        for _ in range(3):
            await self._create_history_item(client, builder)

        all_history = client.get_all_history()
        result = client.get_all_history(offset=len(all_history))
        assert len(result) == 0, "Offset at history length should return empty"

    async def test_offset_zero_equals_no_offset_parameter(
            self, client: ComfyClient, builder: GraphBuilder
    ):
        """Test offset=0 behaves same as omitting offset"""
        await self._create_history_item(client, builder)

        with_zero = client.get_all_history(offset=0)
        without_offset = client.get_all_history()

        assert with_zero == without_offset, "offset=0 should equal no offset"

    async def test_offset_without_max_items_skips_from_beginning(
            self, client: ComfyClient, builder: GraphBuilder
    ):
        """Test offset alone (no max_items) returns remaining items"""
        for _ in range(4):
            await self._create_history_item(client, builder)

        all_items = client.get_all_history()
        offset_items = client.get_all_history(offset=2)

        assert (
                len(offset_items) == len(all_items) - 2
        ), "Offset should skip specified number of items"

    async def test_offset_with_max_items_returns_correct_window(
            self, client: ComfyClient, builder: GraphBuilder
    ):
        """Test offset + max_items returns correct slice of history"""
        for _ in range(6):
            await self._create_history_item(client, builder)

        window = client.get_all_history(max_items=2, offset=1)
        assert len(window) <= 2, "Should respect max_items limit"

    async def test_offset_near_end_returns_remaining_items_only(
            self, client: ComfyClient, builder: GraphBuilder
    ):
        """Test offset near end of history returns only remaining items"""
        for _ in range(3):
            await self._create_history_item(client, builder)

        all_history = client.get_all_history()
        # Offset to near the end
        result = client.get_all_history(max_items=5, offset=len(all_history) - 1)

        assert len(result) <= 1, "Should return at most 1 item when offset is near end"<|MERGE_RESOLUTION|>--- conflicted
+++ resolved
@@ -122,66 +122,20 @@
 @pytest.mark.execution
 class TestExecution:
     # Initialize server and client
-<<<<<<< HEAD
     @fixture(scope="class", params=[
-        # (lru_size)
-        (0,),
-        (100,),
+        # ??? no cache lru, should cache results, etc. etc.
+        # (lru_size, should_cache_results)
+        (0, True),
+        (100, True),
     ])
     async def client(self, request) -> ComfyClient:
         from ..inference.testing_pack import NODE_CLASS_MAPPINGS, NODE_DISPLAY_NAME_MAPPINGS
-=======
-    #
-    @fixture(scope="class", autouse=True, params=[
-        { "extra_args" : [], "should_cache_results" : True },
-        { "extra_args" : ["--cache-lru", 0], "should_cache_results" : True },
-        { "extra_args" : ["--cache-lru", 100], "should_cache_results" : True },
-        { "extra_args" : ["--cache-none"], "should_cache_results" : False },
-    ])
-    def server(self, args_pytest, request):
-        # Start server
-        pargs = [
-            'python','main.py',
-            '--output-directory', args_pytest["output_dir"],
-            '--listen', args_pytest["listen"],
-            '--port', str(args_pytest["port"]),
-            '--extra-model-paths-config', 'tests/execution/extra_model_paths.yaml',
-            '--cpu',
-        ]
-        pargs += [ str(param) for param in request.param["extra_args"] ]
-        print("Running server with args:", pargs)  # noqa: T201
-        p = subprocess.Popen(pargs)
-        yield request.param
-        p.kill()
-        torch.cuda.empty_cache()
-
-    def start_client(self, listen:str, port:int):
-        # Start client
-        comfy_client = ComfyClient()
-        # Connect to server (with retries)
-        n_tries = 5
-        for i in range(n_tries):
-            time.sleep(4)
-            try:
-                comfy_client.connect(listen=listen, port=port)
-            except ConnectionRefusedError as e:
-                print(e)  # noqa: T201
-                print(f"({i+1}/{n_tries}) Retrying...")  # noqa: T201
-            else:
-                break
-        return comfy_client
-
-    @fixture(scope="class", autouse=True)
-    def shared_client(self, args_pytest, server):
-        client = self.start_client(args_pytest["listen"], args_pytest["port"])
-        yield client
-        del client
-        torch.cuda.empty_cache()
->>>>>>> a4787ac8
-
-        lru_size, = request.param
+
+        # ??? todo: we have to deal with this
+        lru_size, should_cache_results = request.param
         configuration = default_configuration()
         configuration.cache_lru = lru_size
+
         progress_handler = _ProgressHandler()
         with context_add_custom_nodes(ExportedNodes(NODE_CLASS_MAPPINGS=NODE_CLASS_MAPPINGS, NODE_DISPLAY_NAME_MAPPINGS=NODE_DISPLAY_NAME_MAPPINGS)):
             async with Comfy(configuration, progress_handler=progress_handler) as embedded_client:
@@ -208,11 +162,7 @@
         assert result.did_run(mask)
         assert result.did_run(lazy_mix)
 
-<<<<<<< HEAD
     async def test_full_cache(self, client: ComfyClient, builder: GraphBuilder):
-=======
-    def test_full_cache(self, client: ComfyClient, builder: GraphBuilder, server):
->>>>>>> a4787ac8
         g = builder
         input1 = g.node("StubImage", content="BLACK", height=512, width=512, batch_size=1)
         input2 = g.node("StubImage", content="NOISE", height=512, width=512, batch_size=1)
@@ -224,16 +174,12 @@
         await client.run(g)
         result2 = await client.run(g)
         for node_id, node in g.nodes.items():
-            if server["should_cache_results"]:
-                assert not result2.did_run(node), f"Node {node_id} ran, but should have been cached"
-            else:
-                assert result2.did_run(node), f"Node {node_id} was cached, but should have been run"
-
-<<<<<<< HEAD
+            # if server["should_cache_results"]:
+            assert not result2.did_run(node), f"Node {node_id} ran, but should have been cached"
+            # else:
+            #     assert result2.did_run(node), f"Node {node_id} was cached, but should have been run"
+
     async def test_partial_cache(self, client: ComfyClient, builder: GraphBuilder):
-=======
-    def test_partial_cache(self, client: ComfyClient, builder: GraphBuilder, server):
->>>>>>> a4787ac8
         g = builder
         input1 = g.node("StubImage", content="BLACK", height=512, width=512, batch_size=1)
         input2 = g.node("StubImage", content="NOISE", height=512, width=512, batch_size=1)
@@ -244,19 +190,13 @@
 
         await client.run(g)
         mask.inputs['value'] = 0.4
-<<<<<<< HEAD
         result2 = await client.run(g)
+        # if server["should_cache_results"]:
         assert not result2.did_run(input1), "Input1 should have been cached"
         assert not result2.did_run(input2), "Input2 should have been cached"
-=======
-        result2 = client.run(g)
-        if server["should_cache_results"]:
-            assert not result2.did_run(input1), "Input1 should have been cached"
-            assert not result2.did_run(input2), "Input2 should have been cached"
-        else:
-            assert result2.did_run(input1), "Input1 should have been rerun"
-            assert result2.did_run(input2), "Input2 should have been rerun"
->>>>>>> a4787ac8
+        # else:
+        #     assert result2.did_run(input1), "Input1 should have been rerun"
+        #     assert result2.did_run(input2), "Input2 should have been rerun"
 
     async def test_error(self, client: ComfyClient, builder: GraphBuilder):
         g = builder
@@ -380,10 +320,99 @@
             assert 'prompt_id' in e.args[0], f"Did not get back a proper error message: {e}"
             assert e.args[0]['node_id'] == generator.id, "Error should have been on the generator node"
 
-<<<<<<< HEAD
     async def test_custom_is_changed(self, client: ComfyClient, builder: GraphBuilder):
-=======
-    def test_missing_node_error(self, client: ComfyClient, builder: GraphBuilder):
+        g = builder
+        # Creating the nodes in this specific order previously caused a bug
+        save = g.node("SaveImage")
+        is_changed = g.node("TestCustomIsChanged", should_change=False)
+        input1 = g.node("StubImage", content="BLACK", height=512, width=512, batch_size=1)
+
+        save.set_input('images', is_changed.out(0))
+        is_changed.set_input('image', input1.out(0))
+
+        result1 = await client.run(g)
+        result2 = await client.run(g)
+        is_changed.set_input('should_change', True)
+        result3 = await client.run(g)
+        result4 = await client.run(g)
+        assert result1.did_run(is_changed), "is_changed should have been run"
+        # if server["should_cache_results"]:
+        assert not result2.did_run(is_changed), "is_changed should have been cached"
+        # else:
+        #     assert result2.did_run(is_changed), "is_changed should have been re-run"
+        assert result3.did_run(is_changed), "is_changed should have been re-run"
+        assert result4.did_run(is_changed), "is_changed should not have been cached"
+
+    async def test_undeclared_inputs(self, client: ComfyClient, builder: GraphBuilder):
+        g = builder
+        input1 = g.node("StubImage", content="BLACK", height=512, width=512, batch_size=1)
+        input2 = g.node("StubImage", content="WHITE", height=512, width=512, batch_size=1)
+        input3 = g.node("StubImage", content="BLACK", height=512, width=512, batch_size=1)
+        input4 = g.node("StubImage", content="BLACK", height=512, width=512, batch_size=1)
+        average = g.node("TestVariadicAverage", input1=input1.out(0), input2=input2.out(0), input3=input3.out(0), input4=input4.out(0))
+        output = g.node("SaveImage", images=average.out(0))
+
+        result = await client.run(g)
+        result_image = result.get_images(output)[0]
+        expected = 255 // 4
+        assert numpy.array(result_image).min() == expected and numpy.array(result_image).max() == expected, "Image should be grey"
+
+    async def test_for_loop(self, client: ComfyClient, builder: GraphBuilder):
+        g = builder
+        iterations = 4
+        input1 = g.node("StubImage", content="BLACK", height=512, width=512, batch_size=1)
+        input2 = g.node("StubImage", content="WHITE", height=512, width=512, batch_size=1)
+        is_changed = g.node("TestCustomIsChanged", should_change=True, image=input2.out(0))
+        for_open = g.node("TestForLoopOpen", remaining=iterations, initial_value1=is_changed.out(0))
+        average = g.node("TestVariadicAverage", input1=input1.out(0), input2=for_open.out(2))
+        for_close = g.node("TestForLoopClose", flow_control=for_open.out(0), initial_value1=average.out(0))
+        output = g.node("SaveImage", images=for_close.out(0))
+
+        for iterations in range(1, 5):
+            for_open.set_input('remaining', iterations)
+            result = await client.run(g)
+            result_image = result.get_images(output)[0]
+            expected = 255 // (2 ** iterations)
+            assert numpy.array(result_image).min() == expected and numpy.array(result_image).max() == expected, "Image should be grey"
+            assert result.did_run(is_changed)
+
+    async def test_mixed_expansion_returns(self, client: ComfyClient, builder: GraphBuilder):
+        g = builder
+        val_list = g.node("TestMakeListNode", value1=0.1, value2=0.2, value3=0.3)
+        mixed = g.node("TestMixedExpansionReturns", input1=val_list.out(0))
+        output_dynamic = g.node("SaveImage", images=mixed.out(0))
+        output_literal = g.node("SaveImage", images=mixed.out(1))
+
+        result = await client.run(g)
+        images_dynamic = result.get_images(output_dynamic)
+        assert len(images_dynamic) == 3, "Should have 2 images"
+        assert numpy.array(images_dynamic[0]).min() == 25 and numpy.array(images_dynamic[0]).max() == 25, "First image should be 0.1"
+        assert numpy.array(images_dynamic[1]).min() == 51 and numpy.array(images_dynamic[1]).max() == 51, "Second image should be 0.2"
+        assert numpy.array(images_dynamic[2]).min() == 76 and numpy.array(images_dynamic[2]).max() == 76, "Third image should be 0.3"
+
+        images_literal = result.get_images(output_literal)
+        assert len(images_literal) == 3, "Should have 2 images"
+        for i in range(3):
+            assert numpy.array(images_literal[i]).min() == 255 and numpy.array(images_literal[i]).max() == 255, "All images should be white"
+
+    async def test_mixed_lazy_results(self, client: ComfyClient, builder: GraphBuilder):
+        g = builder
+        val_list = g.node("TestMakeListNode", value1=0.0, value2=0.5, value3=1.0)
+        mask = g.node("StubMask", value=val_list.out(0), height=512, width=512, batch_size=1)
+        input1 = g.node("StubImage", content="BLACK", height=512, width=512, batch_size=1)
+        input2 = g.node("StubImage", content="WHITE", height=512, width=512, batch_size=1)
+        mix = g.node("TestLazyMixImages", image1=input1.out(0), image2=input2.out(0), mask=mask.out(0))
+        rebatch = g.node("RebatchImages", images=mix.out(0), batch_size=3)
+        output = g.node("SaveImage", images=rebatch.out(0))
+
+        result = await client.run(g)
+        images = result.get_images(output)
+        assert len(images) == 3, "Should have 3 image"
+        assert numpy.array(images[0]).min() == 0 and numpy.array(images[0]).max() == 0, "First image should be 0.0"
+        assert numpy.array(images[1]).min() == 127 and numpy.array(images[1]).max() == 127, "Second image should be 0.5"
+        assert numpy.array(images[2]).min() == 255 and numpy.array(images[2]).max() == 255, "Third image should be 1.0"
+
+    async def test_missing_node_error(self, client: ComfyClient, builder: GraphBuilder):
         g = builder
         input1 = g.node("StubImage", content="BLACK", height=512, width=512, batch_size=1)
         input2 = g.node("StubImage", id="removeme", content="WHITE", height=512, width=512, batch_size=1)
@@ -396,118 +425,6 @@
         g.node("SaveImage", images=mix2.out(0))
         g.remove_node("removeme")
 
-        client.run(g)
-
-        # Add back in the missing node to make sure the error doesn't break the server
-        input2 = g.node("StubImage", id="removeme", content="WHITE", height=512, width=512, batch_size=1)
-        client.run(g)
-
-    def test_custom_is_changed(self, client: ComfyClient, builder: GraphBuilder, server):
->>>>>>> a4787ac8
-        g = builder
-        # Creating the nodes in this specific order previously caused a bug
-        save = g.node("SaveImage")
-        is_changed = g.node("TestCustomIsChanged", should_change=False)
-        input1 = g.node("StubImage", content="BLACK", height=512, width=512, batch_size=1)
-
-        save.set_input('images', is_changed.out(0))
-        is_changed.set_input('image', input1.out(0))
-
-        result1 = await client.run(g)
-        result2 = await client.run(g)
-        is_changed.set_input('should_change', True)
-        result3 = await client.run(g)
-        result4 = await client.run(g)
-        assert result1.did_run(is_changed), "is_changed should have been run"
-        if server["should_cache_results"]:
-            assert not result2.did_run(is_changed), "is_changed should have been cached"
-        else:
-            assert result2.did_run(is_changed), "is_changed should have been re-run"
-        assert result3.did_run(is_changed), "is_changed should have been re-run"
-        assert result4.did_run(is_changed), "is_changed should not have been cached"
-
-    async def test_undeclared_inputs(self, client: ComfyClient, builder: GraphBuilder):
-        g = builder
-        input1 = g.node("StubImage", content="BLACK", height=512, width=512, batch_size=1)
-        input2 = g.node("StubImage", content="WHITE", height=512, width=512, batch_size=1)
-        input3 = g.node("StubImage", content="BLACK", height=512, width=512, batch_size=1)
-        input4 = g.node("StubImage", content="BLACK", height=512, width=512, batch_size=1)
-        average = g.node("TestVariadicAverage", input1=input1.out(0), input2=input2.out(0), input3=input3.out(0), input4=input4.out(0))
-        output = g.node("SaveImage", images=average.out(0))
-
-        result = await client.run(g)
-        result_image = result.get_images(output)[0]
-        expected = 255 // 4
-        assert numpy.array(result_image).min() == expected and numpy.array(result_image).max() == expected, "Image should be grey"
-
-    async def test_for_loop(self, client: ComfyClient, builder: GraphBuilder):
-        g = builder
-        iterations = 4
-        input1 = g.node("StubImage", content="BLACK", height=512, width=512, batch_size=1)
-        input2 = g.node("StubImage", content="WHITE", height=512, width=512, batch_size=1)
-        is_changed = g.node("TestCustomIsChanged", should_change=True, image=input2.out(0))
-        for_open = g.node("TestForLoopOpen", remaining=iterations, initial_value1=is_changed.out(0))
-        average = g.node("TestVariadicAverage", input1=input1.out(0), input2=for_open.out(2))
-        for_close = g.node("TestForLoopClose", flow_control=for_open.out(0), initial_value1=average.out(0))
-        output = g.node("SaveImage", images=for_close.out(0))
-
-        for iterations in range(1, 5):
-            for_open.set_input('remaining', iterations)
-            result = await client.run(g)
-            result_image = result.get_images(output)[0]
-            expected = 255 // (2 ** iterations)
-            assert numpy.array(result_image).min() == expected and numpy.array(result_image).max() == expected, "Image should be grey"
-            assert result.did_run(is_changed)
-
-    async def test_mixed_expansion_returns(self, client: ComfyClient, builder: GraphBuilder):
-        g = builder
-        val_list = g.node("TestMakeListNode", value1=0.1, value2=0.2, value3=0.3)
-        mixed = g.node("TestMixedExpansionReturns", input1=val_list.out(0))
-        output_dynamic = g.node("SaveImage", images=mixed.out(0))
-        output_literal = g.node("SaveImage", images=mixed.out(1))
-
-        result = await client.run(g)
-        images_dynamic = result.get_images(output_dynamic)
-        assert len(images_dynamic) == 3, "Should have 2 images"
-        assert numpy.array(images_dynamic[0]).min() == 25 and numpy.array(images_dynamic[0]).max() == 25, "First image should be 0.1"
-        assert numpy.array(images_dynamic[1]).min() == 51 and numpy.array(images_dynamic[1]).max() == 51, "Second image should be 0.2"
-        assert numpy.array(images_dynamic[2]).min() == 76 and numpy.array(images_dynamic[2]).max() == 76, "Third image should be 0.3"
-
-        images_literal = result.get_images(output_literal)
-        assert len(images_literal) == 3, "Should have 2 images"
-        for i in range(3):
-            assert numpy.array(images_literal[i]).min() == 255 and numpy.array(images_literal[i]).max() == 255, "All images should be white"
-
-    async def test_mixed_lazy_results(self, client: ComfyClient, builder: GraphBuilder):
-        g = builder
-        val_list = g.node("TestMakeListNode", value1=0.0, value2=0.5, value3=1.0)
-        mask = g.node("StubMask", value=val_list.out(0), height=512, width=512, batch_size=1)
-        input1 = g.node("StubImage", content="BLACK", height=512, width=512, batch_size=1)
-        input2 = g.node("StubImage", content="WHITE", height=512, width=512, batch_size=1)
-        mix = g.node("TestLazyMixImages", image1=input1.out(0), image2=input2.out(0), mask=mask.out(0))
-        rebatch = g.node("RebatchImages", images=mix.out(0), batch_size=3)
-        output = g.node("SaveImage", images=rebatch.out(0))
-
-        result = await client.run(g)
-        images = result.get_images(output)
-        assert len(images) == 3, "Should have 3 image"
-        assert numpy.array(images[0]).min() == 0 and numpy.array(images[0]).max() == 0, "First image should be 0.0"
-        assert numpy.array(images[1]).min() == 127 and numpy.array(images[1]).max() == 127, "Second image should be 0.5"
-        assert numpy.array(images[2]).min() == 255 and numpy.array(images[2]).max() == 255, "Third image should be 1.0"
-
-    async def test_missing_node_error(self, client: ComfyClient, builder: GraphBuilder):
-        g = builder
-        input1 = g.node("StubImage", content="BLACK", height=512, width=512, batch_size=1)
-        input2 = g.node("StubImage", id="removeme", content="WHITE", height=512, width=512, batch_size=1)
-        input3 = g.node("StubImage", content="WHITE", height=512, width=512, batch_size=1)
-        mask = g.node("StubMask", value=0.5, height=512, width=512, batch_size=1)
-        mix1 = g.node("TestLazyMixImages", image1=input1.out(0), image2=input2.out(0), mask=mask.out(0))
-        mix2 = g.node("TestLazyMixImages", image1=input1.out(0), image2=input3.out(0), mask=mask.out(0))
-        # We have multiple outputs. The first is invalid, but the second is valid
-        g.node("SaveImage", images=mix1.out(0))
-        g.node("SaveImage", images=mix2.out(0))
-        g.remove_node("removeme")
-
         await client.run(g)
 
         # Add back in the missing node to make sure the error doesn't break the server
@@ -528,11 +445,7 @@
         assert len(images2) == 1, "Should have 1 image"
 
     # This tests that only constant outputs are used in the call to `IS_CHANGED`
-<<<<<<< HEAD
     async def test_is_changed_with_outputs(self, client: ComfyClient, builder: GraphBuilder):
-=======
-    def test_is_changed_with_outputs(self, client: ComfyClient, builder: GraphBuilder, server):
->>>>>>> a4787ac8
         g = builder
         input1 = g.node("StubConstantImage", value=0.5, height=512, width=512, batch_size=1)
         test_node = g.node("TestIsChangedWithConstants", image=input1.out(0), value=0.5)
@@ -548,11 +461,10 @@
         images = result.get_images(output)
         assert len(images) == 1, "Should have 1 image"
         assert numpy.array(images[0]).min() == 63 and numpy.array(images[0]).max() == 63, "Image should have value 0.25"
-        if server["should_cache_results"]:
-            assert not result.did_run(test_node), "The execution should have been cached"
-        else:
-            assert result.did_run(test_node), "The execution should have been re-run"
-
+        # if server["should_cache_results"]:
+        assert not result.did_run(test_node), "The execution should have been cached"
+        # else:
+        #     assert result.did_run(test_node), "The execution should have been re-run"
 
     async def test_parallel_sleep_nodes(self, client: ComfyClient, builder: GraphBuilder, skip_timing_checks):
         # Warmup execution to ensure server is fully initialized
