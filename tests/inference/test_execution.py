import logging
import uuid
from contextvars import ContextVar
from typing import Dict, Optional

import numpy
import pytest
from PIL import Image
from pytest import fixture

from comfy.cli_args import default_configuration
from comfy.client.embedded_comfy_client import Comfy
from comfy.component_model.executor_types import SendSyncEvent, SendSyncData, ExecutingMessage, ExecutionErrorMessage, \
    DependencyCycleError
from comfy.distributed.server_stub import ServerStub
from comfy.execution_context import context_add_custom_nodes
from comfy.graph_utils import GraphBuilder, Node
from comfy.nodes.package_typing import ExportedNodes

current_test_name = ContextVar('current_test_name', default=None)


@pytest.fixture(autouse=True)
def set_test_name(request):
    token = current_test_name.set(request.node.name)
    yield
    current_test_name.reset(token)


class RunResult:
    def __init__(self, prompt_id: str):
        self.outputs: Dict[str, Dict] = {}
        self.runs: Dict[str, bool] = {}
        self.prompt_id: str = prompt_id

    def get_output(self, node: Node):
        return self.outputs.get(node.id, None)

    def did_run(self, node: Node):
        return self.runs.get(node.id, False)

    def get_images(self, node: Node):
        output = self.get_output(node)
        if output is None:
            return []
        return output.get('image_objects', [])

    def get_prompt_id(self):
        return self.prompt_id


class _ProgressHandler(ServerStub):
    def __init__(self):
        super().__init__()
        self.tuples: list[tuple[SendSyncEvent, SendSyncData, str]] = []

    def send_sync(self,
                  event: SendSyncEvent,
                  data: SendSyncData,
                  sid: Optional[str] = None):
        self.tuples.append((event, data, sid))


class ComfyClient:
    def __init__(self, embedded_client: Comfy, progress_handler: _ProgressHandler):
        self.embedded_client = embedded_client
        self.progress_handler = progress_handler

    async def run(self, graph: GraphBuilder) -> RunResult:
        self.progress_handler.tuples = []
        for node in graph.nodes.values():
            if node.class_type == 'SaveImage':
                node.inputs['filename_prefix'] = current_test_name.get()

        prompt_id = str(uuid.uuid4())
        try:
            outputs = await self.embedded_client.queue_prompt(graph.finalize(), prompt_id=prompt_id)
        except (RuntimeError, DependencyCycleError) as exc_info:
            logging.warning("error when queueing prompt", exc_info=exc_info)
            outputs = {}
        result = RunResult(prompt_id=prompt_id)
        result.outputs = outputs
        result.runs = {}
        send_sync_event: SendSyncEvent
        send_sync_data: SendSyncData
        for send_sync_event, send_sync_data, _ in self.progress_handler.tuples:
            if send_sync_event == "executing":
                send_sync_data: ExecutingMessage
                result.runs[send_sync_data["node"]] = True
            elif send_sync_event == "execution_error":
                send_sync_data: ExecutionErrorMessage
                raise Exception(send_sync_data)

        for node in outputs.values():
            if "images" in node:
                image_objects = node["image_objects"] = []
                for image in node["images"]:
                    image_objects.append(Image.open(image["abs_path"]))
        return result


# Loop through these variables
@pytest.mark.execution
class TestExecution:
    # Initialize server and client
    @fixture(scope="class", params=[
        # (lru_size)
        (0,),
        (100,),
    ])
    async def client(self, request) -> ComfyClient:
        from .testing_pack import NODE_CLASS_MAPPINGS, NODE_DISPLAY_NAME_MAPPINGS

        lru_size, = request.param
        configuration = default_configuration()
        configuration.cache_lru = lru_size
        progress_handler = _ProgressHandler()
        with context_add_custom_nodes(ExportedNodes(NODE_CLASS_MAPPINGS=NODE_CLASS_MAPPINGS, NODE_DISPLAY_NAME_MAPPINGS=NODE_DISPLAY_NAME_MAPPINGS)):
            async with Comfy(configuration, progress_handler=progress_handler) as embedded_client:
                yield ComfyClient(embedded_client, progress_handler)

    @fixture
    def builder(self, request):
        yield GraphBuilder(prefix=request.node.name)

    async def test_lazy_input(self, client: ComfyClient, builder: GraphBuilder):
        g = builder
        input1 = g.node("StubImage", content="BLACK", height=512, width=512, batch_size=1)
        input2 = g.node("StubImage", content="WHITE", height=512, width=512, batch_size=1)
        mask = g.node("StubMask", value=0.0, height=512, width=512, batch_size=1)

        lazy_mix = g.node("TestLazyMixImages", image1=input1.out(0), image2=input2.out(0), mask=mask.out(0))
        output = g.node("SaveImage", images=lazy_mix.out(0))
        result = await client.run(g)

        result_image = result.get_images(output)[0]
        assert numpy.array(result_image).any() == 0, "Image should be black"
        assert result.did_run(input1)
        assert not result.did_run(input2)
        assert result.did_run(mask)
        assert result.did_run(lazy_mix)

    async def test_full_cache(self, client: ComfyClient, builder: GraphBuilder):
        g = builder
        input1 = g.node("StubImage", content="BLACK", height=512, width=512, batch_size=1)
        input2 = g.node("StubImage", content="NOISE", height=512, width=512, batch_size=1)
        mask = g.node("StubMask", value=0.5, height=512, width=512, batch_size=1)

        lazy_mix = g.node("TestLazyMixImages", image1=input1.out(0), image2=input2.out(0), mask=mask.out(0))
        g.node("SaveImage", images=lazy_mix.out(0))

        await client.run(g)
        result2 = await client.run(g)
        for node_id, node in g.nodes.items():
            assert not result2.did_run(node), f"Node {node_id} ran, but should have been cached"

    async def test_partial_cache(self, client: ComfyClient, builder: GraphBuilder):
        g = builder
        input1 = g.node("StubImage", content="BLACK", height=512, width=512, batch_size=1)
        input2 = g.node("StubImage", content="NOISE", height=512, width=512, batch_size=1)
        mask = g.node("StubMask", value=0.5, height=512, width=512, batch_size=1)

        lazy_mix = g.node("TestLazyMixImages", image1=input1.out(0), image2=input2.out(0), mask=mask.out(0))
        g.node("SaveImage", images=lazy_mix.out(0))

        await client.run(g)
        mask.inputs['value'] = 0.4
        result2 = await client.run(g)
        assert not result2.did_run(input1), "Input1 should have been cached"
        assert not result2.did_run(input2), "Input2 should have been cached"

    async def test_error(self, client: ComfyClient, builder: GraphBuilder):
        g = builder
        input1 = g.node("StubImage", content="BLACK", height=512, width=512, batch_size=1)
        # Different size of the two images
        input2 = g.node("StubImage", content="NOISE", height=256, width=256, batch_size=1)
        mask = g.node("StubMask", value=0.5, height=512, width=512, batch_size=1)

        lazy_mix = g.node("TestLazyMixImages", image1=input1.out(0), image2=input2.out(0), mask=mask.out(0))
        g.node("SaveImage", images=lazy_mix.out(0))

        try:
            await client.run(g)
            assert False, "Should have raised an error"
        except Exception as e:
            assert 'prompt_id' in e.args[0], f"Did not get back a proper error message: {e}"

    @pytest.mark.parametrize("test_value, expect_error", [
        (5, True),
        ("foo", True),
        (5.0, False),
    ])
    async def test_validation_error_literal(self, test_value, expect_error, client: ComfyClient, builder: GraphBuilder):
        g = builder
        validation1 = g.node("TestCustomValidation1", input1=test_value, input2=3.0)
        g.node("SaveImage", images=validation1.out(0))

        if expect_error:
            with pytest.raises(ValueError):
                await client.run(g)
        else:
            await client.run(g)

    @pytest.mark.parametrize("test_type, test_value", [
        ("StubInt", 5),
<<<<<<< HEAD
=======
        ("StubMask", 5.0)
>>>>>>> 861c3bbb
    ])
    async def test_validation_error_edge1(self, test_type, test_value, client: ComfyClient, builder: GraphBuilder):
        g = builder
        stub = g.node(test_type, value=test_value)
        validation1 = g.node("TestCustomValidation1", input1=stub.out(0), input2=3.0)
        g.node("SaveImage", images=validation1.out(0))

        with pytest.raises(ValueError):
            await client.run(g)

    @pytest.mark.parametrize("test_type, test_value, expect_error", [
        ("StubInt", 5, True),
        ("StubFloat", 5.0, False)
    ])
    async def test_validation_error_edge2(self, test_type, test_value, expect_error, client: ComfyClient, builder: GraphBuilder):
        g = builder
        stub = g.node(test_type, value=test_value)
        validation2 = g.node("TestCustomValidation2", input1=stub.out(0), input2=3.0)
        g.node("SaveImage", images=validation2.out(0))

        if expect_error:
            with pytest.raises(ValueError):
                await client.run(g)
        else:
            await client.run(g)

    @pytest.mark.parametrize("test_type, test_value, expect_error", [
        ("StubInt", 5, True),
        ("StubFloat", 5.0, False)
    ])
    async def test_validation_error_edge3(self, test_type, test_value, expect_error, client: ComfyClient, builder: GraphBuilder):
        g = builder
        stub = g.node(test_type, value=test_value)
        validation3 = g.node("TestCustomValidation3", input1=stub.out(0), input2=3.0)
        g.node("SaveImage", images=validation3.out(0))

        if expect_error:
            with pytest.raises(ValueError):
                await client.run(g)
        else:
            await client.run(g)

    @pytest.mark.parametrize("test_type, test_value, expect_error", [
        ("StubInt", 5, True),
        ("StubFloat", 5.0, False)
    ])
    async def test_validation_error_edge4(self, test_type, test_value, expect_error, client: ComfyClient, builder: GraphBuilder):
        g = builder
        stub = g.node(test_type, value=test_value)
        validation4 = g.node("TestCustomValidation4", input1=stub.out(0), input2=3.0)
        g.node("SaveImage", images=validation4.out(0))

        if expect_error:
            with pytest.raises(ValueError):
                await client.run(g)
        else:
            await client.run(g)

    async def test_cycle_error(self, client: ComfyClient, builder: GraphBuilder):
        g = builder
        input1 = g.node("StubImage", content="BLACK", height=512, width=512, batch_size=1)
        input2 = g.node("StubImage", content="WHITE", height=512, width=512, batch_size=1)
        mask = g.node("StubMask", value=0.5, height=512, width=512, batch_size=1)

        lazy_mix1 = g.node("TestLazyMixImages", image1=input1.out(0), mask=mask.out(0))
        lazy_mix2 = g.node("TestLazyMixImages", image1=lazy_mix1.out(0), image2=input2.out(0), mask=mask.out(0))
        g.node("SaveImage", images=lazy_mix2.out(0))

        # When the cycle exists on initial submission, it should raise a validation error
        with pytest.raises(ValueError):
            await client.run(g)

    async def test_dynamic_cycle_error(self, client: ComfyClient, builder: GraphBuilder):
        g = builder
        input1 = g.node("StubImage", content="BLACK", height=512, width=512, batch_size=1)
        input2 = g.node("StubImage", content="WHITE", height=512, width=512, batch_size=1)
        generator = g.node("TestDynamicDependencyCycle", input1=input1.out(0), input2=input2.out(0))
        g.node("SaveImage", images=generator.out(0))

        # When the cycle is in a graph that is generated dynamically, it should raise a runtime error
        try:
            await client.run(g)
            assert False, "Should have raised an error"
        except Exception as e:
            assert 'prompt_id' in e.args[0], f"Did not get back a proper error message: {e}"
            assert e.args[0]['node_id'] == generator.id, "Error should have been on the generator node"

    async def test_custom_is_changed(self, client: ComfyClient, builder: GraphBuilder):
        g = builder
        # Creating the nodes in this specific order previously caused a bug
        save = g.node("SaveImage")
        is_changed = g.node("TestCustomIsChanged", should_change=False)
        input1 = g.node("StubImage", content="BLACK", height=512, width=512, batch_size=1)

        save.set_input('images', is_changed.out(0))
        is_changed.set_input('image', input1.out(0))

        result1 = await client.run(g)
        result2 = await client.run(g)
        is_changed.set_input('should_change', True)
        result3 = await client.run(g)
        result4 = await client.run(g)
        assert result1.did_run(is_changed), "is_changed should have been run"
        assert not result2.did_run(is_changed), "is_changed should have been cached"
        assert result3.did_run(is_changed), "is_changed should have been re-run"
        assert result4.did_run(is_changed), "is_changed should not have been cached"

    async def test_undeclared_inputs(self, client: ComfyClient, builder: GraphBuilder):
        g = builder
        input1 = g.node("StubImage", content="BLACK", height=512, width=512, batch_size=1)
        input2 = g.node("StubImage", content="WHITE", height=512, width=512, batch_size=1)
        input3 = g.node("StubImage", content="BLACK", height=512, width=512, batch_size=1)
        input4 = g.node("StubImage", content="BLACK", height=512, width=512, batch_size=1)
        average = g.node("TestVariadicAverage", input1=input1.out(0), input2=input2.out(0), input3=input3.out(0), input4=input4.out(0))
        output = g.node("SaveImage", images=average.out(0))

        result = await client.run(g)
        result_image = result.get_images(output)[0]
        expected = 255 // 4
        assert numpy.array(result_image).min() == expected and numpy.array(result_image).max() == expected, "Image should be grey"

    async def test_for_loop(self, client: ComfyClient, builder: GraphBuilder):
        g = builder
        iterations = 4
        input1 = g.node("StubImage", content="BLACK", height=512, width=512, batch_size=1)
        input2 = g.node("StubImage", content="WHITE", height=512, width=512, batch_size=1)
        is_changed = g.node("TestCustomIsChanged", should_change=True, image=input2.out(0))
        for_open = g.node("TestForLoopOpen", remaining=iterations, initial_value1=is_changed.out(0))
        average = g.node("TestVariadicAverage", input1=input1.out(0), input2=for_open.out(2))
        for_close = g.node("TestForLoopClose", flow_control=for_open.out(0), initial_value1=average.out(0))
        output = g.node("SaveImage", images=for_close.out(0))

        for iterations in range(1, 5):
            for_open.set_input('remaining', iterations)
            result = await client.run(g)
            result_image = result.get_images(output)[0]
            expected = 255 // (2 ** iterations)
            assert numpy.array(result_image).min() == expected and numpy.array(result_image).max() == expected, "Image should be grey"
            assert result.did_run(is_changed)

    async def test_mixed_expansion_returns(self, client: ComfyClient, builder: GraphBuilder):
        g = builder
        val_list = g.node("TestMakeListNode", value1=0.1, value2=0.2, value3=0.3)
        mixed = g.node("TestMixedExpansionReturns", input1=val_list.out(0))
        output_dynamic = g.node("SaveImage", images=mixed.out(0))
        output_literal = g.node("SaveImage", images=mixed.out(1))

        result = await client.run(g)
        images_dynamic = result.get_images(output_dynamic)
        assert len(images_dynamic) == 3, "Should have 2 images"
        assert numpy.array(images_dynamic[0]).min() == 25 and numpy.array(images_dynamic[0]).max() == 25, "First image should be 0.1"
        assert numpy.array(images_dynamic[1]).min() == 51 and numpy.array(images_dynamic[1]).max() == 51, "Second image should be 0.2"
        assert numpy.array(images_dynamic[2]).min() == 76 and numpy.array(images_dynamic[2]).max() == 76, "Third image should be 0.3"

        images_literal = result.get_images(output_literal)
        assert len(images_literal) == 3, "Should have 2 images"
        for i in range(3):
            assert numpy.array(images_literal[i]).min() == 255 and numpy.array(images_literal[i]).max() == 255, "All images should be white"

    async def test_mixed_lazy_results(self, client: ComfyClient, builder: GraphBuilder):
        g = builder
        val_list = g.node("TestMakeListNode", value1=0.0, value2=0.5, value3=1.0)
        mask = g.node("StubMask", value=val_list.out(0), height=512, width=512, batch_size=1)
        input1 = g.node("StubImage", content="BLACK", height=512, width=512, batch_size=1)
        input2 = g.node("StubImage", content="WHITE", height=512, width=512, batch_size=1)
        mix = g.node("TestLazyMixImages", image1=input1.out(0), image2=input2.out(0), mask=mask.out(0))
        rebatch = g.node("RebatchImages", images=mix.out(0), batch_size=3)
        output = g.node("SaveImage", images=rebatch.out(0))

        result = await client.run(g)
        images = result.get_images(output)
        assert len(images) == 3, "Should have 3 image"
        assert numpy.array(images[0]).min() == 0 and numpy.array(images[0]).max() == 0, "First image should be 0.0"
        assert numpy.array(images[1]).min() == 127 and numpy.array(images[1]).max() == 127, "Second image should be 0.5"
        assert numpy.array(images[2]).min() == 255 and numpy.array(images[2]).max() == 255, "Third image should be 1.0"

    async def test_missing_node_error(self, client: ComfyClient, builder: GraphBuilder):
        g = builder
        input1 = g.node("StubImage", content="BLACK", height=512, width=512, batch_size=1)
        input2 = g.node("StubImage", id="removeme", content="WHITE", height=512, width=512, batch_size=1)
        input3 = g.node("StubImage", content="WHITE", height=512, width=512, batch_size=1)
        mask = g.node("StubMask", value=0.5, height=512, width=512, batch_size=1)
        mix1 = g.node("TestLazyMixImages", image1=input1.out(0), image2=input2.out(0), mask=mask.out(0))
        mix2 = g.node("TestLazyMixImages", image1=input1.out(0), image2=input3.out(0), mask=mask.out(0))
        # We have multiple outputs. The first is invalid, but the second is valid
        g.node("SaveImage", images=mix1.out(0))
        g.node("SaveImage", images=mix2.out(0))
        g.remove_node("removeme")

        await client.run(g)

        # Add back in the missing node to make sure the error doesn't break the server
        input2 = g.node("StubImage", id="removeme", content="WHITE", height=512, width=512, batch_size=1)
        await client.run(g)

    async def test_output_reuse(self, client: ComfyClient, builder: GraphBuilder):
        g = builder
        input1 = g.node("StubImage", content="BLACK", height=512, width=512, batch_size=1)

        output1 = g.node("SaveImage", images=input1.out(0))
        output2 = g.node("SaveImage", images=input1.out(0))

        result = await client.run(g)
        images1 = result.get_images(output1)
        images2 = result.get_images(output2)
        assert len(images1) == 1, "Should have 1 image"
        assert len(images2) == 1, "Should have 1 image"

    # This tests that only constant outputs are used in the call to `IS_CHANGED`
    async def test_is_changed_with_outputs(self, client: ComfyClient, builder: GraphBuilder):
        g = builder
        input1 = g.node("StubConstantImage", value=0.5, height=512, width=512, batch_size=1)
        test_node = g.node("TestIsChangedWithConstants", image=input1.out(0), value=0.5)

        output = g.node("PreviewImage", images=test_node.out(0))

        result = await client.run(g)
        images = result.get_images(output)
        assert len(images) == 1, "Should have 1 image"
        assert numpy.array(images[0]).min() == 63 and numpy.array(images[0]).max() == 63, "Image should have value 0.25"

        result = await client.run(g)
        images = result.get_images(output)
        assert len(images) == 1, "Should have 1 image"
        assert numpy.array(images[0]).min() == 63 and numpy.array(images[0]).max() == 63, "Image should have value 0.25"
        assert not result.did_run(test_node), "The execution should have been cached"

    def test_parallel_sleep_nodes(self, client: ComfyClient, builder: GraphBuilder):
        g = builder
        image = g.node("StubImage", content="BLACK", height=512, width=512, batch_size=1)

        # Create sleep nodes for each duration
        sleep_node1 = g.node("TestSleep", value=image.out(0), seconds=2.8)
        sleep_node2 = g.node("TestSleep", value=image.out(0), seconds=2.9)
        sleep_node3 = g.node("TestSleep", value=image.out(0), seconds=3.0)

        # Add outputs to verify the execution
        _output1 = g.node("PreviewImage", images=sleep_node1.out(0))
        _output2 = g.node("PreviewImage", images=sleep_node2.out(0))
        _output3 = g.node("PreviewImage", images=sleep_node3.out(0))

        start_time = time.time()
        result = client.run(g)
        elapsed_time = time.time() - start_time

        # The test should take around 0.4 seconds (the longest sleep duration)
        # plus some overhead, but definitely less than the sum of all sleeps (0.9s)
        # We'll allow for up to 0.8s total to account for overhead
        assert elapsed_time < 4.0, f"Parallel execution took {elapsed_time}s, expected less than 0.8s"

        # Verify that all nodes executed
        assert result.did_run(sleep_node1), "Sleep node 1 should have run"
        assert result.did_run(sleep_node2), "Sleep node 2 should have run"
        assert result.did_run(sleep_node3), "Sleep node 3 should have run"

    def test_parallel_sleep_expansion(self, client: ComfyClient, builder: GraphBuilder):
        g = builder
        # Create input images with different values
        image1 = g.node("StubImage", content="BLACK", height=512, width=512, batch_size=1)
        image2 = g.node("StubImage", content="WHITE", height=512, width=512, batch_size=1)
        image3 = g.node("StubImage", content="WHITE", height=512, width=512, batch_size=1)

        # Create a TestParallelSleep node that expands into multiple TestSleep nodes
        parallel_sleep = g.node("TestParallelSleep",
                                image1=image1.out(0),
                                image2=image2.out(0),
                                image3=image3.out(0),
                                sleep1=0.4,
                                sleep2=0.5,
                                sleep3=0.6)
        output = g.node("SaveImage", images=parallel_sleep.out(0))

        start_time = time.time()
        result = client.run(g)
        elapsed_time = time.time() - start_time

        # Similar to the previous test, expect parallel execution of the sleep nodes
        # which should complete in less than the sum of all sleeps
        assert elapsed_time < 0.8, f"Expansion execution took {elapsed_time}s, expected less than 0.8s"

        # Verify the parallel sleep node executed
        assert result.did_run(parallel_sleep), "ParallelSleep node should have run"

        # Verify we get an image as output (blend of the three input images)
        result_images = result.get_images(output)
        assert len(result_images) == 1, "Should have 1 image"
        # Average pixel value should be around 170 (255 * 2 // 3)
        avg_value = numpy.array(result_images[0]).mean()
        assert avg_value == 170, f"Image average value {avg_value} should be 170"

    # This tests that nodes with OUTPUT_IS_LIST function correctly when they receive an ExecutionBlocker
    # as input. We also test that when that list (containing an ExecutionBlocker) is passed to a node,
    # only that one entry in the list is blocked.
    async def test_execution_block_list_output(self, client: ComfyClient, builder: GraphBuilder):
        g = builder
        image1 = g.node("StubImage", content="BLACK", height=512, width=512, batch_size=1)
        image2 = g.node("StubImage", content="WHITE", height=512, width=512, batch_size=1)
        image3 = g.node("StubImage", content="BLACK", height=512, width=512, batch_size=1)
        image_list = g.node("TestMakeListNode", value1=image1.out(0), value2=image2.out(0), value3=image3.out(0))
        int1 = g.node("StubInt", value=1)
        int2 = g.node("StubInt", value=2)
        int3 = g.node("StubInt", value=3)
        int_list = g.node("TestMakeListNode", value1=int1.out(0), value2=int2.out(0), value3=int3.out(0))
        compare = g.node("TestIntConditions", a=int_list.out(0), b=2, operation="==")
        blocker = g.node("TestExecutionBlocker", input=image_list.out(0), block=compare.out(0), verbose=False)

        list_output = g.node("TestMakeListNode", value1=blocker.out(0))
        output = g.node("PreviewImage", images=list_output.out(0))

        result = await client.run(g)
        assert result.did_run(output), "The execution should have run"
        images = result.get_images(output)
        assert len(images) == 2, "Should have 2 images"
        assert numpy.array(images[0]).min() == 0 and numpy.array(images[0]).max() == 0, "First image should be black"
        assert numpy.array(images[1]).min() == 0 and numpy.array(images[1]).max() == 0, "Second image should also be black"<|MERGE_RESOLUTION|>--- conflicted
+++ resolved
@@ -1,4 +1,5 @@
 import logging
+import time
 import uuid
 from contextvars import ContextVar
 from typing import Dict, Optional
@@ -203,10 +204,7 @@
 
     @pytest.mark.parametrize("test_type, test_value", [
         ("StubInt", 5),
-<<<<<<< HEAD
-=======
         ("StubMask", 5.0)
->>>>>>> 861c3bbb
     ])
     async def test_validation_error_edge1(self, test_type, test_value, client: ComfyClient, builder: GraphBuilder):
         g = builder
@@ -434,7 +432,7 @@
         assert numpy.array(images[0]).min() == 63 and numpy.array(images[0]).max() == 63, "Image should have value 0.25"
         assert not result.did_run(test_node), "The execution should have been cached"
 
-    def test_parallel_sleep_nodes(self, client: ComfyClient, builder: GraphBuilder):
+    async def test_parallel_sleep_nodes(self, client: ComfyClient, builder: GraphBuilder):
         g = builder
         image = g.node("StubImage", content="BLACK", height=512, width=512, batch_size=1)
 
@@ -449,7 +447,7 @@
         _output3 = g.node("PreviewImage", images=sleep_node3.out(0))
 
         start_time = time.time()
-        result = client.run(g)
+        result = await client.run(g)
         elapsed_time = time.time() - start_time
 
         # The test should take around 0.4 seconds (the longest sleep duration)
@@ -462,7 +460,7 @@
         assert result.did_run(sleep_node2), "Sleep node 2 should have run"
         assert result.did_run(sleep_node3), "Sleep node 3 should have run"
 
-    def test_parallel_sleep_expansion(self, client: ComfyClient, builder: GraphBuilder):
+    async def test_parallel_sleep_expansion(self, client: ComfyClient, builder: GraphBuilder):
         g = builder
         # Create input images with different values
         image1 = g.node("StubImage", content="BLACK", height=512, width=512, batch_size=1)
@@ -480,7 +478,7 @@
         output = g.node("SaveImage", images=parallel_sleep.out(0))
 
         start_time = time.time()
-        result = client.run(g)
+        result = await client.run(g)
         elapsed_time = time.time() - start_time
 
         # Similar to the previous test, expect parallel execution of the sleep nodes
