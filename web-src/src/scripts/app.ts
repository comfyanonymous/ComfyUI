--- conflicted
+++ resolved
@@ -5,14 +5,9 @@
 import { defaultGraph } from './defaultGraph.js';
 import { getPngMetadata, getWebpMetadata, importA1111, getLatentMetadata } from './pnginfo.js';
 import { addDomClippingSetting } from './domWidget.js';
-<<<<<<< HEAD
-import {LGraph, LiteGraph} from 'litegraph.js';
+import { LGraph, LiteGraph } from 'litegraph.js';
 import { ComfyCanvas } from './comfyCanvas.js';
 import { ComfyGraph } from './comfyGraph.js';
-=======
-import {LGraph, LGraphNode, LiteGraph} from 'litegraph.js';
-import { ComfyLGraphCanvas } from './comfyLGraphCanvas';
->>>>>>> 4832dfec
 import {
     ComfyError,
     ComfyFile,
@@ -95,13 +90,8 @@
      * The canvas element associated with the app, if any
      */
     canvasEl: HTMLCanvasElement & { id: string; } | null;
-<<<<<<< HEAD
     canvas: ComfyCanvas | null;
     graph: ComfyGraph | null;
-=======
-    canvas: ComfyLGraphCanvas | null;
-    graph: ComfyLGraph | null;
->>>>>>> 4832dfec
     ctx: CanvasRenderingContext2D | null
     saveInterval: NodeJS.Timeout | null;
 
@@ -115,16 +105,11 @@
     progress: ComfyProgress | null
     runningNodeId: number | null;
     lastExecutionError: { node_id: number, message: string } | null;
-<<<<<<< HEAD
-    lastNodeErrors: Record<string, ComfyNodeError>;
+    lastNodeErrors: Record<string, ComfyNodeError> | ComfyNodeError[] | null;
     configuringGraph: boolean = false;
-=======
-    lastNodeErrors: Record<string, ComfyNodeError> | ComfyNodeError[] | null;
-    configuringGraph: boolean;
-    isNewUserSession: boolean;
-    storageLocation: string | null;
-    multiUserServer: boolean;
->>>>>>> 4832dfec
+    isNewUserSession: boolean = false;
+    storageLocation: string | null = null;
+    multiUserServer: boolean = false;
 
     constructor() {
         this.ui = new ComfyUI(this);
@@ -142,10 +127,6 @@
         this.runningNodeId = null;
         this.lastExecutionError = null;
         this.lastNodeErrors = null;
-        this.configuringGraph = false
-        this.isNewUserSession = false
-        this.storageLocation = null
-        this.multiUserServer = false
     }
 
     getPreviewFormatParam() {
@@ -764,11 +745,7 @@
         this.#addConfigureHandler();
         this.#addApiUpdateHandlers();
 
-<<<<<<< HEAD
         this.graph = new ComfyGraph(app);
-=======
-        this.graph = new ComfyLGraph(this);
->>>>>>> 4832dfec
 
         this.#addAfterConfigureHandler();
 
