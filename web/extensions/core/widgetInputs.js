import { ComfyWidgets, addSeedControlWidget } from "/scripts/widgets.js";
import { app } from "/scripts/app.js";

const CONVERTED_TYPE = "converted-widget";
const VALID_TYPES = ["STRING", "combo", "number"];

function isConvertableWidget(widget, config) {
	if (widget.name == "seed control after generating")
		widget.allowConvertToInput = false;
	else
		return VALID_TYPES.includes(widget.type) || VALID_TYPES.includes(config[0]);
}


function hideWidget(node, widget, suffix = "") {
	widget.origType = widget.type;
	widget.origComputeSize = widget.computeSize;
	widget.origSerializeValue = widget.serializeValue;
	widget.computeSize = () => [0, -4]; // -4 is due to the gap litegraph adds between widgets automatically
	widget.type = CONVERTED_TYPE + suffix;
	widget.serializeValue = () => {
		// Prevent serializing the widget if we have no input linked
		const { link } = node.inputs.find((i) => i.widget?.name === widget.name);
		if (link == null) {
			return undefined;
		}
		return widget.value;
	};

	// Hide any linked widgets, e.g. seed+seedControl
	if (widget.linkedWidgets) {
		for (const w of widget.linkedWidgets) {
			hideWidget(node, w, ":" + widget.name);
		}
	}
}

function showWidget(widget) {
	widget.type = widget.origType;
	widget.computeSize = widget.origComputeSize;
	widget.serializeValue = widget.origSerializeValue;

	delete widget.origType;
	delete widget.origComputeSize;
	delete widget.origSerializeValue;

	// Hide any linked widgets, e.g. seed+seedControl
	if (widget.linkedWidgets) {
		for (const w of widget.linkedWidgets) {
			showWidget(w);
		}
	}
}

function convertToInput(node, widget, config) {
	hideWidget(node, widget);

	const { linkType } = getWidgetType(config);

	// Add input and store widget config for creating on primitive node
	const sz = node.size;
	node.addInput(widget.name, linkType, {
		widget: { name: widget.name, config },
	});

	// Restore original size but grow if needed
	node.setSize([Math.max(sz[0], node.size[0]), Math.max(sz[1], node.size[1])]);
}

function convertToWidget(node, widget) {
	showWidget(widget);
	const sz = node.size;
	node.removeInput(node.inputs.findIndex((i) => i.widget?.name === widget.name));

	// Restore original size but grow if needed
	node.setSize([Math.max(sz[0], node.size[0]), Math.max(sz[1], node.size[1])]);
}

function getWidgetType(config) {
	// Special handling for COMBO so we restrict links based on the entries
	let type = config[0];
	let linkType = type;
	if (type instanceof Array) {
		type = "COMBO";
		linkType = linkType.join(",");
	}
	return { type, linkType };
}

app.registerExtension({
	name: "Comfy.WidgetInputs",
	async beforeRegisterNodeDef(nodeType, nodeData, app) {
		// Add menu options to conver to/from widgets
		const origGetExtraMenuOptions = nodeType.prototype.getExtraMenuOptions;
		nodeType.prototype.getExtraMenuOptions = function (_, options) {
			const r = origGetExtraMenuOptions ? origGetExtraMenuOptions.apply(this, arguments) : undefined;

			if (this.widgets) {
				let toInput = [];
				let toWidget = [];
				for (const w of this.widgets) {
					if (w.type === CONVERTED_TYPE) {
						toWidget.push({
							content: `Convert ${w.name} to widget`,
							callback: () => convertToWidget(this, w),
						});
					} else {
						const config = nodeData?.input?.required[w.name] || nodeData?.input?.optional?.[w.name] || [w.type, w.options || {}];
						if (isConvertableWidget(w, config)) {
							toInput.push({
								content: `Convert ${w.name} to input`,
								callback: () => convertToInput(this, w, config),
							});
						}
					}
				}
				if (toInput.length) {
					options.push(...toInput, null);
				}

				if (toWidget.length) {
					options.push(...toWidget, null);
				}
			}

			return r;
		};

		// On initial configure of nodes hide all converted widgets
		const origOnConfigure = nodeType.prototype.onConfigure;
		nodeType.prototype.onConfigure = function () {
			const r = origOnConfigure ? origOnConfigure.apply(this, arguments) : undefined;

			if (this.inputs) {
				for (const input of this.inputs) {
					if (input.widget) {
						const w = this.widgets.find((w) => w.name === input.widget.name);
						if (w) {
							hideWidget(this, w);
						} else {
							convertToWidget(this, input)
						}
					}
				}
			}

			return r;
		};

		function isNodeAtPos(pos) {
			for (const n of app.graph._nodes) {
				if (n.pos[0] === pos[0] && n.pos[1] === pos[1]) {
					return true;
				}
			}
			return false;
		}

		// Double click a widget input to automatically attach a primitive
		const origOnInputDblClick = nodeType.prototype.onInputDblClick;
		const ignoreDblClick = Symbol();
		nodeType.prototype.onInputDblClick = function (slot) {
			const r = origOnInputDblClick ? origOnInputDblClick.apply(this, arguments) : undefined;

			const input = this.inputs[slot];
			if (input.widget && !input[ignoreDblClick]) {
				const node = LiteGraph.createNode("PrimitiveNode");
				app.graph.add(node);

				// Calculate a position that wont directly overlap another node
				const pos = [this.pos[0] - node.size[0] - 30, this.pos[1]];
				while (isNodeAtPos(pos)) {
					pos[1] += LiteGraph.NODE_TITLE_HEIGHT;
				}

				node.pos = pos;
				node.connect(0, this, slot);
				node.title = input.name;

				// Prevent adding duplicates due to triple clicking
				input[ignoreDblClick] = true;
				setTimeout(() => {
					delete input[ignoreDblClick];
				}, 300);
			}

			return r;
		};
	},
	registerCustomNodes() {
		class PrimitiveNode {
			constructor() {
				this.addOutput("connect to widget input", "*");
				this.serialize_widgets = true;
				this.isVirtualNode = true;
			}

			applyToGraph() {
				if (!this.outputs[0].links?.length) return;

				// For each output link copy our value over the original widget value
				for (const l of this.outputs[0].links) {
					const linkInfo = app.graph.links[l];
					const node = this.graph.getNodeById(linkInfo.target_id);
					const input = node.inputs[linkInfo.target_slot];
					const widgetName = input.widget.name;
					if (widgetName) {
						const widget = node.widgets.find((w) => w.name === widgetName);
						if (widget) {
							widget.value = this.widgets[0].value;
							if (widget.callback) {
								widget.callback(widget.value, app.canvas, node, app.canvas.graph_mouse, {});
							}
						}
					}
				}
			}

			onConnectionsChange(_, index, connected) {
				if (connected) {
					if (this.outputs[0].links?.length) {
						if (!this.widgets?.length) {
							this.#onFirstConnection();
						}
						if (!this.widgets?.length && this.outputs[0].widget) {
							// On first load it often cant recreate the widget as the other node doesnt exist yet
							// Manually recreate it from the output info
							this.#createWidget(this.outputs[0].widget.config);
						}
					}
				} else if (!this.outputs[0].links?.length) {
					this.#onLastDisconnect();
				}
			}

			onConnectOutput(slot, type, input, target_node, target_slot) {
				// Fires before the link is made allowing us to reject it if it isn't valid

				// No widget, we cant connect
				if (!input.widget) return false;

				if (this.outputs[slot].links?.length) {
					return this.#isValidConnection(input);
				}
			}

			#onFirstConnection() {
				// First connection can fire before the graph is ready on initial load so random things can be missing
				const linkId = this.outputs[0].links[0];
				const link = this.graph.links[linkId];
				if (!link) return;

				const theirNode = this.graph.getNodeById(link.target_id);
				if (!theirNode || !theirNode.inputs) return;

				const input = theirNode.inputs[link.target_slot];
				if (!input) return;

				const widget = input.widget;
				const { type, linkType } = getWidgetType(widget.config);

				// Update our output to restrict to the widget type
				this.outputs[0].type = linkType;
				this.outputs[0].name = type;
				this.outputs[0].widget = widget;

<<<<<<< HEAD
                
				
				this.#createWidget(widget.config, theirNode, widget.name);
				
=======
				if (widget.name === "seed") {
					const seed = this.#createWidget(widget.config, theirNode, widget.name);
					const seedControl = addSeedControlWidget(this, seed, "randomize");
					//this.widgets[0].link = [seedControl];//tried using all different links, not just link
					this.title = "seed";
				}
				else
					this.#createWidget(widget.config, theirNode, widget.name);
>>>>>>> 0b08c654
			}

			#createWidget(inputData, node, widgetName) {
				let type = inputData[0];

				if (type instanceof Array) {
					type = "COMBO";
				}

				let widget;
				
				// ComfyWidgets allows a subtype of widgets which is defined by "<type>:<widgetName>"
				// common example is "INT:seed"
				// so let's check for those first
				let combinedWidgetType = type + ":" + widgetName;
				if (combinedWidgetType in ComfyWidgets) {
					// widget = (ComfyWidgets[combinedWidgetType](this, "value", inputData, app) || {}).widget;
					widget = (ComfyWidgets[combinedWidgetType](this, widgetName, inputData, app) || {}).widget;
				} else {
					// we did not find a subtype, so proceed with "<type>" only
					if (type in ComfyWidgets) {
						widget = (ComfyWidgets[type](this, widgetName/*"value*"*/, inputData, app) || {}).widget;
					} else {
						widget = this.addWidget(type, widgetName /*"value"*/, null, () => { }, {});
					}
					
					// addSeedControlWidget(node, seed.widget, "randomize");

					if (widget.type === "number") {
						addSeedControlWidget(this, widget, "randomize");
					}
				}

				if (node?.widgets && widget) {

				const theirWidget = node.widgets.find((w) => w.name === widgetName);
					if (theirWidget) {
						widget.value = theirWidget.value;
					}
				}

				// When our value changes, update other widgets to reflect our changes
				// e.g. so LoadImage shows correct image
				const callback = widget.callback;
				const self = this;
				widget.callback = function () {
					const r = callback ? callback.apply(this, arguments) : undefined;
					self.applyToGraph();
					return r;
				};

				// Grow our node if required
				const sz = this.computeSize();
				if (this.size[0] < sz[0]) {
					this.size[0] = sz[0];
				}
				if (this.size[1] < sz[1]) {
					this.size[1] = sz[1];
				}

				requestAnimationFrame(() => {
					if (this.onResize) {
						this.onResize(this.size);
					}
				});
			}

			#isValidConnection(input) {
				// Only allow connections where the configs match
				const config1 = this.outputs[0].widget.config;
				const config2 = input.widget.config;

				if (config1[0] !== config2[0]) return false;

				for (const k in config1[1]) {
					if (k !== "default") {
						if (config1[1][k] !== config2[1][k]) {
							return false;
						}
					}
				}

				return true;
			}

			#onLastDisconnect() {
				// We cant remove + re-add the output here as if you drag a link over the same link
				// it removes, then re-adds, causing it to break
				this.outputs[0].type = "*";
				this.outputs[0].name = "connect to widget input";
				delete this.outputs[0].widget;

				if (this.widgets) {
					// Allow widgets to cleanup
					for (const w of this.widgets) {
						if (w.onRemove) {
							w.onRemove();
						}
					}
					this.widgets.length = 0;
				}
			}
		}

		LiteGraph.registerNodeType(
			"PrimitiveNode",
			Object.assign(PrimitiveNode, {
				title: "Primitive",
			})
		);
		PrimitiveNode.category = "utils";
	},
});<|MERGE_RESOLUTION|>--- conflicted
+++ resolved
@@ -264,21 +264,7 @@
 				this.outputs[0].name = type;
 				this.outputs[0].widget = widget;
 
-<<<<<<< HEAD
-                
-				
 				this.#createWidget(widget.config, theirNode, widget.name);
-				
-=======
-				if (widget.name === "seed") {
-					const seed = this.#createWidget(widget.config, theirNode, widget.name);
-					const seedControl = addSeedControlWidget(this, seed, "randomize");
-					//this.widgets[0].link = [seedControl];//tried using all different links, not just link
-					this.title = "seed";
-				}
-				else
-					this.#createWidget(widget.config, theirNode, widget.name);
->>>>>>> 0b08c654
 			}
 
 			#createWidget(inputData, node, widgetName) {
