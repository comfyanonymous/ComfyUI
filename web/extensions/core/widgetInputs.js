import { ComfyWidgets, addSeedControlWidget } from "/scripts/widgets.js";
import { app } from "/scripts/app.js";

const CONVERTED_TYPE = "converted-widget";
const VALID_TYPES = ["STRING", "combo", "number"];

function isConvertableWidget(widget, config) {
	if (widget.name == "seed control after generating")
		widget.allowConvertToInput = false;
	else
		return VALID_TYPES.includes(widget.type) || VALID_TYPES.includes(config[0]);
}


function hideWidget(node, widget, suffix = "") {
	widget.origType = widget.type;
	widget.origComputeSize = widget.computeSize;
	widget.origSerializeValue = widget.serializeValue;
	widget.computeSize = () => [0, -4]; // -4 is due to the gap litegraph adds between widgets automatically
	widget.type = CONVERTED_TYPE + suffix;
	widget.serializeValue = () => {
		// Prevent serializing the widget if we have no input linked
		const { link } = node.inputs.find((i) => i.widget?.name === widget.name);
		if (link == null) {
			return undefined;
		}
		return widget.value;
	};

	// Hide any linked widgets, e.g. seed+seedControl
	if (widget.linkedWidgets) {
		for (const w of widget.linkedWidgets) {
			hideWidget(node, w, ":" + widget.name);
		}
	}
}

function showWidget(widget) {
	widget.type = widget.origType;
	widget.computeSize = widget.origComputeSize;
	widget.serializeValue = widget.origSerializeValue;

	delete widget.origType;
	delete widget.origComputeSize;
	delete widget.origSerializeValue;

	// Hide any linked widgets, e.g. seed+seedControl
	if (widget.linkedWidgets) {
		for (const w of widget.linkedWidgets) {
			showWidget(w);
		}
	}
}

function convertToInput(node, widget, config) {
	hideWidget(node, widget);

	const { linkType } = getWidgetType(config);

	// Add input and store widget config for creating on primitive node
	const sz = node.size;
	node.addInput(widget.name, linkType, {
		widget: { name: widget.name, config },
	});

	// Restore original size but grow if needed
	node.setSize([Math.max(sz[0], node.size[0]), Math.max(sz[1], node.size[1])]);
}

function convertToWidget(node, widget) {
	showWidget(widget);
	const sz = node.size;
	node.removeInput(node.inputs.findIndex((i) => i.widget?.name === widget.name));

	// Restore original size but grow if needed
	node.setSize([Math.max(sz[0], node.size[0]), Math.max(sz[1], node.size[1])]);
}

function getWidgetType(config) {
	// Special handling for COMBO so we restrict links based on the entries
	let type = config[0];
	let linkType = type;
	if (type instanceof Array) {
		type = "COMBO";
		linkType = linkType.join(",");
	}
	return { type, linkType };
}

app.registerExtension({
	name: "Comfy.WidgetInputs",
	async beforeRegisterNodeDef(nodeType, nodeData, app) {
		// Add menu options to conver to/from widgets
		const origGetExtraMenuOptions = nodeType.prototype.getExtraMenuOptions;
		nodeType.prototype.getExtraMenuOptions = function (_, options) {
			const r = origGetExtraMenuOptions ? origGetExtraMenuOptions.apply(this, arguments) : undefined;

			if (this.widgets) {
				let toInput = [];
				let toWidget = [];
				for (const w of this.widgets) {
					if (w.type === CONVERTED_TYPE) {
						toWidget.push({
							content: `Convert ${w.name} to widget`,
							callback: () => convertToWidget(this, w),
						});
					} else {
						const config = nodeData?.input?.required[w.name] || nodeData?.input?.optional?.[w.name] || [w.type, w.options || {}];
						if (isConvertableWidget(w, config)) {
							toInput.push({
								content: `Convert ${w.name} to input`,
								callback: () => convertToInput(this, w, config),
							});
						}
					}
				}
				if (toInput.length) {
					options.push(...toInput, null);
				}

				if (toWidget.length) {
					options.push(...toWidget, null);
				}
			}

			return r;
		};

		// On initial configure of nodes hide all converted widgets
		const origOnConfigure = nodeType.prototype.onConfigure;
		nodeType.prototype.onConfigure = function () {
			const r = origOnConfigure ? origOnConfigure.apply(this, arguments) : undefined;

			if (this.inputs) {
				for (const input of this.inputs) {
					if (input.widget) {
						const w = this.widgets.find((w) => w.name === input.widget.name);
						if (w) {
							hideWidget(this, w);
						} else {
							convertToWidget(this, input)
						}
					}
				}
			}

			return r;
		};

		function isNodeAtPos(pos) {
			for (const n of app.graph._nodes) {
				if (n.pos[0] === pos[0] && n.pos[1] === pos[1]) {
					return true;
				}
			}
			return false;
		}

		// Double click a widget input to automatically attach a primitive
		const origOnInputDblClick = nodeType.prototype.onInputDblClick;
		const ignoreDblClick = Symbol();
		nodeType.prototype.onInputDblClick = function (slot) {
			const r = origOnInputDblClick ? origOnInputDblClick.apply(this, arguments) : undefined;

			const input = this.inputs[slot];
			if (input.widget && !input[ignoreDblClick]) {
				const node = LiteGraph.createNode("PrimitiveNode");
				app.graph.add(node);

				// Calculate a position that wont directly overlap another node
				const pos = [this.pos[0] - node.size[0] - 30, this.pos[1]];
				while (isNodeAtPos(pos)) {
					pos[1] += LiteGraph.NODE_TITLE_HEIGHT;
				}

				node.pos = pos;
				node.connect(0, this, slot);
				node.title = input.name;

				// Prevent adding duplicates due to triple clicking
				input[ignoreDblClick] = true;
				setTimeout(() => {
					delete input[ignoreDblClick];
				}, 300);
			}

			return r;
		};
	},
	registerCustomNodes() {
		class PrimitiveNode {
			constructor() {
				this.addOutput("connect to widget input", "*");
				this.serialize_widgets = true;
				this.isVirtualNode = true;
			}

			applyToGraph() {
				if (!this.outputs[0].links?.length) return;

				// For each output link copy our value over the original widget value
				for (const l of this.outputs[0].links) {
					const linkInfo = app.graph.links[l];
					const node = this.graph.getNodeById(linkInfo.target_id);
					const input = node.inputs[linkInfo.target_slot];
					const widgetName = input.widget.name;
					if (widgetName) {
						const widget = node.widgets.find((w) => w.name === widgetName);
						if (widget) {
							widget.value = this.widgets[0].value;
							if (widget.callback) {
								widget.callback(widget.value, app.canvas, node, app.canvas.graph_mouse, {});
							}
						}
					}
				}
			}

			onConnectionsChange(_, index, connected) {
				if (connected) {
					if (this.outputs[0].links?.length) {
						if (!this.widgets?.length) {
							this.#onFirstConnection();
						}
						if (!this.widgets?.length && this.outputs[0].widget) {
							// On first load it often cant recreate the widget as the other node doesnt exist yet
							// Manually recreate it from the output info
							this.#createWidget(this.outputs[0].widget.config);
						}
					}
				} else if (!this.outputs[0].links?.length) {
					this.#onLastDisconnect();
				}
			}

			onConnectOutput(slot, type, input, target_node, target_slot) {
				// Fires before the link is made allowing us to reject it if it isn't valid

				// No widget, we cant connect
				if (!input.widget) return false;

				if (this.outputs[slot].links?.length) {
					return this.#isValidConnection(input);
				}
			}

			#onFirstConnection() {
				// First connection can fire before the graph is ready on initial load so random things can be missing
				const linkId = this.outputs[0].links[0];
				const link = this.graph.links[linkId];
				if (!link) return;

				const theirNode = this.graph.getNodeById(link.target_id);
				if (!theirNode || !theirNode.inputs) return;

				const input = theirNode.inputs[link.target_slot];
				if (!input) return;

				const widget = input.widget;
				const { type, linkType } = getWidgetType(widget.config);

				// Update our output to restrict to the widget type
				this.outputs[0].type = linkType;
				this.outputs[0].name = type;
				this.outputs[0].widget = widget;

<<<<<<< HEAD
					widget = seedWidget(node, inputName, inputData);

				} else {



                }
				*/
				this.#createWidget(widget.config, theirNode, widget.name);
				
=======
				if (widget.name === "seed") {
					const seed = this.#createWidget(widget.config, theirNode, widget.name);
					addSeedControlWidget(this, seed, "randomize");
					//const seedControl = addSeedControlWidget(this, seed, "randomize");
					//seed.link = [seedControl];//tried using all different links, not just link
				}
				else
					this.#createWidget(widget.config, theirNode, widget.name);
>>>>>>> 8100f631
			}

			#createWidget(inputData, node, widgetName) {
				let type = inputData[0];

				if (type instanceof Array) {
					type = "COMBO";
				}

				let widget;
				
				// ComfyWidgets allows a subtype of widgets which is defined by "<type>:<widgetName>"
				// common example is "INT:seed"
				// so let's check for those first
				let combinedWidgetType = type + ":" + widgetName;
				if (combinedWidgetType in ComfyWidgets) {
					widget = (ComfyWidgets[combinedWidgetType](this, "value", inputData, app) || {}).widget;
				} else {
					// we did not find a subtype, so proceed with "<type>" only
					if (type in ComfyWidgets) {
						widget = (ComfyWidgets[type](this, widgetName/*"value*"*/, inputData, app) || {}).widget;
					} else {
						widget = this.addWidget(type, widgetName /*"value"*/, null, () => { }, {});
					}
					
					// addSeedControlWidget(node, seed.widget, "randomize");

					if (widget.type === "number") {
						addSeedControlWidget(this, widget, "randomize");
					}
				}

				if (node?.widgets && widget) {

	const theirWidget = node.widgets.find((w) => w.name === widgetName);
					if (theirWidget) {
						widget.value = theirWidget.value;
					}
				}

				// When our value changes, update other widgets to reflect our changes
				// e.g. so LoadImage shows correct image
				const callback = widget.callback;
				const self = this;
				widget.callback = function () {
					const r = callback ? callback.apply(this, arguments) : undefined;
					self.applyToGraph();
					return r;
				};

				// Grow our node if required
				const sz = this.computeSize();
				if (this.size[0] < sz[0]) {
					this.size[0] = sz[0];
				}
				if (this.size[1] < sz[1]) {
					this.size[1] = sz[1];
				}

				requestAnimationFrame(() => {
					if (this.onResize) {
						this.onResize(this.size);
					}
				});
			}

			#isValidConnection(input) {
				// Only allow connections where the configs match
				const config1 = this.outputs[0].widget.config;
				const config2 = input.widget.config;

				if (config1[0] !== config2[0]) return false;

				for (const k in config1[1]) {
					if (k !== "default") {
						if (config1[1][k] !== config2[1][k]) {
							return false;
						}
					}
				}

				return true;
			}

			#onLastDisconnect() {
				// We cant remove + re-add the output here as if you drag a link over the same link
				// it removes, then re-adds, causing it to break
				this.outputs[0].type = "*";
				this.outputs[0].name = "connect to widget input";
				delete this.outputs[0].widget;

				if (this.widgets) {
					// Allow widgets to cleanup
					for (const w of this.widgets) {
						if (w.onRemove) {
							w.onRemove();
						}
					}
					this.widgets.length = 0;
				}
			}
		}

		LiteGraph.registerNodeType(
			"PrimitiveNode",
			Object.assign(PrimitiveNode, {
				title: "Primitive",
			})
		);
		PrimitiveNode.category = "utils";
	},
});<|MERGE_RESOLUTION|>--- conflicted
+++ resolved
@@ -264,27 +264,10 @@
 				this.outputs[0].name = type;
 				this.outputs[0].widget = widget;
 
-<<<<<<< HEAD
-					widget = seedWidget(node, inputName, inputData);
-
-				} else {
-
-
-
-                }
-				*/
+                
+				
 				this.#createWidget(widget.config, theirNode, widget.name);
 				
-=======
-				if (widget.name === "seed") {
-					const seed = this.#createWidget(widget.config, theirNode, widget.name);
-					addSeedControlWidget(this, seed, "randomize");
-					//const seedControl = addSeedControlWidget(this, seed, "randomize");
-					//seed.link = [seedControl];//tried using all different links, not just link
-				}
-				else
-					this.#createWidget(widget.config, theirNode, widget.name);
->>>>>>> 8100f631
 			}
 
 			#createWidget(inputData, node, widgetName) {
