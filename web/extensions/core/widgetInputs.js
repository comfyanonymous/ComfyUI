import { ComfyWidgets, addValueControlWidget } from "../../scripts/widgets.js";
import { app } from "../../scripts/app.js";

const CONVERTED_TYPE = "converted-widget";
const VALID_TYPES = ["STRING", "combo", "number", "BOOLEAN"];
const CONFIG = Symbol();
const GET_CONFIG = Symbol();

function getConfig(widgetName) {
	const { nodeData } = this.constructor;
	return nodeData?.input?.required[widgetName] ?? nodeData?.input?.optional?.[widgetName];
}

function isConvertableWidget(widget, config) {
	return (VALID_TYPES.includes(widget.type) || VALID_TYPES.includes(config[0])) && !widget.options?.forceInput;
}

function hideWidget(node, widget, suffix = "") {
	widget.origType = widget.type;
	widget.origComputeSize = widget.computeSize;
	widget.origSerializeValue = widget.serializeValue;
	widget.computeSize = () => [0, -4]; // -4 is due to the gap litegraph adds between widgets automatically
	widget.type = CONVERTED_TYPE + suffix;
	widget.serializeValue = () => {
		// Prevent serializing the widget if we have no input linked
		if (!node.inputs) {
			return undefined;
		}
		let node_input = node.inputs.find((i) => i.widget?.name === widget.name);

		if (!node_input || !node_input.link) {
			return undefined;
		}
		return widget.origSerializeValue ? widget.origSerializeValue() : widget.value;
	};

	// Hide any linked widgets, e.g. seed+seedControl
	if (widget.linkedWidgets) {
		for (const w of widget.linkedWidgets) {
			hideWidget(node, w, ":" + widget.name);
		}
	}
}

function showWidget(widget) {
	widget.type = widget.origType;
	widget.computeSize = widget.origComputeSize;
	widget.serializeValue = widget.origSerializeValue;

	delete widget.origType;
	delete widget.origComputeSize;
	delete widget.origSerializeValue;

	// Hide any linked widgets, e.g. seed+seedControl
	if (widget.linkedWidgets) {
		for (const w of widget.linkedWidgets) {
			showWidget(w);
		}
	}
}

function convertToInput(node, widget, config) {
	hideWidget(node, widget);

	const { type } = getWidgetType(config);

	// Add input and store widget config for creating on primitive node
	const sz = node.size;
	node.addInput(widget.name, type, {
		widget: { name: widget.name, [GET_CONFIG]: () => config },
	});

	for (const widget of node.widgets) {
		widget.last_y += LiteGraph.NODE_SLOT_HEIGHT;
	}

	// Restore original size but grow if needed
	node.setSize([Math.max(sz[0], node.size[0]), Math.max(sz[1], node.size[1])]);
}

function convertToWidget(node, widget) {
	showWidget(widget);
	const sz = node.size;
	node.removeInput(node.inputs.findIndex((i) => i.widget?.name === widget.name));

	for (const widget of node.widgets) {
		widget.last_y -= LiteGraph.NODE_SLOT_HEIGHT;
	}

	// Restore original size but grow if needed
	node.setSize([Math.max(sz[0], node.size[0]), Math.max(sz[1], node.size[1])]);
}

function getWidgetType(config) {
	// Special handling for COMBO so we restrict links based on the entries
	let type = config[0];
	if (type instanceof Array) {
		type = "COMBO";
	}
	return { type };
}


function isValidCombo(combo, obj) {
	// New input isnt a combo
	if (!(obj instanceof Array)) {
		console.log(`connection rejected: tried to connect combo to ${obj}`);
		return false;
	}
	// New imput combo has a different size
	if (combo.length !== obj.length) {
		console.log(`connection rejected: combo lists dont match`);
		return false;
	}
	// New input combo has different elements
	if (combo.find((v, i) => obj[i] !== v)) {
		console.log(`connection rejected: combo lists dont match`);
		return false;
	}

	return true;
}

app.registerExtension({
	name: "Comfy.WidgetInputs",
	async beforeRegisterNodeDef(nodeType, nodeData, app) {
		// Add menu options to conver to/from widgets
		const origGetExtraMenuOptions = nodeType.prototype.getExtraMenuOptions;
		nodeType.prototype.getExtraMenuOptions = function (_, options) {
			const r = origGetExtraMenuOptions ? origGetExtraMenuOptions.apply(this, arguments) : undefined;

			if (this.widgets) {
				let toInput = [];
				let toWidget = [];
				for (const w of this.widgets) {
					if (w.options?.forceInput) {
						continue;
					}
					if (w.type === CONVERTED_TYPE) {
						toWidget.push({
							content: `Convert ${w.name} to widget`,
							callback: () => convertToWidget(this, w),
						});
					} else {
						const config = getConfig.call(this, w.name) ?? [w.type, w.options || {}];
						if (isConvertableWidget(w, config)) {
							toInput.push({
								content: `Convert ${w.name} to input`,
								callback: () => convertToInput(this, w, config),
							});
						}
					}
				}
				if (toInput.length) {
					options.push(...toInput, null);
				}

				if (toWidget.length) {
					options.push(...toWidget, null);
				}
			}

			return r;
		};

		nodeType.prototype.onGraphConfigured = function () {
			if (!this.inputs) return;

			for (const input of this.inputs) {
				if (input.widget) {
					if (!input.widget[GET_CONFIG]) {
						input.widget[GET_CONFIG] = () => getConfig.call(this, input.widget.name);
					}

					// Cleanup old widget config
					if (input.widget.config) {
						if (input.widget.config[0] instanceof Array) {
							// If we are an old converted combo then replace the input type and the stored link data
							input.type = "COMBO";

							const link = app.graph.links[input.link];
							if (link) {
								link.type = input.type;
							}
						}
						delete input.widget.config;
					}

					const w = this.widgets.find((w) => w.name === input.widget.name);
					if (w) {
						hideWidget(this, w);
					} else {
						convertToWidget(this, input);
					}
				}
			}
		};

		const origOnNodeCreated = nodeType.prototype.onNodeCreated;
		nodeType.prototype.onNodeCreated = function () {
			const r = origOnNodeCreated ? origOnNodeCreated.apply(this) : undefined;

			// When node is created, convert any force/default inputs
			if (!app.configuringGraph && this.widgets) {
				for (const w of this.widgets) {
					if (w?.options?.forceInput || w?.options?.defaultInput) {
						const config = getConfig.call(this, w.name) ?? [w.type, w.options || {}];
						convertToInput(this, w, config);
					}
				}
			}

			return r;
		};

		const origOnConfigure = nodeType.prototype.onConfigure;
		nodeType.prototype.onConfigure = function () {
			const r = origOnConfigure ? origOnConfigure.apply(this, arguments) : undefined;
			if (!app.configuringGraph && this.inputs) {
				// On copy + paste of nodes, ensure that widget configs are set up
				for (const input of this.inputs) {
					if (input.widget && !input.widget[GET_CONFIG]) {
						input.widget[GET_CONFIG] = () => getConfig.call(this, input.widget.name);
						const w = this.widgets.find((w) => w.name === input.widget.name);
						if (w) {
							hideWidget(this, w);
						}
					}
				}
			}

			return r;
		};

		function isNodeAtPos(pos) {
			for (const n of app.graph._nodes) {
				if (n.pos[0] === pos[0] && n.pos[1] === pos[1]) {
					return true;
				}
			}
			return false;
		}

		// Double click a widget input to automatically attach a primitive
		const origOnInputDblClick = nodeType.prototype.onInputDblClick;
		const ignoreDblClick = Symbol();
		nodeType.prototype.onInputDblClick = function (slot) {
			const r = origOnInputDblClick ? origOnInputDblClick.apply(this, arguments) : undefined;

			const input = this.inputs[slot];
			if (!input.widget || !input[ignoreDblClick]) {
				// Not a widget input or already handled input
				if (!(input.type in ComfyWidgets) && !(input.widget[GET_CONFIG]?.()?.[0] instanceof Array)) {
					return r; //also Not a ComfyWidgets input or combo (do nothing)
				}
			}

			// Create a primitive node
			const node = LiteGraph.createNode("PrimitiveNode");
			app.graph.add(node);

			// Calculate a position that wont directly overlap another node
			const pos = [this.pos[0] - node.size[0] - 30, this.pos[1]];
			while (isNodeAtPos(pos)) {
				pos[1] += LiteGraph.NODE_TITLE_HEIGHT;
			}

			node.pos = pos;
			node.connect(0, this, slot);
			node.title = input.name;

			// Prevent adding duplicates due to triple clicking
			input[ignoreDblClick] = true;
			setTimeout(() => {
				delete input[ignoreDblClick];
			}, 300);

			return r;
		};

		// Prevent connecting COMBO lists to converted inputs that dont match types
		const onConnectInput = nodeType.prototype.onConnectInput;
		nodeType.prototype.onConnectInput = function (targetSlot, type, output, originNode, originSlot) {
			const v = onConnectInput?.(this, arguments);
			// Not a combo, ignore
			if (type !== "COMBO") return v;
			// Primitive output, allow that to handle
			if (originNode.outputs[originSlot].widget) return v;

			// Ensure target is also a combo
			const targetCombo = this.inputs[targetSlot].widget?.[GET_CONFIG]?.()?.[0];
			if (!targetCombo || !(targetCombo instanceof Array)) return v;

			// Check they match
			const originConfig = originNode.constructor?.nodeData?.output?.[originSlot];
			if (!originConfig || !isValidCombo(targetCombo, originConfig)) {
				return false;
			}

			return v;
		};
	},
	registerCustomNodes() {
		class PrimitiveNode {
			constructor() {
				this.addOutput("connect to widget input", "*");
				this.serialize_widgets = true;
				this.isVirtualNode = true;
			}

			applyToGraph() {
				if (!this.outputs[0].links?.length) return;

				function get_links(node) {
					let links = [];
					for (const l of node.outputs[0].links) {
						const linkInfo = app.graph.links[l];
						const n = node.graph.getNodeById(linkInfo.target_id);
						if (n.type == "Reroute") {
							links = links.concat(get_links(n));
						} else {
							links.push(l);
						}
					}
					return links;
				}

				let links = get_links(this);
				// For each output link copy our value over the original widget value
				for (const l of links) {
					const linkInfo = app.graph.links[l];
					const node = this.graph.getNodeById(linkInfo.target_id);
					const input = node.inputs[linkInfo.target_slot];
					const widgetName = input.widget.name;
					if (widgetName) {
						const widget = node.widgets.find((w) => w.name === widgetName);
						if (widget) {
							widget.value = this.widgets[0].value;
							if (widget.callback) {
								widget.callback(widget.value, app.canvas, node, app.canvas.graph_mouse, {});
							}
						}
					}
				}
			}

			refreshComboInNode() {
				const widget = this.widgets?.[0];
				if (widget?.type === "combo") {
					widget.options.values = this.outputs[0].widget[GET_CONFIG]()[0];

					if (!widget.options.values.includes(widget.value)) {
						widget.value = widget.options.values[0];
						widget.callback(widget.value);
					}
				}
			}

			onAfterGraphConfigured() {
				if (this.outputs[0].links?.length && !this.widgets?.length) {
					if (!this.#onFirstConnection()) return;

					// Populate widget values from config data
					if (this.widgets) {
						for (let i = 0; i < this.widgets_values.length; i++) {
							const w = this.widgets[i];
							if (w) {
								w.value = this.widgets_values[i];
							}
						}
					}

					// Merge values if required
					this.#mergeWidgetConfig();
				}
			}

			onConnectionsChange(_, index, connected) {
				if (app.configuringGraph) {
					// Dont run while the graph is still setting up
					return;
				}

				const links = this.outputs[0].links;
				if (connected) {
					if (links?.length && !this.widgets?.length) {
						this.#onFirstConnection();
					}
				} else {
					// We may have removed a link that caused the constraints to change
					this.#mergeWidgetConfig();

					if (!links?.length) {
						this.#onLastDisconnect();
					}
				}
			}

			onConnectOutput(slot, type, input, target_node, target_slot) {
				// Fires before the link is made allowing us to reject it if it isn't valid

				// No widget, we cant connect
				if (!input.widget) {
					if (!(input.type in ComfyWidgets)) return false;
				}

				if (this.outputs[slot].links?.length) {
					return this.#isValidConnection(input);
				}
			}

			#onFirstConnection(recreating) {
				// First connection can fire before the graph is ready on initial load so random things can be missing
				const linkId = this.outputs[0].links[0];
				const link = this.graph.links[linkId];
				if (!link) return;

				const theirNode = this.graph.getNodeById(link.target_id);
				if (!theirNode || !theirNode.inputs) return;

				const input = theirNode.inputs[link.target_slot];
				if (!input) return;

				let widget;
				if (!input.widget) {
					if (!(input.type in ComfyWidgets)) return;
					widget = { name: input.name, [GET_CONFIG]: () => [input.type, {}] }; //fake widget
				} else {
					widget = input.widget;
				}

				const config = widget[GET_CONFIG]?.();
				if (!config) return;

				const { type } = getWidgetType(config);
				// Update our output to restrict to the widget type
				this.outputs[0].type = type;
				this.outputs[0].name = type;
				this.outputs[0].widget = widget;

				this.#createWidget(widget[CONFIG] ?? config, theirNode, widget.name, recreating);
			}

			#createWidget(inputData, node, widgetName, recreating) {
				let type = inputData[0];

				if (type instanceof Array) {
					type = "COMBO";
				}

				let widget;
				if (type in ComfyWidgets) {
					widget = (ComfyWidgets[type](this, "value", inputData, app) || {}).widget;
				} else {
					widget = this.addWidget(type, "value", null, () => {}, {});
				}

				if (node?.widgets && widget) {
					const theirWidget = node.widgets.find((w) => w.name === widgetName);
					if (theirWidget) {
						widget.value = theirWidget.value;
					}
				}

<<<<<<< HEAD
				if ((widget.type === "number" && !inputData?.[1]?.control_after_generate) || widget.type === "combo") {
					addValueControlWidget(this, widget, "fixed");
=======
				if (widget.type === "number" || widget.type === "combo") {
					let control_value = this.widgets_values?.[1];
					if (!control_value) {
						control_value = "fixed";
					}
					addValueControlWidget(this, widget, control_value);
>>>>>>> 8b65f5de
				}

				// When our value changes, update other widgets to reflect our changes
				// e.g. so LoadImage shows correct image
				const callback = widget.callback;
				const self = this;
				widget.callback = function () {
					const r = callback ? callback.apply(this, arguments) : undefined;
					self.applyToGraph();
					return r;
				};

				if (!recreating) {
					// Grow our node if required
					const sz = this.computeSize();
					if (this.size[0] < sz[0]) {
						this.size[0] = sz[0];
					}
					if (this.size[1] < sz[1]) {
						this.size[1] = sz[1];
					}

					requestAnimationFrame(() => {
						if (this.onResize) {
							this.onResize(this.size);
						}
					});
				}
			}

			#recreateWidget() {
				const values = this.widgets.map((w) => w.value);
				this.#removeWidgets();
				this.#onFirstConnection(true);
				for (let i = 0; i < this.widgets?.length; i++) this.widgets[i].value = values[i];
			}

			#mergeWidgetConfig() {
				// Merge widget configs if the node has multiple outputs
				const output = this.outputs[0];
				const links = output.links;

				const hasConfig = !!output.widget[CONFIG];
				if (hasConfig) {
					delete output.widget[CONFIG];
				}

				if (links?.length < 2 && hasConfig) {
					// Copy the widget options from the source
					if (links.length) {
						this.#recreateWidget();
					}

					return;
				}

				const config1 = output.widget[GET_CONFIG]();
				const isNumber = config1[0] === "INT" || config1[0] === "FLOAT";
				if (!isNumber) return;

				for (const linkId of links) {
					const link = app.graph.links[linkId];
					if (!link) continue; // Can be null when removing a node

					const theirNode = app.graph.getNodeById(link.target_id);
					const theirInput = theirNode.inputs[link.target_slot];

					// Call is valid connection so it can merge the configs when validating
					this.#isValidConnection(theirInput, hasConfig);
				}
			}

			#isValidConnection(input, forceUpdate) {
				// Only allow connections where the configs match
				const output = this.outputs[0];
				const config1 = output.widget[CONFIG] ?? output.widget[GET_CONFIG]();
				const config2 = input.widget[GET_CONFIG]();

				if (config1[0] instanceof Array) {
					if (!isValidCombo(config1[0], config2[0])) return false;
				} else if (config1[0] !== config2[0]) {
					// Types dont match
					console.log(`connection rejected: types dont match`, config1[0], config2[0]);
					return false;
				}

				const keys = new Set([...Object.keys(config1[1] ?? {}), ...Object.keys(config2[1] ?? {})]);

				let customConfig;
				const getCustomConfig = () => {
					if (!customConfig) {
						if (typeof structuredClone === "undefined") {
							customConfig = JSON.parse(JSON.stringify(config1[1] ?? {}));
						} else {
							customConfig = structuredClone(config1[1] ?? {});
						}
					}
					return customConfig;
				};

				const isNumber = config1[0] === "INT" || config1[0] === "FLOAT";
				for (const k of keys.values()) {
					if (k !== "default" && k !== "forceInput" && k !== "defaultInput") {
						let v1 = config1[1][k];
						let v2 = config2[1][k];

						if (v1 === v2 || (!v1 && !v2)) continue;

						if (isNumber) {
							if (k === "min") {
								const theirMax = config2[1]["max"];
								if (theirMax != null && v1 > theirMax) {
									console.log("connection rejected: min > max", v1, theirMax);
									return false;
								}
								getCustomConfig()[k] = v1 == null ? v2 : v2 == null ? v1 : Math.max(v1, v2);
								continue;
							} else if (k === "max") {
								const theirMin = config2[1]["min"];
								if (theirMin != null && v1 < theirMin) {
									console.log("connection rejected: max < min", v1, theirMin);
									return false;
								}
								getCustomConfig()[k] = v1 == null ? v2 : v2 == null ? v1 : Math.min(v1, v2);
								continue;
							} else if (k === "step") {
								let step;
								if (v1 == null) {
									// No current step
									step = v2;
								} else if (v2 == null) {
									// No new step
									step = v1;
								} else {
									if (v1 < v2) {
										// Ensure v1 is larger for the mod
										const a = v2;
										v2 = v1;
										v1 = a;
									}
									if (v1 % v2) {
										console.log("connection rejected: steps not divisible", "current:", v1, "new:", v2);
										return false;
									}

									step = v1;
								}

								getCustomConfig()[k] = step;
								continue;
							}
						}

						console.log(`connection rejected: config ${k} values dont match`, v1, v2);
						return false;
					}
				}

				if (customConfig || forceUpdate) {
					if (customConfig) {
						output.widget[CONFIG] = [config1[0], customConfig];
					}

					this.#recreateWidget();

					const widget = this.widgets[0];
					// When deleting a node this can be null
					if (widget) {
						const min = widget.options.min;
						const max = widget.options.max;
						if (min != null && widget.value < min) widget.value = min;
						if (max != null && widget.value > max) widget.value = max;
						widget.callback(widget.value);
					}
				}

				return true;
			}

			#removeWidgets() {
				if (this.widgets) {
					// Allow widgets to cleanup
					for (const w of this.widgets) {
						if (w.onRemove) {
							w.onRemove();
						}
					}
					this.widgets.length = 0;
				}
			}

			#onLastDisconnect() {
				// We cant remove + re-add the output here as if you drag a link over the same link
				// it removes, then re-adds, causing it to break
				this.outputs[0].type = "*";
				this.outputs[0].name = "connect to widget input";
				delete this.outputs[0].widget;

				this.#removeWidgets();
			}
		}

		LiteGraph.registerNodeType(
			"PrimitiveNode",
			Object.assign(PrimitiveNode, {
				title: "Primitive",
			})
		);
		PrimitiveNode.category = "utils";
	},
});<|MERGE_RESOLUTION|>--- conflicted
+++ resolved
@@ -462,17 +462,12 @@
 					}
 				}
 
-<<<<<<< HEAD
 				if ((widget.type === "number" && !inputData?.[1]?.control_after_generate) || widget.type === "combo") {
-					addValueControlWidget(this, widget, "fixed");
-=======
-				if (widget.type === "number" || widget.type === "combo") {
 					let control_value = this.widgets_values?.[1];
 					if (!control_value) {
 						control_value = "fixed";
 					}
 					addValueControlWidget(this, widget, control_value);
->>>>>>> 8b65f5de
 				}
 
 				// When our value changes, update other widgets to reflect our changes
