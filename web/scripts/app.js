--- conflicted
+++ resolved
@@ -1844,18 +1844,10 @@
 	 * Populates the graph with the specified workflow data
 	 * @param {*} graphData A serialized graph object
 	 * @param { boolean } clean If the graph state, e.g. images, should be cleared
+	 * @param { boolean } restore_view If the graph position should be restored
 	 * @param { import("./workflows.js").ComfyWorkflowInstance | null } workflow The workflow
 	 */
-<<<<<<< HEAD
-	async loadGraphData(graphData, clean = true, workflow = null) {
-		try {
-			this.workflowManager.activeWorkflow?.changeTracker?.store()
-		} catch (error) {
-		}
-
-=======
-	async loadGraphData(graphData, clean = true, restore_view = true) {
->>>>>>> 97ae6ef4
+	async loadGraphData(graphData, clean = true, restore_view = true, workflow = null) {
 		if (clean !== false) {
 			this.clean();
 		}
@@ -1897,12 +1889,7 @@
 
 		try {
 			this.graph.configure(graphData);
-<<<<<<< HEAD
-
-			if (this.enableWorkflowViewRestore.value && graphData.extra?.ds) {
-=======
 			if (restore_view && this.enableWorkflowViewRestore.value && graphData.extra?.ds) {
->>>>>>> 97ae6ef4
 				this.canvas.ds.offset = graphData.extra.ds.offset;
 				this.canvas.ds.scale = graphData.extra.ds.scale;
 			}
@@ -2264,37 +2251,14 @@
 		const fileName = removeExt(file.name);
 		if (file.type === "image/png") {
 			const pngInfo = await getPngMetadata(file);
-<<<<<<< HEAD
-			if (pngInfo) {
-				if (pngInfo.workflow) {
-					await this.loadGraphData(JSON.parse(pngInfo.workflow), true, fileName);
-				} else if (pngInfo.prompt) {
-					this.loadApiJson(JSON.parse(pngInfo.prompt), fileName);
-				} else if (pngInfo.parameters) {
-					this.changeWorkflow(() => {
-						importA1111(this.graph, pngInfo.parameters);
-					}, fileName)
-				}
-			}
-		} else if (file.type === "image/webp") {
-			const pngInfo = await getWebpMetadata(file);
-			if (pngInfo) {
-				if (pngInfo.workflow) {
-					this.loadGraphData(JSON.parse(pngInfo.workflow), true, fileName);
-				} else if (pngInfo.Workflow) {
-					this.loadGraphData(JSON.parse(pngInfo.Workflow), true, fileName); // Support loading workflows from that webp custom node.
-				} else if (pngInfo.prompt) {
-					this.loadApiJson(JSON.parse(pngInfo.prompt), fileName);
-				} else if (pngInfo.Prompt) {
-					this.loadApiJson(JSON.parse(pngInfo.Prompt), fileName); // Support loading prompts from that webp custom node.
-				}
-=======
 			if (pngInfo?.workflow) {
-				await this.loadGraphData(JSON.parse(pngInfo.workflow));
+				await this.loadGraphData(JSON.parse(pngInfo.workflow), true, true, fileName);
 			} else if (pngInfo?.prompt) {
-				this.loadApiJson(JSON.parse(pngInfo.prompt));
+				this.loadApiJson(JSON.parse(pngInfo.prompt), fileName);
 			} else if (pngInfo?.parameters) {
-				importA1111(this.graph, pngInfo.parameters);
+				this.changeWorkflow(() => {
+					importA1111(this.graph, pngInfo.parameters);
+				}, fileName)
 			} else {
 				this.showErrorOnFileLoad(file);
 			}
@@ -2305,12 +2269,11 @@
 			const prompt = pngInfo?.prompt || pngInfo?.Prompt;
 
 			if (workflow) {
-				this.loadGraphData(JSON.parse(workflow));
+				this.loadGraphData(JSON.parse(workflow), true, true, fileName);
 			} else if (prompt) {
-				this.loadApiJson(JSON.parse(prompt));
+				this.loadApiJson(JSON.parse(prompt), fileName);
 			} else {
 				this.showErrorOnFileLoad(file);
->>>>>>> 97ae6ef4
 			}
 		} else if (file.type === "application/json" || file.name?.endsWith(".json")) {
 			const reader = new FileReader();
@@ -2349,16 +2312,17 @@
 			this.showMissingNodesError(missingNodeTypes.map(t => t.class_type), false);
 			return;
 		}
-<<<<<<< HEAD
-		this.changeWorkflow(() => {
-			const ids = Object.keys(apiData);
-			app.graph.clear();
-			for (const id of ids) {
-				const data = apiData[id];
-				const node = LiteGraph.createNode(data.class_type);
-				node.id = isNaN(+id) ? id : +id;
-				graph.add(node);
-			}
+
+		const ids = Object.keys(apiData);
+		app.graph.clear();
+		for (const id of ids) {
+			const data = apiData[id];
+			const node = LiteGraph.createNode(data.class_type);
+			node.id = isNaN(+id) ? id : +id;
+			node.title = data._meta?.title ?? node.title
+			app.graph.add(node);
+			graph.add(node);
+		}
 
 			for (const id of ids) {
 				const data = apiData[id];
@@ -2387,45 +2351,6 @@
 							widget.value = value;
 							widget.callback?.(value);
 						}
-=======
-
-		const ids = Object.keys(apiData);
-		app.graph.clear();
-		for (const id of ids) {
-			const data = apiData[id];
-			const node = LiteGraph.createNode(data.class_type);
-			node.id = isNaN(+id) ? id : +id;
-			node.title = data._meta?.title ?? node.title
-			app.graph.add(node);
-		}
-
-		for (const id of ids) {
-			const data = apiData[id];
-			const node = app.graph.getNodeById(id);
-			for (const input in data.inputs ?? {}) {
-				const value = data.inputs[input];
-				if (value instanceof Array) {
-					const [fromId, fromSlot] = value;
-					const fromNode = app.graph.getNodeById(fromId);
-					let toSlot = node.inputs?.findIndex((inp) => inp.name === input);
-					if (toSlot == null || toSlot === -1) {
-						try {
-							// Target has no matching input, most likely a converted widget
-							const widget = node.widgets?.find((w) => w.name === input);
-							if (widget && node.convertWidgetToInput?.(widget)) {
-								toSlot = node.inputs?.length - 1;
-							}
-						} catch (error) {}
-					}
-					if (toSlot != null || toSlot !== -1) {
-						fromNode.connect(fromSlot, node, toSlot);
-					}
-				} else {
-					const widget = node.widgets?.find((w) => w.name === input);
-					if (widget) {
-						widget.value = value;
-						widget.callback?.(value);
->>>>>>> 97ae6ef4
 					}
 				}
 			}
