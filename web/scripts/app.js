import { ComfyLogging } from "./logging.js";
import { ComfyWidgets } from "./widgets.js";
import { ComfyUI, $el } from "./ui.js";
import { api } from "./api.js";
import { defaultGraph } from "./defaultGraph.js";
import { getPngMetadata, importA1111, getLatentMetadata } from "./pnginfo.js";

/**
 * @typedef {import("types/comfy").ComfyExtension} ComfyExtension
 */

export class ComfyApp {
	/**
	 * List of entries to queue
	 * @type {{number: number, batchCount: number}[]}
	 */
	#queueItems = [];
	/**
	 * If the queue is currently being processed
	 * @type {boolean}
	 */
	#processingQueue = false;

	/**
	 * Content Clipboard
	 * @type {serialized node object}
	 */
	static clipspace = null;
	static clipspace_invalidate_handler = null;
	static open_maskeditor = null;
	static clipspace_return_node = null;

	constructor() {
		this.ui = new ComfyUI(this);
		this.logging = new ComfyLogging(this);

		/**
		 * List of extensions that are registered with the app
		 * @type {ComfyExtension[]}
		 */
		this.extensions = [];

		/**
		 * Stores the execution output data for each node
		 * @type {Record<string, any>}
		 */
		this.nodeOutputs = {};

		/**
		 * Stores the preview image data for each node
		 * @type {Record<string, Image>}
		 */
		this.nodePreviewImages = {};

		/**
		 * If the shift key on the keyboard is pressed
		 * @type {boolean}
		 */
		this.shiftDown = false;
	}

	getPreviewFormatParam() {
		let preview_format = this.ui.settings.getSettingValue("Comfy.PreviewFormat");
		if(preview_format)
			return `&preview=${preview_format}`;
		else
			return "";
	}

	static isImageNode(node) {
		return node.imgs || (node && node.widgets && node.widgets.findIndex(obj => obj.name === 'image') >= 0);
	}

	static onClipspaceEditorSave() {
		if(ComfyApp.clipspace_return_node) {
			ComfyApp.pasteFromClipspace(ComfyApp.clipspace_return_node);
		}
	}

	static onClipspaceEditorClosed() {
		ComfyApp.clipspace_return_node = null;
	}

	static copyToClipspace(node) {
		var widgets = null;
		if(node.widgets) {
			widgets = node.widgets.map(({ type, name, value }) => ({ type, name, value }));
		}

		var imgs = undefined;
		var orig_imgs = undefined;
		if(node.imgs != undefined) {
			imgs = [];
			orig_imgs = [];

			for (let i = 0; i < node.imgs.length; i++) {
				imgs[i] = new Image();
				imgs[i].src = node.imgs[i].src;
				orig_imgs[i] = imgs[i];
			}
		}

		var selectedIndex = 0;
		if(node.imageIndex) {
			selectedIndex = node.imageIndex;
		}

		ComfyApp.clipspace = {
			'widgets': widgets,
			'imgs': imgs,
			'original_imgs': orig_imgs,
			'images': node.images,
			'selectedIndex': selectedIndex,
			'img_paste_mode': 'selected' // reset to default im_paste_mode state on copy action
		};

		ComfyApp.clipspace_return_node = null;

		if(ComfyApp.clipspace_invalidate_handler) {
			ComfyApp.clipspace_invalidate_handler();
		}
	}

	static pasteFromClipspace(node) {
		if(ComfyApp.clipspace) {
			// image paste
			if(ComfyApp.clipspace.imgs && node.imgs) {
				if(node.images && ComfyApp.clipspace.images) {
					if(ComfyApp.clipspace['img_paste_mode'] == 'selected') {
						node.images = [ComfyApp.clipspace.images[ComfyApp.clipspace['selectedIndex']]];
					}
					else {
						node.images = ComfyApp.clipspace.images;
					}

					if(app.nodeOutputs[node.id + ""])
						app.nodeOutputs[node.id + ""].images = node.images;
				}

				if(ComfyApp.clipspace.imgs) {
					// deep-copy to cut link with clipspace
					if(ComfyApp.clipspace['img_paste_mode'] == 'selected') {
						const img = new Image();
						img.src = ComfyApp.clipspace.imgs[ComfyApp.clipspace['selectedIndex']].src;
						node.imgs = [img];
						node.imageIndex = 0;
					}
					else {
						const imgs = [];
						for(let i=0; i<ComfyApp.clipspace.imgs.length; i++) {
							imgs[i] = new Image();
							imgs[i].src = ComfyApp.clipspace.imgs[i].src;
							node.imgs = imgs;
						}
					}
				}
			}

			if(node.widgets) {
				if(ComfyApp.clipspace.images) {
					const clip_image = ComfyApp.clipspace.images[ComfyApp.clipspace['selectedIndex']];
					const index = node.widgets.findIndex(obj => obj.name === 'image');
					if(index >= 0) {
						if(node.widgets[index].type != 'image' && typeof node.widgets[index].value == "string" && clip_image.filename) {
							node.widgets[index].value = (clip_image.subfolder?clip_image.subfolder+'/':'') + clip_image.filename + (clip_image.type?` [${clip_image.type}]`:'');
						}
						else {
							node.widgets[index].value = clip_image;
						}
					}
				}
				if(ComfyApp.clipspace.widgets) {
					ComfyApp.clipspace.widgets.forEach(({ type, name, value }) => {
						const prop = Object.values(node.widgets).find(obj => obj.type === type && obj.name === name);
						if (prop && prop.type != 'button') {
							if(prop.type != 'image' && typeof prop.value == "string" && value.filename) {
								prop.value = (value.subfolder?value.subfolder+'/':'') + value.filename + (value.type?` [${value.type}]`:'');
							}
							else {
								prop.value = value;
								prop.callback(value);
							}
						}
					});
				}
			}

			app.graph.setDirtyCanvas(true);
		}
	}

	/**
	 * Invoke an extension callback
	 * @param {keyof ComfyExtension} method The extension callback to execute
	 * @param  {any[]} args Any arguments to pass to the callback
	 * @returns
	 */
	#invokeExtensions(method, ...args) {
		let results = [];
		for (const ext of this.extensions) {
			if (method in ext) {
				try {
					results.push(ext[method](...args, this));
				} catch (error) {
					console.error(
						`Error calling extension '${ext.name}' method '${method}'`,
						{ error },
						{ extension: ext },
						{ args }
					);
				}
			}
		}
		return results;
	}

	/**
	 * Invoke an async extension callback
	 * Each callback will be invoked concurrently
	 * @param {string} method The extension callback to execute
	 * @param  {...any} args Any arguments to pass to the callback
	 * @returns
	 */
	async #invokeExtensionsAsync(method, ...args) {
		return await Promise.all(
			this.extensions.map(async (ext) => {
				if (method in ext) {
					try {
						return await ext[method](...args, this);
					} catch (error) {
						console.error(
							`Error calling extension '${ext.name}' method '${method}'`,
							{ error },
							{ extension: ext },
							{ args }
						);
					}
				}
			})
		);
	}

	/**
	 * Adds special context menu handling for nodes
	 * e.g. this adds Open Image functionality for nodes that show images
	 * @param {*} node The node to add the menu handler
	 */
	#addNodeContextMenuHandler(node) {
		node.prototype.getExtraMenuOptions = function (_, options) {
			if (this.imgs) {
				// If this node has images then we add an open in new tab item
				let img;
				if (this.imageIndex != null) {
					// An image is selected so select that
					img = this.imgs[this.imageIndex];
				} else if (this.overIndex != null) {
					// No image is selected but one is hovered
					img = this.imgs[this.overIndex];
				}
				if (img) {
					options.unshift(
						{
							content: "Open Image",
							callback: () => {
								let url = new URL(img.src);
								url.searchParams.delete('preview');
								window.open(url, "_blank")
							},
						},
						{
							content: "Save Image",
							callback: () => {
								const a = document.createElement("a");
								let url = new URL(img.src);
								url.searchParams.delete('preview');
								a.href = url;
								a.setAttribute("download", new URLSearchParams(url.search).get("filename"));
								document.body.append(a);
								a.click();
								requestAnimationFrame(() => a.remove());
							},
						}
					);
				}
			}

			options.push({
					content: "Bypass",
					callback: (obj) => { if (this.mode === 4) this.mode = 0; else this.mode = 4; this.graph.change(); }
				});

			// prevent conflict of clipspace content
			if(!ComfyApp.clipspace_return_node) {
				options.push({
						content: "Copy (Clipspace)",
						callback: (obj) => { ComfyApp.copyToClipspace(this); }
					});

				if(ComfyApp.clipspace != null) {
					options.push({
							content: "Paste (Clipspace)",
							callback: () => { ComfyApp.pasteFromClipspace(this); }
						});
				}

				if(ComfyApp.isImageNode(this)) {
					options.push({
							content: "Open in MaskEditor",
							callback: (obj) => {
								ComfyApp.copyToClipspace(this);
								ComfyApp.clipspace_return_node = this;
								ComfyApp.open_maskeditor();
							}
						});
				}
			}
		};
	}

	#addNodeKeyHandler(node) {
		const app = this;
		const origNodeOnKeyDown = node.prototype.onKeyDown;

		node.prototype.onKeyDown = function(e) {
			if (origNodeOnKeyDown && origNodeOnKeyDown.apply(this, e) === false) {
				return false;
			}

			if (this.flags.collapsed || !this.imgs || this.imageIndex === null) {
				return;
			}

			let handled = false;

			if (e.key === "ArrowLeft" || e.key === "ArrowRight") {
				if (e.key === "ArrowLeft") {
					this.imageIndex -= 1;
				} else if (e.key === "ArrowRight") {
					this.imageIndex += 1;
				}
				this.imageIndex %= this.imgs.length;

				if (this.imageIndex < 0) {
					this.imageIndex = this.imgs.length + this.imageIndex;
				}
				handled = true;
			} else if (e.key === "Escape") {
				this.imageIndex = null;
				handled = true;
			}

			if (handled === true) {
				e.preventDefault();
				e.stopImmediatePropagation();
				return false;
			}
		}
	}

	/**
	 * Adds Custom drawing logic for nodes
	 * e.g. Draws images and handles thumbnail navigation on nodes that output images
	 * @param {*} node The node to add the draw handler
	 */
	#addDrawBackgroundHandler(node) {
		const app = this;

		function getImageTop(node) {
			let shiftY;
			if (node.imageOffset != null) {
				shiftY = node.imageOffset;
			} else {
				if (node.widgets?.length) {
					const w = node.widgets[node.widgets.length - 1];
					shiftY = w.last_y;
					if (w.computeSize) {
						shiftY += w.computeSize()[1] + 4;
					}
					else if(w.computedHeight) {
						shiftY += w.computedHeight;
					}
					else {
						shiftY += LiteGraph.NODE_WIDGET_HEIGHT + 4;
					}
				} else {
					shiftY = node.computeSize()[1];
				}
			}
			return shiftY;
		}

		node.prototype.setSizeForImage = function () {
			if (this.inputHeight) {
				this.setSize(this.size);
				return;
			}
			const minHeight = getImageTop(this) + 220;
			if (this.size[1] < minHeight) {
				this.setSize([this.size[0], minHeight]);
			}
		};

		node.prototype.onDrawBackground = function (ctx) {
			if (!this.flags.collapsed) {
				let imgURLs = []
				let imagesChanged = false

				const output = app.nodeOutputs[this.id + ""];
				if (output && output.images) {
					if (this.images !== output.images) {
						this.images = output.images;
						imagesChanged = true;
						imgURLs = imgURLs.concat(output.images.map(params => {
							return api.apiURL("/view?" + new URLSearchParams(params).toString() + app.getPreviewFormatParam());
						}))
					}
				}

				const preview = app.nodePreviewImages[this.id + ""]
				if (this.preview !== preview) {
					this.preview = preview
					imagesChanged = true;
					if (preview != null) {
						imgURLs.push(preview);
					}
				}

				if (imagesChanged) {
					this.imageIndex = null;
					if (imgURLs.length > 0) {
						Promise.all(
							imgURLs.map((src) => {
								return new Promise((r) => {
									const img = new Image();
									img.onload = () => r(img);
									img.onerror = () => r(null);
									img.src = src
								});
							})
						).then((imgs) => {
							if ((!output || this.images === output.images) && (!preview || this.preview === preview)) {
								this.imgs = imgs.filter(Boolean);
								this.setSizeForImage?.();
								app.graph.setDirtyCanvas(true);
							}
						});
					}
					else {
						this.imgs = null;
					}
				}

				function calculateGrid(w, h, n) {
					let columns, rows, cellsize;

					if (w > h) {
						cellsize = h;
						columns = Math.ceil(w / cellsize);
						rows = Math.ceil(n / columns);
					} else {
						cellsize = w;
						rows = Math.ceil(h / cellsize);
						columns = Math.ceil(n / rows);
					}

					while (columns * rows < n) {
						cellsize++;
						if (w >= h) {
							columns = Math.ceil(w / cellsize);
							rows = Math.ceil(n / columns);
						} else {
							rows = Math.ceil(h / cellsize);
							columns = Math.ceil(n / rows);
						}
					}

					const cell_size = Math.min(w/columns, h/rows);
					return {cell_size, columns, rows};
				}

				function is_all_same_aspect_ratio(imgs) {
					// assume: imgs.length >= 2
					let ratio = imgs[0].naturalWidth/imgs[0].naturalHeight;

					for(let i=1; i<imgs.length; i++) {
						let this_ratio = imgs[i].naturalWidth/imgs[i].naturalHeight;
						if(ratio != this_ratio)
							return false;
					}

					return true;
				}

				if (this.imgs && this.imgs.length) {
					const canvas = graph.list_of_graphcanvas[0];
					const mouse = canvas.graph_mouse;
					if (!canvas.pointer_is_down && this.pointerDown) {
						if (mouse[0] === this.pointerDown.pos[0] && mouse[1] === this.pointerDown.pos[1]) {
							this.imageIndex = this.pointerDown.index;
						}
						this.pointerDown = null;
					}

					let imageIndex = this.imageIndex;
					const numImages = this.imgs.length;
					if (numImages === 1 && !imageIndex) {
						this.imageIndex = imageIndex = 0;
					}

					const top = getImageTop(this);
					var shiftY = top;

					let dw = this.size[0];
					let dh = this.size[1];
					dh -= shiftY;

					if (imageIndex == null) {
						var cellWidth, cellHeight, shiftX, cell_padding, cols;

						const compact_mode = is_all_same_aspect_ratio(this.imgs);
						if(!compact_mode) {
							// use rectangle cell style and border line
							cell_padding = 2;
							const { cell_size, columns, rows } = calculateGrid(dw, dh, numImages);
							cols = columns;

							cellWidth = cell_size;
							cellHeight = cell_size;
							shiftX = (dw-cell_size*cols)/2;
							shiftY = (dh-cell_size*rows)/2 + top;
						}
						else {
							cell_padding = 0;
							let best = 0;
							let w = this.imgs[0].naturalWidth;
							let h = this.imgs[0].naturalHeight;

							// compact style
							for (let c = 1; c <= numImages; c++) {
								const rows = Math.ceil(numImages / c);
								const cW = dw / c;
								const cH = dh / rows;
								const scaleX = cW / w;
								const scaleY = cH / h;

								const scale = Math.min(scaleX, scaleY, 1);
								const imageW = w * scale;
								const imageH = h * scale;
								const area = imageW * imageH * numImages;

								if (area > best) {
									best = area;
									cellWidth = imageW;
									cellHeight = imageH;
									cols = c;
									shiftX = c * ((cW - imageW) / 2);
								}
							}
						}

						let anyHovered = false;
						this.imageRects = [];
						for (let i = 0; i < numImages; i++) {
							const img = this.imgs[i];
							const row = Math.floor(i / cols);
							const col = i % cols;
							const x = col * cellWidth + shiftX;
							const y = row * cellHeight + shiftY;
							if (!anyHovered) {
								anyHovered = LiteGraph.isInsideRectangle(
									mouse[0],
									mouse[1],
									x + this.pos[0],
									y + this.pos[1],
									cellWidth,
									cellHeight
								);
								if (anyHovered) {
									this.overIndex = i;
									let value = 110;
									if (canvas.pointer_is_down) {
										if (!this.pointerDown || this.pointerDown.index !== i) {
											this.pointerDown = { index: i, pos: [...mouse] };
										}
										value = 125;
									}
									ctx.filter = `contrast(${value}%) brightness(${value}%)`;
									canvas.canvas.style.cursor = "pointer";
								}
							}
							this.imageRects.push([x, y, cellWidth, cellHeight]);

							let wratio = cellWidth/img.width;
							let hratio = cellHeight/img.height;
							var ratio = Math.min(wratio, hratio);

							let imgHeight = ratio * img.height;
							let imgY = row * cellHeight + shiftY + (cellHeight - imgHeight)/2;
							let imgWidth = ratio * img.width;
							let imgX = col * cellWidth + shiftX + (cellWidth - imgWidth)/2;

							ctx.drawImage(img, imgX+cell_padding, imgY+cell_padding, imgWidth-cell_padding*2, imgHeight-cell_padding*2);
							if(!compact_mode) {
								// rectangle cell and border line style
								ctx.strokeStyle = "#8F8F8F";
								ctx.lineWidth = 1;
								ctx.strokeRect(x+cell_padding, y+cell_padding, cellWidth-cell_padding*2, cellHeight-cell_padding*2);
							}

							ctx.filter = "none";
						}

						if (!anyHovered) {
							this.pointerDown = null;
							this.overIndex = null;
						}
					} else {
						// Draw individual
						let w = this.imgs[imageIndex].naturalWidth;
						let h = this.imgs[imageIndex].naturalHeight;

						const scaleX = dw / w;
						const scaleY = dh / h;
						const scale = Math.min(scaleX, scaleY, 1);

						w *= scale;
						h *= scale;

						let x = (dw - w) / 2;
						let y = (dh - h) / 2 + shiftY;
						ctx.drawImage(this.imgs[imageIndex], x, y, w, h);

						const drawButton = (x, y, sz, text) => {
							const hovered = LiteGraph.isInsideRectangle(mouse[0], mouse[1], x + this.pos[0], y + this.pos[1], sz, sz);
							let fill = "#333";
							let textFill = "#fff";
							let isClicking = false;
							if (hovered) {
								canvas.canvas.style.cursor = "pointer";
								if (canvas.pointer_is_down) {
									fill = "#1e90ff";
									isClicking = true;
								} else {
									fill = "#eee";
									textFill = "#000";
								}
							} else {
								this.pointerWasDown = null;
							}

							ctx.fillStyle = fill;
							ctx.beginPath();
							ctx.roundRect(x, y, sz, sz, [4]);
							ctx.fill();
							ctx.fillStyle = textFill;
							ctx.font = "12px Arial";
							ctx.textAlign = "center";
							ctx.fillText(text, x + 15, y + 20);

							return isClicking;
						};

						if (numImages > 1) {
							if (drawButton(dw - 40, dh + top - 40, 30, `${this.imageIndex + 1}/${numImages}`)) {
								let i = this.imageIndex + 1 >= numImages ? 0 : this.imageIndex + 1;
								if (!this.pointerDown || !this.pointerDown.index === i) {
									this.pointerDown = { index: i, pos: [...mouse] };
								}
							}

							if (drawButton(dw - 40, top + 10, 30, `x`)) {
								if (!this.pointerDown || !this.pointerDown.index === null) {
									this.pointerDown = { index: null, pos: [...mouse] };
								}
							}
						}
					}
				}
			}
		};
	}

	/**
	 * Adds a handler allowing drag+drop of files onto the window to load workflows
	 */
	#addDropHandler() {
		// Get prompt from dropped PNG or json
		document.addEventListener("drop", async (event) => {
			event.preventDefault();
			event.stopPropagation();

			const n = this.dragOverNode;
			this.dragOverNode = null;
			// Node handles file drop, we dont use the built in onDropFile handler as its buggy
			// If you drag multiple files it will call it multiple times with the same file
			if (n && n.onDragDrop && (await n.onDragDrop(event))) {
				return;
			}
			// Dragging from Chrome->Firefox there is a file but its a bmp, so ignore that
			if (event.dataTransfer.files.length && event.dataTransfer.files[0].type !== "image/bmp") {
			await this.handleFile(event.dataTransfer.files[0]);
			} else {
				// Try loading the first URI in the transfer list
				const validTypes = ["text/uri-list", "text/x-moz-url"];
				const match = [...event.dataTransfer.types].find((t) => validTypes.find(v => t === v));
				if (match) {
					const uri = event.dataTransfer.getData(match)?.split("\n")?.[0];
					if (uri) {
						await this.handleFile(await (await fetch(uri)).blob());
					}
				}
			}
		});

		// Always clear over node on drag leave
		this.canvasEl.addEventListener("dragleave", async () => {
			if (this.dragOverNode) {
				this.dragOverNode = null;
				this.graph.setDirtyCanvas(false, true);
			}
		});

		// Add handler for dropping onto a specific node
		this.canvasEl.addEventListener(
			"dragover",
			(e) => {
				this.canvas.adjustMouseEvent(e);
				const node = this.graph.getNodeOnPos(e.canvasX, e.canvasY);
				if (node) {
					if (node.onDragOver && node.onDragOver(e)) {
						this.dragOverNode = node;

						// dragover event is fired very frequently, run this on an animation frame
						requestAnimationFrame(() => {
							this.graph.setDirtyCanvas(false, true);
						});
						return;
					}
				}
				this.dragOverNode = null;
			},
			false
		);
	}

	/**
	 * Adds a handler on paste that extracts and loads images or workflows from pasted JSON data
	 */
	#addPasteHandler() {
		document.addEventListener("paste", (e) => {
			// ctrl+shift+v is used to paste nodes with connections
			// this is handled by litegraph
			if(this.shiftDown) return;

			let data = (e.clipboardData || window.clipboardData);
			const items = data.items;

			// Look for image paste data
			for (const item of items) {
				if (item.type.startsWith('image/')) {
					var imageNode = null;

					// If an image node is selected, paste into it
					if (this.canvas.current_node &&
						this.canvas.current_node.is_selected &&
						ComfyApp.isImageNode(this.canvas.current_node)) {
						imageNode = this.canvas.current_node;
					}

					// No image node selected: add a new one
					if (!imageNode) {
						const newNode = LiteGraph.createNode("LoadImage");
						newNode.pos = [...this.canvas.graph_mouse];
						imageNode = this.graph.add(newNode);
						this.graph.change();
					}
					const blob = item.getAsFile();
					imageNode.pasteFile(blob);
					return;
				}
			}

			// No image found. Look for node data
			data = data.getData("text/plain");
			let workflow;
			try {
				data = data.slice(data.indexOf("{"));
				workflow = JSON.parse(data);
			} catch (err) {
				try {
					data = data.slice(data.indexOf("workflow\n"));
					data = data.slice(data.indexOf("{"));
					workflow = JSON.parse(data);
				} catch (error) {}
			}

			if (workflow && workflow.version && workflow.nodes && workflow.extra) {
				this.loadGraphData(workflow);
			}
			else {
				if (e.target.type === "text" || e.target.type === "textarea") {
					return;
				}

				// Litegraph default paste
				this.canvas.pasteFromClipboard();
			}


		});
	}


	/**
	 * Adds a handler on copy that serializes selected nodes to JSON
	 */
	#addCopyHandler() {
		document.addEventListener("copy", (e) => {
			if (e.target.type === "text" || e.target.type === "textarea") {
				// Default system copy
				return;
			}

			// copy nodes and clear clipboard
			if (e.target.className === "litegraph" && this.canvas.selected_nodes) {
				this.canvas.copyToClipboard();
				e.clipboardData.setData('text', ' '); //clearData doesn't remove images from clipboard
				e.preventDefault();
				e.stopImmediatePropagation();
				return false;
			}
		});
	}


	/**
	 * Handle mouse
	 *
	 * Move group by header
	 */
	#addProcessMouseHandler() {
		const self = this;

		const origProcessMouseDown = LGraphCanvas.prototype.processMouseDown;
		LGraphCanvas.prototype.processMouseDown = function(e) {
			const res = origProcessMouseDown.apply(this, arguments);

			this.selected_group_moving = false;

			if (this.selected_group && !this.selected_group_resizing) {
				var font_size =
					this.selected_group.font_size || LiteGraph.DEFAULT_GROUP_FONT_SIZE;
				var height = font_size * 1.4;

				// Move group by header
				if (LiteGraph.isInsideRectangle(e.canvasX, e.canvasY, this.selected_group.pos[0], this.selected_group.pos[1], this.selected_group.size[0], height)) {
					this.selected_group_moving = true;
				}
			}

			return res;
		}

		const origProcessMouseMove = LGraphCanvas.prototype.processMouseMove;
		LGraphCanvas.prototype.processMouseMove = function(e) {
			const orig_selected_group = this.selected_group;

			if (this.selected_group && !this.selected_group_resizing && !this.selected_group_moving) {
				this.selected_group = null;
			}

			const res = origProcessMouseMove.apply(this, arguments);

			if (orig_selected_group && !this.selected_group_resizing && !this.selected_group_moving) {
				this.selected_group = orig_selected_group;
			}

			return res;
		};
	}

	/**
	 * Handle keypress
	 *
	 * Ctrl + M mute/unmute selected nodes
	 */
	#addProcessKeyHandler() {
		const self = this;
		const origProcessKey = LGraphCanvas.prototype.processKey;
		LGraphCanvas.prototype.processKey = function(e) {
			if (!this.graph) {
				return;
			}

			var block_default = false;

			if (e.target.localName == "input") {
				return;
			}

			if (e.type == "keydown" && !e.repeat) {

				// Ctrl + M mute/unmute
				if (e.key === 'm' && e.ctrlKey) {
					if (this.selected_nodes) {
						for (var i in this.selected_nodes) {
							if (this.selected_nodes[i].mode === 2) { // never
								this.selected_nodes[i].mode = 0; // always
							} else {
								this.selected_nodes[i].mode = 2; // never
							}
						}
					}
					block_default = true;
				}

				// Ctrl + B bypass
				if (e.key === 'b' && e.ctrlKey) {
					if (this.selected_nodes) {
						for (var i in this.selected_nodes) {
							if (this.selected_nodes[i].mode === 4) { // never
								this.selected_nodes[i].mode = 0; // always
							} else {
								this.selected_nodes[i].mode = 4; // never
							}
						}
					}
					block_default = true;
				}

<<<<<<< HEAD
				// Ctrl + Z undo last operation
				if (e.key === 'z' && e.ctrlKey) {
					try {
						const json = self.ctrl_z_history;
						if (json) {
							self.ctrl_z_history = JSON.stringify(this.graph.serialize());  // to make sure the next ctrlZ undoes this one
							self.loadGraphData(JSON.parse(json), false);
						}
					} catch (err) {
						console.error("Error loading previous workflow", err);
=======
				// Alt + C collapse/uncollapse
				if (e.key === 'c' && e.altKey) {
					if (this.selected_nodes) {
						for (var i in this.selected_nodes) {
							this.selected_nodes[i].collapse()
						}
>>>>>>> 2231edec
					}
					block_default = true;
				}

				// Ctrl+C Copy
				if ((e.key === 'c') && (e.metaKey || e.ctrlKey)) {
					// Trigger onCopy
					return true;
				}

				// Ctrl+V Paste
				if ((e.key === 'v' || e.key == 'V') && (e.metaKey || e.ctrlKey) && !e.shiftKey) {
					// Trigger onPaste
					return true;
				}
			}

			this.graph.change();

			if (block_default) {
				e.preventDefault();
				e.stopImmediatePropagation();
				return false;
			}

			// Fall through to Litegraph defaults
			return origProcessKey.apply(this, arguments);
		};
	}

	/**
	 * Draws group header bar
	 */
	#addDrawGroupsHandler() {
		const self = this;

		const origDrawGroups = LGraphCanvas.prototype.drawGroups;
		LGraphCanvas.prototype.drawGroups = function(canvas, ctx) {
			if (!this.graph) {
				return;
			}

			var groups = this.graph._groups;

			ctx.save();
			ctx.globalAlpha = 0.7 * this.editor_alpha;

			for (var i = 0; i < groups.length; ++i) {
				var group = groups[i];

				if (!LiteGraph.overlapBounding(this.visible_area, group._bounding)) {
					continue;
				} //out of the visible area

				ctx.fillStyle = group.color || "#335";
				ctx.strokeStyle = group.color || "#335";
				var pos = group._pos;
				var size = group._size;
				ctx.globalAlpha = 0.25 * this.editor_alpha;
				ctx.beginPath();
				var font_size =
					group.font_size || LiteGraph.DEFAULT_GROUP_FONT_SIZE;
				ctx.rect(pos[0] + 0.5, pos[1] + 0.5, size[0], font_size * 1.4);
				ctx.fill();
				ctx.globalAlpha = this.editor_alpha;
			}

			ctx.restore();

			const res = origDrawGroups.apply(this, arguments);
			return res;
		}
	}

	/**
	 * Draws node highlights (executing, drag drop) and progress bar
	 */
	#addDrawNodeHandler() {
		const origDrawNodeShape = LGraphCanvas.prototype.drawNodeShape;
		const self = this;

		LGraphCanvas.prototype.drawNodeShape = function (node, ctx, size, fgcolor, bgcolor, selected, mouse_over) {
			const res = origDrawNodeShape.apply(this, arguments);

			const nodeErrors = self.lastNodeErrors?.[node.id];

			let color = null;
			let lineWidth = 1;
			if (node.id === +self.runningNodeId) {
				color = "#0f0";
			} else if (self.dragOverNode && node.id === self.dragOverNode.id) {
				color = "dodgerblue";
			}
			else if (nodeErrors?.errors) {
				color = "red";
				lineWidth = 2;
			}
			else if (self.lastExecutionError && +self.lastExecutionError.node_id === node.id) {
				color = "#f0f";
				lineWidth = 2;
			}

			if (color) {
				const shape = node._shape || node.constructor.shape || LiteGraph.ROUND_SHAPE;
				ctx.lineWidth = lineWidth;
				ctx.globalAlpha = 0.8;
				ctx.beginPath();
				if (shape == LiteGraph.BOX_SHAPE)
					ctx.rect(-6, -6 - LiteGraph.NODE_TITLE_HEIGHT, 12 + size[0] + 1, 12 + size[1] + LiteGraph.NODE_TITLE_HEIGHT);
				else if (shape == LiteGraph.ROUND_SHAPE || (shape == LiteGraph.CARD_SHAPE && node.flags.collapsed))
					ctx.roundRect(
						-6,
						-6 - LiteGraph.NODE_TITLE_HEIGHT,
						12 + size[0] + 1,
						12 + size[1] + LiteGraph.NODE_TITLE_HEIGHT,
						this.round_radius * 2
					);
				else if (shape == LiteGraph.CARD_SHAPE)
					ctx.roundRect(
						-6,
						-6 - LiteGraph.NODE_TITLE_HEIGHT,
						12 + size[0] + 1,
						12 + size[1] + LiteGraph.NODE_TITLE_HEIGHT,
						[this.round_radius * 2, this.round_radius * 2, 2, 2]
				);
				else if (shape == LiteGraph.CIRCLE_SHAPE)
					ctx.arc(size[0] * 0.5, size[1] * 0.5, size[0] * 0.5 + 6, 0, Math.PI * 2);
				ctx.strokeStyle = color;
				ctx.stroke();
				ctx.strokeStyle = fgcolor;
				ctx.globalAlpha = 1;
			}

			if (self.progress && node.id === +self.runningNodeId) {
				ctx.fillStyle = "green";
				ctx.fillRect(0, 0, size[0] * (self.progress.value / self.progress.max), 6);
				ctx.fillStyle = bgcolor;
			}

			// Highlight inputs that failed validation
			if (nodeErrors) {
				ctx.lineWidth = 2;
				ctx.strokeStyle = "red";
				for (const error of nodeErrors.errors) {
					if (error.extra_info && error.extra_info.input_name) {
						const inputIndex = node.findInputSlot(error.extra_info.input_name)
						if (inputIndex !== -1) {
							let pos = node.getConnectionPos(true, inputIndex);
							ctx.beginPath();
							ctx.arc(pos[0] - node.pos[0], pos[1] - node.pos[1], 12, 0, 2 * Math.PI, false)
							ctx.stroke();
						}
					}
				}
			}

			return res;
		};

		const origDrawNode = LGraphCanvas.prototype.drawNode;
		LGraphCanvas.prototype.drawNode = function (node, ctx) {
			var editor_alpha = this.editor_alpha;
			var old_color = node.bgcolor;

			if (node.mode === 2) { // never
				this.editor_alpha = 0.4;
			}

			if (node.mode === 4) { // never
				node.bgcolor = "#FF00FF";
				this.editor_alpha = 0.2;
			}

			const res = origDrawNode.apply(this, arguments);

			this.editor_alpha = editor_alpha;
			node.bgcolor = old_color;

			return res;
		};
	}

	/**
	 * Handles updates from the API socket
	 */
	#addApiUpdateHandlers() {
		api.addEventListener("status", ({ detail }) => {
			this.ui.setStatus(detail);
		});

		api.addEventListener("reconnecting", () => {
			this.ui.dialog.show("Reconnecting...");
		});

		api.addEventListener("reconnected", () => {
			this.ui.dialog.close();
		});

		api.addEventListener("progress", ({ detail }) => {
			this.progress = detail;
			this.graph.setDirtyCanvas(true, false);
		});

		api.addEventListener("executing", ({ detail }) => {
			this.progress = null;
			this.runningNodeId = detail;
			this.graph.setDirtyCanvas(true, false);
			delete this.nodePreviewImages[this.runningNodeId]
		});

		api.addEventListener("executed", ({ detail }) => {
			this.nodeOutputs[detail.node] = detail.output;
			const node = this.graph.getNodeById(detail.node);
			if (node) {
				if (node.onExecuted)
					node.onExecuted(detail.output);
			}
		});

		api.addEventListener("execution_start", ({ detail }) => {
			this.runningNodeId = null;
			this.lastExecutionError = null
			this.graph._nodes.forEach((node) => {
				if (node.onExecutionStart)
					node.onExecutionStart()
			})
		});

		api.addEventListener("execution_error", ({ detail }) => {
			this.lastExecutionError = detail;
			const formattedError = this.#formatExecutionError(detail);
			this.ui.dialog.show(formattedError);
			this.canvas.draw(true, true);
		});

		api.addEventListener("b_preview", ({ detail }) => {
			const id = this.runningNodeId
			if (id == null)
				return;

			const blob = detail
			const blobUrl = URL.createObjectURL(blob)
			this.nodePreviewImages[id] = [blobUrl]
		});

		api.init();
	}

	#addKeyboardHandler() {
		window.addEventListener("keydown", (e) => {
			this.shiftDown = e.shiftKey;
		});
		window.addEventListener("keyup", (e) => {
			this.shiftDown = e.shiftKey;
		});
	}

	#addConfigureHandler() {
		const app = this;
		const configure = LGraph.prototype.configure;
		// Flag that the graph is configuring to prevent nodes from running checks while its still loading
		LGraph.prototype.configure = function () {
			app.configuringGraph = true;
			try {
				return configure.apply(this, arguments);
			} finally {
				app.configuringGraph = false;
			}
		};
	}

	#addAfterConfigureHandler() {
		const app = this;
		const onConfigure = app.graph.onConfigure;
		app.graph.onConfigure = function () {
			// Fire callbacks before the onConfigure, this is used by widget inputs to setup the config
			for (const node of app.graph._nodes) {
				node.onGraphConfigured?.();
			}
			
			const r = onConfigure?.apply(this, arguments);
			
			// Fire after onConfigure, used by primitves to generate widget using input nodes config
			for (const node of app.graph._nodes) {
				node.onAfterGraphConfigured?.();
			}

			return r;
		};
	}

	/**
	 * Loads all extensions from the API into the window in parallel
	 */
	async #loadExtensions() {
	    const extensions = await api.getExtensions();
	    this.logging.addEntry("Comfy.App", "debug", { Extensions: extensions });
	
	    const extensionPromises = extensions.map(async ext => {
	        try {
	            await import(api.apiURL(ext));
	        } catch (error) {
	            console.error("Error loading extension", ext, error);
	        }
	    });
	
	    await Promise.all(extensionPromises);
	}

	/**
	 * Set up the app on the page
	 */
	async setup() {
		await this.#loadExtensions();

		// Create and mount the LiteGraph in the DOM
		const mainCanvas = document.createElement("canvas")
		mainCanvas.style.touchAction = "none"
		const canvasEl = (this.canvasEl = Object.assign(mainCanvas, { id: "graph-canvas" }));
		canvasEl.tabIndex = "1";
		document.body.prepend(canvasEl);

		this.#addProcessMouseHandler();
		this.#addProcessKeyHandler();
		this.#addConfigureHandler();

		this.graph = new LGraph();

		this.#addAfterConfigureHandler();

		const canvas = (this.canvas = new LGraphCanvas(canvasEl, this.graph));
		this.ctx = canvasEl.getContext("2d");

		LiteGraph.release_link_on_empty_shows_menu = true;
		LiteGraph.alt_drag_do_clone_nodes = true;

		this.graph.start();

		function resizeCanvas() {
			// Limit minimal scale to 1, see https://github.com/comfyanonymous/ComfyUI/pull/845
			const scale = Math.max(window.devicePixelRatio, 1);
			const { width, height } = canvasEl.getBoundingClientRect();
			canvasEl.width = Math.round(width * scale);
			canvasEl.height = Math.round(height * scale);
			canvasEl.getContext("2d").scale(scale, scale);
			canvas.draw(true, true);
		}

		// Ensure the canvas fills the window
		resizeCanvas();
		window.addEventListener("resize", resizeCanvas);

		await this.#invokeExtensionsAsync("init");
		await this.registerNodes();

		// Load previous workflow
		let restored = false;
		try {
			const json = localStorage.getItem("workflow");
			if (json) {
				const workflow = JSON.parse(json);
				this.loadGraphData(workflow);
				restored = true;
			}
		} catch (err) {
			console.error("Error loading previous workflow", err);
		}

		// We failed to restore a workflow so load the default
		if (!restored) {
			this.loadGraphData();
		}

		this.changing = false  // only used for administration for saved values for ctrl + Z
		const app = this;
		// Save current workflow automatically
		setInterval(function(){
			const previous_workflow = localStorage.getItem("workflow")
			const workflow = JSON.stringify(this.graph.serialize())
			if(previous_workflow !== workflow){
				if(!this.changing) app.ctrl_z_history = previous_workflow;  // Save workflow for loading at ctrl + Z
				this.changing = true
			}else this.changing = false;
			localStorage.setItem("workflow", workflow);  // Save current workflow for loading at startup
		},1000);

		this.#addDrawNodeHandler();
		this.#addDrawGroupsHandler();
		this.#addApiUpdateHandlers();
		this.#addDropHandler();
		this.#addCopyHandler();
		this.#addPasteHandler();
		this.#addKeyboardHandler();

		await this.#invokeExtensionsAsync("setup");
	}

	/**
	 * Registers nodes with the graph
	 */
	async registerNodes() {
		const app = this;
		// Load node definitions from the backend
		const defs = await api.getNodeDefs();
		await this.registerNodesFromDefs(defs);
		await this.#invokeExtensionsAsync("registerCustomNodes");
	}

    async registerNodesFromDefs(defs) {
		await this.#invokeExtensionsAsync("addCustomNodeDefs", defs);

		// Generate list of known widgets
		const widgets = Object.assign(
			{},
			ComfyWidgets,
			...(await this.#invokeExtensionsAsync("getCustomWidgets")).filter(Boolean)
		);

		// Register a node for each definition
		for (const nodeId in defs) {
			const nodeData = defs[nodeId];
			const node = Object.assign(
				function ComfyNode() {
					var inputs = nodeData["input"]["required"];
					if (nodeData["input"]["optional"] != undefined){
					    inputs = Object.assign({}, nodeData["input"]["required"], nodeData["input"]["optional"])
					}
					const config = { minWidth: 1, minHeight: 1 };
					for (const inputName in inputs) {
						const inputData = inputs[inputName];
						const type = inputData[0];

						let widgetCreated = true;
						if (Array.isArray(type)) {
							// Enums
							Object.assign(config, widgets.COMBO(this, inputName, inputData, app) || {});
						} else if (`${type}:${inputName}` in widgets) {
							// Support custom widgets by Type:Name
							Object.assign(config, widgets[`${type}:${inputName}`](this, inputName, inputData, app) || {});
						} else if (type in widgets) {
							// Standard type widgets
							Object.assign(config, widgets[type](this, inputName, inputData, app) || {});
						} else {
							// Node connection inputs
							this.addInput(inputName, type);
							widgetCreated = false;
						}

						if(widgetCreated && inputData[1]?.forceInput && config?.widget) {
							if (!config.widget.options) config.widget.options = {};
							config.widget.options.forceInput = inputData[1].forceInput;
						}
						if(widgetCreated && inputData[1]?.defaultInput && config?.widget) {
							if (!config.widget.options) config.widget.options = {};
							config.widget.options.defaultInput = inputData[1].defaultInput;
						}
					}

					for (const o in nodeData["output"]) {
						let output = nodeData["output"][o];
						if(output instanceof Array) output = "COMBO";
						const outputName = nodeData["output_name"][o] || output;
						const outputShape = nodeData["output_is_list"][o] ? LiteGraph.GRID_SHAPE : LiteGraph.CIRCLE_SHAPE ;
						this.addOutput(outputName, output, { shape: outputShape });
					}

					const s = this.computeSize();
					s[0] = Math.max(config.minWidth, s[0] * 1.5);
					s[1] = Math.max(config.minHeight, s[1]);
					this.size = s;
					this.serialize_widgets = true;

					app.#invokeExtensionsAsync("nodeCreated", this);
				},
				{
					title: nodeData.display_name || nodeData.name,
					comfyClass: nodeData.name,
					nodeData
				}
			);
			node.prototype.comfyClass = nodeData.name;

			this.#addNodeContextMenuHandler(node);
			this.#addDrawBackgroundHandler(node, app);
			this.#addNodeKeyHandler(node);

			await this.#invokeExtensionsAsync("beforeRegisterNodeDef", node, nodeData);
			LiteGraph.registerNodeType(nodeId, node);
			node.category = nodeData.category;
		}
	}

	/**
	 * Populates the graph with the specified workflow data
	 * @param {*} graphData A serialized graph object
	 * @param state_reset if set to true, the state will be updated
	 */
	loadGraphData(graphData, state_reset = true) {
		if (state_reset){
			this.clean();
		}

		let reset_invalid_values = false;
		if (!graphData) {
			if (typeof structuredClone === "undefined")
			{
				graphData = JSON.parse(JSON.stringify(defaultGraph));
			}else
			{
				graphData = structuredClone(defaultGraph);
			}
			reset_invalid_values = true;
		}

		const missingNodeTypes = [];
		for (let n of graphData.nodes) {
			// Patch T2IAdapterLoader to ControlNetLoader since they are the same node now
			if (n.type == "T2IAdapterLoader") n.type = "ControlNetLoader";
			if (n.type == "ConditioningAverage ") n.type = "ConditioningAverage"; //typo fix

			// Find missing node types
			if (!(n.type in LiteGraph.registered_node_types)) {
				missingNodeTypes.push(n.type);
			}
		}

		try {
			this.graph.configure(graphData);
		} catch (error) {
			let errorHint = [];
			// Try extracting filename to see if it was caused by an extension script
			const filename = error.fileName || (error.stack || "").match(/(\/extensions\/.*\.js)/)?.[1];
			const pos = (filename || "").indexOf("/extensions/");
			if (pos > -1) {
				errorHint.push(
					$el("span", { textContent: "This may be due to the following script:" }),
					$el("br"),
					$el("span", {
						style: {
							fontWeight: "bold",
						},
						textContent: filename.substring(pos),
					})
				);
			}

			// Show dialog to let the user know something went wrong loading the data
			this.ui.dialog.show(
				$el("div", [
					$el("p", { textContent: "Loading aborted due to error reloading workflow data" }),
					$el("pre", {
						style: { padding: "5px", backgroundColor: "rgba(255,0,0,0.2)" },
						textContent: error.toString(),
					}),
					$el("pre", {
						style: {
							padding: "5px",
							color: "#ccc",
							fontSize: "10px",
							maxHeight: "50vh",
							overflow: "auto",
							backgroundColor: "rgba(0,0,0,0.2)",
						},
						textContent: error.stack || "No stacktrace available",
					}),
					...errorHint,
				]).outerHTML
			);

			return;
		}

		for (const node of this.graph._nodes) {
			const size = node.computeSize();
			size[0] = Math.max(node.size[0], size[0]);
			size[1] = Math.max(node.size[1], size[1]);
			node.size = size;

			if (node.widgets) {
				// If you break something in the backend and want to patch workflows in the frontend
				// This is the place to do this
				for (let widget of node.widgets) {
					if (node.type == "KSampler" || node.type == "KSamplerAdvanced") {
						if (widget.name == "sampler_name") {
							if (widget.value.startsWith("sample_")) {
								widget.value = widget.value.slice(7);
							}
						}
					}
					if (node.type == "KSampler" || node.type == "KSamplerAdvanced" || node.type == "PrimitiveNode") {
						if (widget.name == "control_after_generate") {
							if (widget.value === true) {
								widget.value = "randomize";
							} else if (widget.value === false) {
								widget.value = "fixed";
							}
						}
					}
					if (reset_invalid_values) {
						if (widget.type == "combo") {
							if (!widget.options.values.includes(widget.value) && widget.options.values.length > 0) {
								widget.value = widget.options.values[0];
							}
						}
					}
				}
			}

			this.#invokeExtensions("loadedGraphNode", node);
		}

		if (missingNodeTypes.length) {
			this.ui.dialog.show(
				`When loading the graph, the following node types were not found: <ul>${Array.from(new Set(missingNodeTypes)).map(
					(t) => `<li>${t}</li>`
				).join("")}</ul>Nodes that have failed to load will show as red on the graph.`
			);
			this.logging.addEntry("Comfy.App", "warn", {
				MissingNodes: missingNodeTypes,
			});
		}
	}

	/**
	 * Converts the current graph workflow for sending to the API
	 * @returns The workflow and node links
	 */
	async graphToPrompt() {
		const workflow = this.graph.serialize();
		const output = {};
		// Process nodes in order of execution
		for (const node of this.graph.computeExecutionOrder(false)) {
			const n = workflow.nodes.find((n) => n.id === node.id);

			if (node.isVirtualNode) {
				// Don't serialize frontend only nodes but let them make changes
				if (node.applyToGraph) {
					node.applyToGraph(workflow);
				}
				continue;
			}

			if (node.mode === 2 || node.mode === 4) {
				// Don't serialize muted nodes
				continue;
			}

			const inputs = {};
			const widgets = node.widgets;

			// Store all widget values
			if (widgets) {
				for (const i in widgets) {
					const widget = widgets[i];
					if (!widget.options || widget.options.serialize !== false) {
						inputs[widget.name] = widget.serializeValue ? await widget.serializeValue(n, i) : widget.value;
					}
				}
			}

			// Store all node links
			for (let i in node.inputs) {
				let parent = node.getInputNode(i);
				if (parent) {
					let link = node.getInputLink(i);
					while (parent.mode === 4 || parent.isVirtualNode) {
						let found = false;
						if (parent.isVirtualNode) {
							link = parent.getInputLink(link.origin_slot);
							if (link) {
								parent = parent.getInputNode(link.target_slot);
								if (parent) {
									found = true;
								}
							}
						} else if (link && parent.mode === 4) {
							let all_inputs = [link.origin_slot];
							if (parent.inputs) {
								all_inputs = all_inputs.concat(Object.keys(parent.inputs))
								for (let parent_input in all_inputs) {
									parent_input = all_inputs[parent_input];
									if (parent.inputs[parent_input]?.type === node.inputs[i].type) {
										link = parent.getInputLink(parent_input);
										if (link) {
											parent = parent.getInputNode(parent_input);
										}
										found = true;
										break;
									}
								}
							}
						}

						if (!found) {
							break;
						}
					}

					if (link) {
						inputs[node.inputs[i].name] = [String(link.origin_id), parseInt(link.origin_slot)];
					}
				}
			}

			output[String(node.id)] = {
				inputs,
				class_type: node.comfyClass,
			};
		}

		// Remove inputs connected to removed nodes

		for (const o in output) {
			for (const i in output[o].inputs) {
				if (Array.isArray(output[o].inputs[i])
					&& output[o].inputs[i].length === 2
					&& !output[output[o].inputs[i][0]]) {
					delete output[o].inputs[i];
				}
			}
		}

		return { workflow, output };
	}

	#formatPromptError(error) {
		if (error == null) {
			return "(unknown error)"
		}
		else if (typeof error === "string") {
			return error;
		}
		else if (error.stack && error.message) {
			return error.toString()
		}
		else if (error.response) {
			let message = error.response.error.message;
			if (error.response.error.details)
			message += ": " + error.response.error.details;
			for (const [nodeID, nodeError] of Object.entries(error.response.node_errors)) {
			message += "\n" + nodeError.class_type + ":"
				for (const errorReason of nodeError.errors) {
					message += "\n    - " + errorReason.message + ": " + errorReason.details
				}
			}
			return message
		}
		return "(unknown error)"
	}

	#formatExecutionError(error) {
		if (error == null) {
			return "(unknown error)"
		}

		const traceback = error.traceback.join("")
		const nodeId = error.node_id
		const nodeType = error.node_type

		return `Error occurred when executing ${nodeType}:\n\n${error.exception_message}\n\n${traceback}`
	}

	async queuePrompt(number, batchCount = 1) {
		this.#queueItems.push({ number, batchCount });

		// Only have one action process the items so each one gets a unique seed correctly
		if (this.#processingQueue) {
			return;
		}

		this.#processingQueue = true;
		this.lastNodeErrors = null;

		try {
			while (this.#queueItems.length) {
				({ number, batchCount } = this.#queueItems.pop());

				for (let i = 0; i < batchCount; i++) {
					const p = await this.graphToPrompt();

					try {
						const res = await api.queuePrompt(number, p);
						this.lastNodeErrors = res.node_errors;
						if (this.lastNodeErrors.length > 0) {
							this.canvas.draw(true, true);
						}
					} catch (error) {
						const formattedError = this.#formatPromptError(error)
						this.ui.dialog.show(formattedError);
						if (error.response) {
							this.lastNodeErrors = error.response.node_errors;
							this.canvas.draw(true, true);
						}
						break;
					}

					for (const n of p.workflow.nodes) {
						const node = graph.getNodeById(n.id);
						if (node.widgets) {
							for (const widget of node.widgets) {
								// Allow widgets to run callbacks after a prompt has been queued
								// e.g. random seed after every gen
								if (widget.afterQueued) {
									widget.afterQueued();
								}
							}
						}
					}

					this.canvas.draw(true, true);
					await this.ui.queue.update();
				}
			}
		} finally {
			this.#processingQueue = false;
		}
	}

	/**
	 * Loads workflow data from the specified file
	 * @param {File} file
	 */
	async handleFile(file) {
		if (file.type === "image/png") {
			const pngInfo = await getPngMetadata(file);
			if (pngInfo) {
				if (pngInfo.workflow) {
					this.loadGraphData(JSON.parse(pngInfo.workflow));
				} else if (pngInfo.parameters) {
					importA1111(this.graph, pngInfo.parameters);
				}
			}
		} else if (file.type === "application/json" || file.name?.endsWith(".json")) {
			const reader = new FileReader();
			reader.onload = () => {
				this.loadGraphData(JSON.parse(reader.result));
			};
			reader.readAsText(file);
		} else if (file.name?.endsWith(".latent") || file.name?.endsWith(".safetensors")) {
			const info = await getLatentMetadata(file);
			if (info.workflow) {
				this.loadGraphData(JSON.parse(info.workflow));
			}
		}
	}

	/**
	 * Registers a Comfy web extension with the app
	 * @param {ComfyExtension} extension
	 */
	registerExtension(extension) {
		if (!extension.name) {
			throw new Error("Extensions must have a 'name' property.");
		}
		if (this.extensions.find((ext) => ext.name === extension.name)) {
			throw new Error(`Extension named '${extension.name}' already registered.`);
		}
		this.extensions.push(extension);
	}

	/**
	 * Refresh combo list on whole nodes
	 */
	async refreshComboInNodes() {
		const defs = await api.getNodeDefs();

		for(const nodeId in LiteGraph.registered_node_types) {
			const node = LiteGraph.registered_node_types[nodeId];
			const nodeDef = defs[nodeId];
			if(!nodeDef) continue;

			node.nodeData = nodeDef;
		}

		for(let nodeNum in this.graph._nodes) {
			const node = this.graph._nodes[nodeNum];
			const def = defs[node.type];

			// Allow primitive nodes to handle refresh
			node.refreshComboInNode?.(defs);

			if(!def)
				continue;

			for(const widgetNum in node.widgets) {
				const widget = node.widgets[widgetNum]
				if(widget.type == "combo" && def["input"]["required"][widget.name] !== undefined) {
					widget.options.values = def["input"]["required"][widget.name][0];

					if(widget.name != 'image' && !widget.options.values.includes(widget.value)) {
						widget.value = widget.options.values[0];
						widget.callback(widget.value);
					}
				}
			}
		}
	}

	/**
	 * Clean current state
	 */
	clean() {
		this.nodeOutputs = {};
		this.nodePreviewImages = {}
		this.lastNodeErrors = null;
		this.lastExecutionError = null;
		this.runningNodeId = null;
	}
}

export const app = new ComfyApp();<|MERGE_RESOLUTION|>--- conflicted
+++ resolved
@@ -928,7 +928,6 @@
 					block_default = true;
 				}
 
-<<<<<<< HEAD
 				// Ctrl + Z undo last operation
 				if (e.key === 'z' && e.ctrlKey) {
 					try {
@@ -939,14 +938,16 @@
 						}
 					} catch (err) {
 						console.error("Error loading previous workflow", err);
-=======
+					}
+					block_default = true;
+				}
+
 				// Alt + C collapse/uncollapse
 				if (e.key === 'c' && e.altKey) {
 					if (this.selected_nodes) {
 						for (var i in this.selected_nodes) {
 							this.selected_nodes[i].collapse()
 						}
->>>>>>> 2231edec
 					}
 					block_default = true;
 				}
