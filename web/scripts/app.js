import { ComfyLogging } from "./logging.js";
import { ComfyWidgets, getWidgetType } from "./widgets.js";
import { ComfyUI, $el } from "./ui.js";
import { api } from "./api.js";
import { defaultGraph } from "./defaultGraph.js";
import { getPngMetadata, importA1111, getLatentMetadata } from "./pnginfo.js";

/**
 * @typedef {import("types/comfy").ComfyExtension} ComfyExtension
 */

export class ComfyApp {
	/**
	 * List of entries to queue
	 * @type {{number: number, batchCount: number}[]}
	 */
	#queueItems = [];
	/**
	 * If the queue is currently being processed
	 * @type {boolean}
	 */
	#processingQueue = false;

	/**
	 * Content Clipboard
	 * @type {serialized node object}
	 */
	static clipspace = null;
	static clipspace_invalidate_handler = null;
	static open_maskeditor = null;
	static clipspace_return_node = null;

	constructor() {
		this.ui = new ComfyUI(this);
		this.logging = new ComfyLogging(this);

		/**
		 * List of extensions that are registered with the app
		 * @type {ComfyExtension[]}
		 */
		this.extensions = [];

		/**
		 * Stores the execution output data for each node
		 * @type {Record<string, any>}
		 */
		this.nodeOutputs = {};

		/**
		 * Stores the preview image data for each node
		 * @type {Record<string, Image>}
		 */
		this.nodePreviewImages = {};

		/**
		 * If the shift key on the keyboard is pressed
		 * @type {boolean}
		 */
		this.shiftDown = false;
	}

	getPreviewFormatParam() {
		let preview_format = this.ui.settings.getSettingValue("Comfy.PreviewFormat");
		if(preview_format)
			return `&preview=${preview_format}`;
		else
			return "";
	}

	static isImageNode(node) {
		return node.imgs || (node && node.widgets && node.widgets.findIndex(obj => obj.name === 'image') >= 0);
	}

	static onClipspaceEditorSave() {
		if(ComfyApp.clipspace_return_node) {
			ComfyApp.pasteFromClipspace(ComfyApp.clipspace_return_node);
		}
	}

	static onClipspaceEditorClosed() {
		ComfyApp.clipspace_return_node = null;
	}

	static copyToClipspace(node) {
		var widgets = null;
		if(node.widgets) {
			widgets = node.widgets.map(({ type, name, value }) => ({ type, name, value }));
		}

		var imgs = undefined;
		var orig_imgs = undefined;
		if(node.imgs != undefined) {
			imgs = [];
			orig_imgs = [];

			for (let i = 0; i < node.imgs.length; i++) {
				imgs[i] = new Image();
				imgs[i].src = node.imgs[i].src;
				orig_imgs[i] = imgs[i];
			}
		}

		var selectedIndex = 0;
		if(node.imageIndex) {
			selectedIndex = node.imageIndex;
		}

		ComfyApp.clipspace = {
			'widgets': widgets,
			'imgs': imgs,
			'original_imgs': orig_imgs,
			'images': node.images,
			'selectedIndex': selectedIndex,
			'img_paste_mode': 'selected' // reset to default im_paste_mode state on copy action
		};

		ComfyApp.clipspace_return_node = null;

		if(ComfyApp.clipspace_invalidate_handler) {
			ComfyApp.clipspace_invalidate_handler();
		}
	}

	static pasteFromClipspace(node) {
		if(ComfyApp.clipspace) {
			// image paste
			if(ComfyApp.clipspace.imgs && node.imgs) {
				if(node.images && ComfyApp.clipspace.images) {
					if(ComfyApp.clipspace['img_paste_mode'] == 'selected') {
						node.images = [ComfyApp.clipspace.images[ComfyApp.clipspace['selectedIndex']]];
					}
					else {
						node.images = ComfyApp.clipspace.images;
					}

					if(app.nodeOutputs[node.id + ""])
						app.nodeOutputs[node.id + ""].images = node.images;
				}

				if(ComfyApp.clipspace.imgs) {
					// deep-copy to cut link with clipspace
					if(ComfyApp.clipspace['img_paste_mode'] == 'selected') {
						const img = new Image();
						img.src = ComfyApp.clipspace.imgs[ComfyApp.clipspace['selectedIndex']].src;
						node.imgs = [img];
						node.imageIndex = 0;
					}
					else {
						const imgs = [];
						for(let i=0; i<ComfyApp.clipspace.imgs.length; i++) {
							imgs[i] = new Image();
							imgs[i].src = ComfyApp.clipspace.imgs[i].src;
							node.imgs = imgs;
						}
					}
				}
			}

			if(node.widgets) {
				if(ComfyApp.clipspace.images) {
					const clip_image = ComfyApp.clipspace.images[ComfyApp.clipspace['selectedIndex']];
					const index = node.widgets.findIndex(obj => obj.name === 'image');
					if(index >= 0) {
						if(node.widgets[index].type != 'image' && typeof node.widgets[index].value == "string" && clip_image.filename) {
							node.widgets[index].value = (clip_image.subfolder?clip_image.subfolder+'/':'') + clip_image.filename + (clip_image.type?` [${clip_image.type}]`:'');
						}
						else {
							node.widgets[index].value = clip_image;
						}
					}
				}
				if(ComfyApp.clipspace.widgets) {
					ComfyApp.clipspace.widgets.forEach(({ type, name, value }) => {
						const prop = Object.values(node.widgets).find(obj => obj.type === type && obj.name === name);
						if (prop && prop.type != 'button') {
							if(prop.type != 'image' && typeof prop.value == "string" && value.filename) {
								prop.value = (value.subfolder?value.subfolder+'/':'') + value.filename + (value.type?` [${value.type}]`:'');
							}
							else {
								prop.value = value;
								prop.callback(value);
							}
						}
					});
				}
			}

			app.graph.setDirtyCanvas(true);
		}
	}

	/**
	 * Invoke an extension callback
	 * @param {keyof ComfyExtension} method The extension callback to execute
	 * @param  {any[]} args Any arguments to pass to the callback
	 * @returns
	 */
	#invokeExtensions(method, ...args) {
		let results = [];
		for (const ext of this.extensions) {
			if (method in ext) {
				try {
					results.push(ext[method](...args, this));
				} catch (error) {
					console.error(
						`Error calling extension '${ext.name}' method '${method}'`,
						{ error },
						{ extension: ext },
						{ args }
					);
				}
			}
		}
		return results;
	}

	/**
	 * Invoke an async extension callback
	 * Each callback will be invoked concurrently
	 * @param {string} method The extension callback to execute
	 * @param  {...any} args Any arguments to pass to the callback
	 * @returns
	 */
	async #invokeExtensionsAsync(method, ...args) {
		return await Promise.all(
			this.extensions.map(async (ext) => {
				if (method in ext) {
					try {
						return await ext[method](...args, this);
					} catch (error) {
						console.error(
							`Error calling extension '${ext.name}' method '${method}'`,
							{ error },
							{ extension: ext },
							{ args }
						);
					}
				}
			})
		);
	}

	/**
	 * Adds special context menu handling for nodes
	 * e.g. this adds Open Image functionality for nodes that show images
	 * @param {*} node The node to add the menu handler
	 */
	#addNodeContextMenuHandler(node) {
		node.prototype.getExtraMenuOptions = function (_, options) {
			if (this.imgs) {
				// If this node has images then we add an open in new tab item
				let img;
				if (this.imageIndex != null) {
					// An image is selected so select that
					img = this.imgs[this.imageIndex];
				} else if (this.overIndex != null) {
					// No image is selected but one is hovered
					img = this.imgs[this.overIndex];
				}
				if (img) {
					options.unshift(
						{
							content: "Open Image",
							callback: () => {
								let url = new URL(img.src);
								url.searchParams.delete('preview');
								window.open(url, "_blank")
							},
						},
						{
							content: "Save Image",
							callback: () => {
								const a = document.createElement("a");
								let url = new URL(img.src);
								url.searchParams.delete('preview');
								a.href = url;
								a.setAttribute("download", new URLSearchParams(url.search).get("filename"));
								document.body.append(a);
								a.click();
								requestAnimationFrame(() => a.remove());
							},
						}
					);
				}
			}

			options.push({
					content: "Bypass",
					callback: (obj) => { if (this.mode === 4) this.mode = 0; else this.mode = 4; this.graph.change(); }
				});

			// prevent conflict of clipspace content
			if(!ComfyApp.clipspace_return_node) {
				options.push({
						content: "Copy (Clipspace)",
						callback: (obj) => { ComfyApp.copyToClipspace(this); }
					});

				if(ComfyApp.clipspace != null) {
					options.push({
							content: "Paste (Clipspace)",
							callback: () => { ComfyApp.pasteFromClipspace(this); }
						});
				}

				if(ComfyApp.isImageNode(this)) {
					options.push({
							content: "Open in MaskEditor",
							callback: (obj) => {
								ComfyApp.copyToClipspace(this);
								ComfyApp.clipspace_return_node = this;
								ComfyApp.open_maskeditor();
							}
						});
				}
			}
		};
	}

	#addNodeKeyHandler(node) {
		const app = this;
		const origNodeOnKeyDown = node.prototype.onKeyDown;

		node.prototype.onKeyDown = function(e) {
			if (origNodeOnKeyDown && origNodeOnKeyDown.apply(this, e) === false) {
				return false;
			}

			if (this.flags.collapsed || !this.imgs || this.imageIndex === null) {
				return;
			}

			let handled = false;

			if (e.key === "ArrowLeft" || e.key === "ArrowRight") {
				if (e.key === "ArrowLeft") {
					this.imageIndex -= 1;
				} else if (e.key === "ArrowRight") {
					this.imageIndex += 1;
				}
				this.imageIndex %= this.imgs.length;

				if (this.imageIndex < 0) {
					this.imageIndex = this.imgs.length + this.imageIndex;
				}
				handled = true;
			} else if (e.key === "Escape") {
				this.imageIndex = null;
				handled = true;
			}

			if (handled === true) {
				e.preventDefault();
				e.stopImmediatePropagation();
				return false;
			}
		}
	}

	/**
	 * Adds Custom drawing logic for nodes
	 * e.g. Draws images and handles thumbnail navigation on nodes that output images
	 * @param {*} node The node to add the draw handler
	 */
	#addDrawBackgroundHandler(node) {
		const app = this;

		function getImageTop(node) {
			let shiftY;
			if (node.imageOffset != null) {
				shiftY = node.imageOffset;
			} else {
				if (node.widgets?.length) {
					const w = node.widgets[node.widgets.length - 1];
					shiftY = w.last_y;
					if (w.computeSize) {
						shiftY += w.computeSize()[1] + 4;
					}
					else if(w.computedHeight) {
						shiftY += w.computedHeight;
					}
					else {
						shiftY += LiteGraph.NODE_WIDGET_HEIGHT + 4;
					}
				} else {
					shiftY = node.computeSize()[1];
				}
			}
			return shiftY;
		}

		node.prototype.setSizeForImage = function () {
			if (this.inputHeight) {
				this.setSize(this.size);
				return;
			}
			const minHeight = getImageTop(this) + 220;
			if (this.size[1] < minHeight) {
				this.setSize([this.size[0], minHeight]);
			}
		};

		node.prototype.onDrawBackground = function (ctx) {
			if (!this.flags.collapsed) {
				let imgURLs = []
				let imagesChanged = false

				const output = app.nodeOutputs[this.id + ""];
				if (output && output.images) {
					if (this.images !== output.images) {
						this.images = output.images;
						imagesChanged = true;
						imgURLs = imgURLs.concat(output.images.map(params => {
							return api.apiURL("/view?" + new URLSearchParams(params).toString() + app.getPreviewFormatParam());
						}))
					}
				}

				const preview = app.nodePreviewImages[this.id + ""]
				if (this.preview !== preview) {
					this.preview = preview
					imagesChanged = true;
					if (preview != null) {
						imgURLs.push(preview);
					}
				}

				if (imagesChanged) {
					this.imageIndex = null;
					if (imgURLs.length > 0) {
						Promise.all(
							imgURLs.map((src) => {
								return new Promise((r) => {
									const img = new Image();
									img.onload = () => r(img);
									img.onerror = () => r(null);
									img.src = src
								});
							})
						).then((imgs) => {
							if ((!output || this.images === output.images) && (!preview || this.preview === preview)) {
								this.imgs = imgs.filter(Boolean);
								this.setSizeForImage?.();
								app.graph.setDirtyCanvas(true);
							}
						});
					}
					else {
						this.imgs = null;
					}
				}

				function calculateGrid(w, h, n) {
					let columns, rows, cellsize;

					if (w > h) {
						cellsize = h;
						columns = Math.ceil(w / cellsize);
						rows = Math.ceil(n / columns);
					} else {
						cellsize = w;
						rows = Math.ceil(h / cellsize);
						columns = Math.ceil(n / rows);
					}

					while (columns * rows < n) {
						cellsize++;
						if (w >= h) {
							columns = Math.ceil(w / cellsize);
							rows = Math.ceil(n / columns);
						} else {
							rows = Math.ceil(h / cellsize);
							columns = Math.ceil(n / rows);
						}
					}

					const cell_size = Math.min(w/columns, h/rows);
					return {cell_size, columns, rows};
				}

				function is_all_same_aspect_ratio(imgs) {
					// assume: imgs.length >= 2
					let ratio = imgs[0].naturalWidth/imgs[0].naturalHeight;

					for(let i=1; i<imgs.length; i++) {
						let this_ratio = imgs[i].naturalWidth/imgs[i].naturalHeight;
						if(ratio != this_ratio)
							return false;
					}

					return true;
				}

				if (this.imgs && this.imgs.length) {
					const canvas = graph.list_of_graphcanvas[0];
					const mouse = canvas.graph_mouse;
					if (!canvas.pointer_is_down && this.pointerDown) {
						if (mouse[0] === this.pointerDown.pos[0] && mouse[1] === this.pointerDown.pos[1]) {
							this.imageIndex = this.pointerDown.index;
						}
						this.pointerDown = null;
					}

					let imageIndex = this.imageIndex;
					const numImages = this.imgs.length;
					if (numImages === 1 && !imageIndex) {
						this.imageIndex = imageIndex = 0;
					}

					const top = getImageTop(this);
					var shiftY = top;

					let dw = this.size[0];
					let dh = this.size[1];
					dh -= shiftY;

					if (imageIndex == null) {
						var cellWidth, cellHeight, shiftX, cell_padding, cols;

						const compact_mode = is_all_same_aspect_ratio(this.imgs);
						if(!compact_mode) {
							// use rectangle cell style and border line
							cell_padding = 2;
							const { cell_size, columns, rows } = calculateGrid(dw, dh, numImages);
							cols = columns;

							cellWidth = cell_size;
							cellHeight = cell_size;
							shiftX = (dw-cell_size*cols)/2;
							shiftY = (dh-cell_size*rows)/2 + top;
						}
						else {
							cell_padding = 0;
							let best = 0;
							let w = this.imgs[0].naturalWidth;
							let h = this.imgs[0].naturalHeight;

							// compact style
							for (let c = 1; c <= numImages; c++) {
								const rows = Math.ceil(numImages / c);
								const cW = dw / c;
								const cH = dh / rows;
								const scaleX = cW / w;
								const scaleY = cH / h;

								const scale = Math.min(scaleX, scaleY, 1);
								const imageW = w * scale;
								const imageH = h * scale;
								const area = imageW * imageH * numImages;

								if (area > best) {
									best = area;
									cellWidth = imageW;
									cellHeight = imageH;
									cols = c;
									shiftX = c * ((cW - imageW) / 2);
								}
							}
						}

						let anyHovered = false;
						this.imageRects = [];
						for (let i = 0; i < numImages; i++) {
							const img = this.imgs[i];
							const row = Math.floor(i / cols);
							const col = i % cols;
							const x = col * cellWidth + shiftX;
							const y = row * cellHeight + shiftY;
							if (!anyHovered) {
								anyHovered = LiteGraph.isInsideRectangle(
									mouse[0],
									mouse[1],
									x + this.pos[0],
									y + this.pos[1],
									cellWidth,
									cellHeight
								);
								if (anyHovered) {
									this.overIndex = i;
									let value = 110;
									if (canvas.pointer_is_down) {
										if (!this.pointerDown || this.pointerDown.index !== i) {
											this.pointerDown = { index: i, pos: [...mouse] };
										}
										value = 125;
									}
									ctx.filter = `contrast(${value}%) brightness(${value}%)`;
									canvas.canvas.style.cursor = "pointer";
								}
							}
							this.imageRects.push([x, y, cellWidth, cellHeight]);

							let wratio = cellWidth/img.width;
							let hratio = cellHeight/img.height;
							var ratio = Math.min(wratio, hratio);

							let imgHeight = ratio * img.height;
							let imgY = row * cellHeight + shiftY + (cellHeight - imgHeight)/2;
							let imgWidth = ratio * img.width;
							let imgX = col * cellWidth + shiftX + (cellWidth - imgWidth)/2;

							ctx.drawImage(img, imgX+cell_padding, imgY+cell_padding, imgWidth-cell_padding*2, imgHeight-cell_padding*2);
							if(!compact_mode) {
								// rectangle cell and border line style
								ctx.strokeStyle = "#8F8F8F";
								ctx.lineWidth = 1;
								ctx.strokeRect(x+cell_padding, y+cell_padding, cellWidth-cell_padding*2, cellHeight-cell_padding*2);
							}

							ctx.filter = "none";
						}

						if (!anyHovered) {
							this.pointerDown = null;
							this.overIndex = null;
						}
					} else {
						// Draw individual
						let w = this.imgs[imageIndex].naturalWidth;
						let h = this.imgs[imageIndex].naturalHeight;

						const scaleX = dw / w;
						const scaleY = dh / h;
						const scale = Math.min(scaleX, scaleY, 1);

						w *= scale;
						h *= scale;

						let x = (dw - w) / 2;
						let y = (dh - h) / 2 + shiftY;
						ctx.drawImage(this.imgs[imageIndex], x, y, w, h);

						const drawButton = (x, y, sz, text) => {
							const hovered = LiteGraph.isInsideRectangle(mouse[0], mouse[1], x + this.pos[0], y + this.pos[1], sz, sz);
							let fill = "#333";
							let textFill = "#fff";
							let isClicking = false;
							if (hovered) {
								canvas.canvas.style.cursor = "pointer";
								if (canvas.pointer_is_down) {
									fill = "#1e90ff";
									isClicking = true;
								} else {
									fill = "#eee";
									textFill = "#000";
								}
							} else {
								this.pointerWasDown = null;
							}

							ctx.fillStyle = fill;
							ctx.beginPath();
							ctx.roundRect(x, y, sz, sz, [4]);
							ctx.fill();
							ctx.fillStyle = textFill;
							ctx.font = "12px Arial";
							ctx.textAlign = "center";
							ctx.fillText(text, x + 15, y + 20);

							return isClicking;
						};

						if (numImages > 1) {
							if (drawButton(dw - 40, dh + top - 40, 30, `${this.imageIndex + 1}/${numImages}`)) {
								let i = this.imageIndex + 1 >= numImages ? 0 : this.imageIndex + 1;
								if (!this.pointerDown || !this.pointerDown.index === i) {
									this.pointerDown = { index: i, pos: [...mouse] };
								}
							}

							if (drawButton(dw - 40, top + 10, 30, `x`)) {
								if (!this.pointerDown || !this.pointerDown.index === null) {
									this.pointerDown = { index: null, pos: [...mouse] };
								}
							}
						}
					}
				}
			}
		};
	}

	/**
	 * Adds a handler allowing drag+drop of files onto the window to load workflows
	 */
	#addDropHandler() {
		// Get prompt from dropped PNG or json
		document.addEventListener("drop", async (event) => {
			event.preventDefault();
			event.stopPropagation();

			const n = this.dragOverNode;
			this.dragOverNode = null;
			// Node handles file drop, we dont use the built in onDropFile handler as its buggy
			// If you drag multiple files it will call it multiple times with the same file
			if (n && n.onDragDrop && (await n.onDragDrop(event))) {
				return;
			}
			// Dragging from Chrome->Firefox there is a file but its a bmp, so ignore that
			if (event.dataTransfer.files.length && event.dataTransfer.files[0].type !== "image/bmp") {
			await this.handleFile(event.dataTransfer.files[0]);
			} else {
				// Try loading the first URI in the transfer list
				const validTypes = ["text/uri-list", "text/x-moz-url"];
				const match = [...event.dataTransfer.types].find((t) => validTypes.find(v => t === v));
				if (match) {
					const uri = event.dataTransfer.getData(match)?.split("\n")?.[0];
					if (uri) {
						await this.handleFile(await (await fetch(uri)).blob());
					}
				}
			}
		});

		// Always clear over node on drag leave
		this.canvasEl.addEventListener("dragleave", async () => {
			if (this.dragOverNode) {
				this.dragOverNode = null;
				this.graph.setDirtyCanvas(false, true);
			}
		});

		// Add handler for dropping onto a specific node
		this.canvasEl.addEventListener(
			"dragover",
			(e) => {
				this.canvas.adjustMouseEvent(e);
				const node = this.graph.getNodeOnPos(e.canvasX, e.canvasY);
				if (node) {
					if (node.onDragOver && node.onDragOver(e)) {
						this.dragOverNode = node;

						// dragover event is fired very frequently, run this on an animation frame
						requestAnimationFrame(() => {
							this.graph.setDirtyCanvas(false, true);
						});
						return;
					}
				}
				this.dragOverNode = null;
			},
			false
		);
	}

	/**
	 * Adds a handler on paste that extracts and loads images or workflows from pasted JSON data
	 */
	#addPasteHandler() {
		document.addEventListener("paste", async (e) => {
			// ctrl+shift+v is used to paste nodes with connections
			// this is handled by litegraph
			if(this.shiftDown) return;

			let data = (e.clipboardData || window.clipboardData);
			const items = data.items;

			// Look for image paste data
			for (const item of items) {
				if (item.type.startsWith('image/')) {
					var imageNode = null;

					// If an image node is selected, paste into it
					if (this.canvas.current_node &&
						this.canvas.current_node.is_selected &&
						ComfyApp.isImageNode(this.canvas.current_node)) {
						imageNode = this.canvas.current_node;
					}

					// No image node selected: add a new one
					if (!imageNode) {
						const newNode = LiteGraph.createNode("LoadImage");
						newNode.pos = [...this.canvas.graph_mouse];
						imageNode = this.graph.add(newNode);
						this.graph.change();
					}
					const blob = item.getAsFile();
					imageNode.pasteFile(blob);
					return;
				}
			}

			// No image found. Look for node data
			data = data.getData("text/plain");
			let workflow;
			try {
				data = data.slice(data.indexOf("{"));
				workflow = JSON.parse(data);
			} catch (err) {
				try {
					data = data.slice(data.indexOf("workflow\n"));
					data = data.slice(data.indexOf("{"));
					workflow = JSON.parse(data);
				} catch (error) {}
			}

			if (workflow && workflow.version && workflow.nodes && workflow.extra) {
				await this.loadGraphData(workflow);
			}
			else {
				if (e.target.type === "text" || e.target.type === "textarea") {
					return;
				}

				// Litegraph default paste
				this.canvas.pasteFromClipboard();
			}


		});
	}


	/**
	 * Adds a handler on copy that serializes selected nodes to JSON
	 */
	#addCopyHandler() {
		document.addEventListener("copy", (e) => {
			if (e.target.type === "text" || e.target.type === "textarea") {
				// Default system copy
				return;
			}

			// copy nodes and clear clipboard
			if (e.target.className === "litegraph" && this.canvas.selected_nodes) {
				this.canvas.copyToClipboard();
				e.clipboardData.setData('text', ' '); //clearData doesn't remove images from clipboard
				e.preventDefault();
				e.stopImmediatePropagation();
				return false;
			}
		});
	}


	/**
	 * Handle mouse
	 *
	 * Move group by header
	 */
	#addProcessMouseHandler() {
		const self = this;

		const origProcessMouseDown = LGraphCanvas.prototype.processMouseDown;
		LGraphCanvas.prototype.processMouseDown = function(e) {
			const res = origProcessMouseDown.apply(this, arguments);

			this.selected_group_moving = false;

			if (this.selected_group && !this.selected_group_resizing) {
				var font_size =
					this.selected_group.font_size || LiteGraph.DEFAULT_GROUP_FONT_SIZE;
				var height = font_size * 1.4;

				// Move group by header
				if (LiteGraph.isInsideRectangle(e.canvasX, e.canvasY, this.selected_group.pos[0], this.selected_group.pos[1], this.selected_group.size[0], height)) {
					this.selected_group_moving = true;
				}
			}

			return res;
		}

		const origProcessMouseMove = LGraphCanvas.prototype.processMouseMove;
		LGraphCanvas.prototype.processMouseMove = function(e) {
			const orig_selected_group = this.selected_group;

			if (this.selected_group && !this.selected_group_resizing && !this.selected_group_moving) {
				this.selected_group = null;
			}

			const res = origProcessMouseMove.apply(this, arguments);

			if (orig_selected_group && !this.selected_group_resizing && !this.selected_group_moving) {
				this.selected_group = orig_selected_group;
			}

			return res;
		};
	}

	/**
	 * Handle keypress
	 *
	 * Ctrl + M mute/unmute selected nodes
	 */
	#addProcessKeyHandler() {
		const self = this;
		const origProcessKey = LGraphCanvas.prototype.processKey;
		LGraphCanvas.prototype.processKey = function(e) {
			if (!this.graph) {
				return;
			}

			var block_default = false;

			if (e.target.localName == "input") {
				return;
			}

			if (e.type == "keydown" && !e.repeat) {

				// Ctrl + M mute/unmute
				if (e.key === 'm' && e.ctrlKey) {
					if (this.selected_nodes) {
						for (var i in this.selected_nodes) {
							if (this.selected_nodes[i].mode === 2) { // never
								this.selected_nodes[i].mode = 0; // always
							} else {
								this.selected_nodes[i].mode = 2; // never
							}
						}
					}
					block_default = true;
				}

				// Ctrl + B bypass
				if (e.key === 'b' && e.ctrlKey) {
					if (this.selected_nodes) {
						for (var i in this.selected_nodes) {
							if (this.selected_nodes[i].mode === 4) { // never
								this.selected_nodes[i].mode = 0; // always
							} else {
								this.selected_nodes[i].mode = 4; // never
							}
						}
					}
					block_default = true;
				}

				// Alt + C collapse/uncollapse
				if (e.key === 'c' && e.altKey) {
					if (this.selected_nodes) {
						for (var i in this.selected_nodes) {
							this.selected_nodes[i].collapse()
						}
					}
					block_default = true;
				}

				// Ctrl+C Copy
				if ((e.key === 'c') && (e.metaKey || e.ctrlKey)) {
					// Trigger onCopy
					return true;
				}

				// Ctrl+V Paste
				if ((e.key === 'v' || e.key == 'V') && (e.metaKey || e.ctrlKey) && !e.shiftKey) {
					// Trigger onPaste
					return true;
				}
			}

			this.graph.change();

			if (block_default) {
				e.preventDefault();
				e.stopImmediatePropagation();
				return false;
			}

			// Fall through to Litegraph defaults
			return origProcessKey.apply(this, arguments);
		};
	}

	/**
	 * Draws group header bar
	 */
	#addDrawGroupsHandler() {
		const self = this;

		const origDrawGroups = LGraphCanvas.prototype.drawGroups;
		LGraphCanvas.prototype.drawGroups = function(canvas, ctx) {
			if (!this.graph) {
				return;
			}

			var groups = this.graph._groups;

			ctx.save();
			ctx.globalAlpha = 0.7 * this.editor_alpha;

			for (var i = 0; i < groups.length; ++i) {
				var group = groups[i];

				if (!LiteGraph.overlapBounding(this.visible_area, group._bounding)) {
					continue;
				} //out of the visible area

				ctx.fillStyle = group.color || "#335";
				ctx.strokeStyle = group.color || "#335";
				var pos = group._pos;
				var size = group._size;
				ctx.globalAlpha = 0.25 * this.editor_alpha;
				ctx.beginPath();
				var font_size =
					group.font_size || LiteGraph.DEFAULT_GROUP_FONT_SIZE;
				ctx.rect(pos[0] + 0.5, pos[1] + 0.5, size[0], font_size * 1.4);
				ctx.fill();
				ctx.globalAlpha = this.editor_alpha;
			}

			ctx.restore();

			const res = origDrawGroups.apply(this, arguments);
			return res;
		}
	}

	/**
	 * Draws node highlights (executing, drag drop) and progress bar
	 */
	#addDrawNodeHandler() {
		const origDrawNodeShape = LGraphCanvas.prototype.drawNodeShape;
		const self = this;

		LGraphCanvas.prototype.drawNodeShape = function (node, ctx, size, fgcolor, bgcolor, selected, mouse_over) {
			const res = origDrawNodeShape.apply(this, arguments);

			const nodeErrors = self.lastNodeErrors?.[node.id];

			let color = null;
			let lineWidth = 1;
			if (node.id === +self.runningNodeId) {
				color = "#0f0";
			} else if (self.dragOverNode && node.id === self.dragOverNode.id) {
				color = "dodgerblue";
			}
			else if (nodeErrors?.errors) {
				color = "red";
				lineWidth = 2;
			}
			else if (self.lastExecutionError && +self.lastExecutionError.node_id === node.id) {
				color = "#f0f";
				lineWidth = 2;
			}

			if (color) {
				const shape = node._shape || node.constructor.shape || LiteGraph.ROUND_SHAPE;
				ctx.lineWidth = lineWidth;
				ctx.globalAlpha = 0.8;
				ctx.beginPath();
				if (shape == LiteGraph.BOX_SHAPE)
					ctx.rect(-6, -6 - LiteGraph.NODE_TITLE_HEIGHT, 12 + size[0] + 1, 12 + size[1] + LiteGraph.NODE_TITLE_HEIGHT);
				else if (shape == LiteGraph.ROUND_SHAPE || (shape == LiteGraph.CARD_SHAPE && node.flags.collapsed))
					ctx.roundRect(
						-6,
						-6 - LiteGraph.NODE_TITLE_HEIGHT,
						12 + size[0] + 1,
						12 + size[1] + LiteGraph.NODE_TITLE_HEIGHT,
						this.round_radius * 2
					);
				else if (shape == LiteGraph.CARD_SHAPE)
					ctx.roundRect(
						-6,
						-6 - LiteGraph.NODE_TITLE_HEIGHT,
						12 + size[0] + 1,
						12 + size[1] + LiteGraph.NODE_TITLE_HEIGHT,
						[this.round_radius * 2, this.round_radius * 2, 2, 2]
				);
				else if (shape == LiteGraph.CIRCLE_SHAPE)
					ctx.arc(size[0] * 0.5, size[1] * 0.5, size[0] * 0.5 + 6, 0, Math.PI * 2);
				ctx.strokeStyle = color;
				ctx.stroke();
				ctx.strokeStyle = fgcolor;
				ctx.globalAlpha = 1;
			}

			if (self.progress && node.id === +self.runningNodeId) {
				ctx.fillStyle = "green";
				ctx.fillRect(0, 0, size[0] * (self.progress.value / self.progress.max), 6);
				ctx.fillStyle = bgcolor;
			}

			// Highlight inputs that failed validation
			if (nodeErrors) {
				ctx.lineWidth = 2;
				ctx.strokeStyle = "red";
				for (const error of nodeErrors.errors) {
					if (error.extra_info && error.extra_info.input_name) {
						const inputIndex = node.findInputSlot(error.extra_info.input_name)
						if (inputIndex !== -1) {
							let pos = node.getConnectionPos(true, inputIndex);
							ctx.beginPath();
							ctx.arc(pos[0] - node.pos[0], pos[1] - node.pos[1], 12, 0, 2 * Math.PI, false)
							ctx.stroke();
						}
					}
				}
			}

			return res;
		};

		const origDrawNode = LGraphCanvas.prototype.drawNode;
		LGraphCanvas.prototype.drawNode = function (node, ctx) {
			var editor_alpha = this.editor_alpha;
			var old_color = node.bgcolor;

			if (node.mode === 2) { // never
				this.editor_alpha = 0.4;
			}

			if (node.mode === 4) { // never
				node.bgcolor = "#FF00FF";
				this.editor_alpha = 0.2;
			}

			const res = origDrawNode.apply(this, arguments);

			this.editor_alpha = editor_alpha;
			node.bgcolor = old_color;

			return res;
		};
	}

	/**
	 * Handles updates from the API socket
	 */
	#addApiUpdateHandlers() {
		api.addEventListener("status", ({ detail }) => {
			this.ui.setStatus(detail);
		});

		api.addEventListener("reconnecting", () => {
			this.ui.dialog.show("Reconnecting...");
		});

		api.addEventListener("reconnected", () => {
			this.ui.dialog.close();
		});

		api.addEventListener("progress", ({ detail }) => {
			this.progress = detail;
			this.graph.setDirtyCanvas(true, false);
		});

		api.addEventListener("executing", ({ detail }) => {
			this.progress = null;
			this.runningNodeId = detail;
			this.graph.setDirtyCanvas(true, false);
			delete this.nodePreviewImages[this.runningNodeId]
		});

		api.addEventListener("executed", ({ detail }) => {
			const output = this.nodeOutputs[detail.node];
			if (detail.merge && output) {
				for (const k in detail.output ?? {}) {
					const v = output[k];
					if (v instanceof Array) {
						output[k] = v.concat(detail.output[k]);
					} else {
						output[k] = detail.output[k];
					}
				}
			} else {
				this.nodeOutputs[detail.node] = detail.output;
			}
			const node = this.graph.getNodeById(detail.node);
			if (node) {
				if (node.onExecuted)
					node.onExecuted(detail.output);
			}
		});

		api.addEventListener("execution_start", ({ detail }) => {
			this.runningNodeId = null;
			this.lastExecutionError = null
			this.graph._nodes.forEach((node) => {
				if (node.onExecutionStart)
					node.onExecutionStart()
			})
		});

		api.addEventListener("execution_error", ({ detail }) => {
			this.lastExecutionError = detail;
			const formattedError = this.#formatExecutionError(detail);
			this.ui.dialog.show(formattedError);
			this.canvas.draw(true, true);
		});

		api.addEventListener("b_preview", ({ detail }) => {
			const id = this.runningNodeId
			if (id == null)
				return;

			const blob = detail
			const blobUrl = URL.createObjectURL(blob)
			this.nodePreviewImages[id] = [blobUrl]
		});

		api.init();
	}

	#addKeyboardHandler() {
		window.addEventListener("keydown", (e) => {
			this.shiftDown = e.shiftKey;
		});
		window.addEventListener("keyup", (e) => {
			this.shiftDown = e.shiftKey;
		});
	}

	#addConfigureHandler() {
		const app = this;
		const configure = LGraph.prototype.configure;
		// Flag that the graph is configuring to prevent nodes from running checks while its still loading
		LGraph.prototype.configure = function () {
			app.configuringGraph = true;
			try {
				return configure.apply(this, arguments);
			} finally {
				app.configuringGraph = false;
			}
		};
	}

	#addAfterConfigureHandler() {
		const app = this;
		const onConfigure = app.graph.onConfigure;
		app.graph.onConfigure = function () {
			// Fire callbacks before the onConfigure, this is used by widget inputs to setup the config
			for (const node of app.graph._nodes) {
				node.onGraphConfigured?.();
			}
			
			const r = onConfigure?.apply(this, arguments);
			
			// Fire after onConfigure, used by primitves to generate widget using input nodes config
			for (const node of app.graph._nodes) {
				node.onAfterGraphConfigured?.();
			}

			return r;
		};
	}

	/**
	 * Loads all extensions from the API into the window in parallel
	 */
	async #loadExtensions() {
	    const extensions = await api.getExtensions();
	    this.logging.addEntry("Comfy.App", "debug", { Extensions: extensions });
	
	    const extensionPromises = extensions.map(async ext => {
	        try {
	            await import(api.apiURL(ext));
	        } catch (error) {
	            console.error("Error loading extension", ext, error);
	        }
	    });
	
	    await Promise.all(extensionPromises);
	}

	/**
	 * Set up the app on the page
	 */
	async setup() {
		await this.#loadExtensions();

		// Create and mount the LiteGraph in the DOM
		const mainCanvas = document.createElement("canvas")
		mainCanvas.style.touchAction = "none"
		const canvasEl = (this.canvasEl = Object.assign(mainCanvas, { id: "graph-canvas" }));
		canvasEl.tabIndex = "1";
		document.body.prepend(canvasEl);

		this.#addProcessMouseHandler();
		this.#addProcessKeyHandler();
		this.#addConfigureHandler();

		this.graph = new LGraph();

		this.#addAfterConfigureHandler();

		const canvas = (this.canvas = new LGraphCanvas(canvasEl, this.graph));
		this.ctx = canvasEl.getContext("2d");

		LiteGraph.release_link_on_empty_shows_menu = true;
		LiteGraph.alt_drag_do_clone_nodes = true;

		this.graph.start();

		function resizeCanvas() {
			// Limit minimal scale to 1, see https://github.com/comfyanonymous/ComfyUI/pull/845
			const scale = Math.max(window.devicePixelRatio, 1);
			const { width, height } = canvasEl.getBoundingClientRect();
			canvasEl.width = Math.round(width * scale);
			canvasEl.height = Math.round(height * scale);
			canvasEl.getContext("2d").scale(scale, scale);
			canvas.draw(true, true);
		}

		// Ensure the canvas fills the window
		resizeCanvas();
		window.addEventListener("resize", resizeCanvas);

		await this.#invokeExtensionsAsync("init");
		await this.registerNodes();

		// Load previous workflow
		let restored = false;
		try {
			const json = localStorage.getItem("workflow");
			if (json) {
				const workflow = JSON.parse(json);
				await this.loadGraphData(workflow);
				restored = true;
			}
		} catch (err) {
			console.error("Error loading previous workflow", err);
		}

		// We failed to restore a workflow so load the default
		if (!restored) {
			await this.loadGraphData();
		}

		// Save current workflow automatically
		setInterval(() => localStorage.setItem("workflow", JSON.stringify(this.graph.serialize())), 1000);

		this.#addDrawNodeHandler();
		this.#addDrawGroupsHandler();
		this.#addApiUpdateHandlers();
		this.#addDropHandler();
		this.#addCopyHandler();
		this.#addPasteHandler();
		this.#addKeyboardHandler();

		await this.#invokeExtensionsAsync("setup");
	}

	/**
	 * Registers nodes with the graph
	 */
	async registerNodes() {
		const app = this;
		// Load node definitions from the backend
		const defs = await api.getNodeDefs();
		await this.registerNodesFromDefs(defs);
		await this.#invokeExtensionsAsync("registerCustomNodes");
	}

	async registerNodeDef(nodeId, nodeData) {
		const self = this;
		const node = Object.assign(
			function ComfyNode() {
				var inputs = nodeData["input"]["required"];
				if (nodeData["input"]["optional"] != undefined) {
					inputs = Object.assign({}, nodeData["input"]["required"], nodeData["input"]["optional"]);
				}
				const config = { minWidth: 1, minHeight: 1 };
				for (const inputName in inputs) {
					const inputData = inputs[inputName];
					const type = inputData[0];

					let widgetCreated = true;
					const widgetType = getWidgetType(inputData, inputName);
					if(widgetType) {
						if(widgetType === "COMBO") {
							Object.assign(config, self.widgets.COMBO(this, inputName, inputData, app) || {});
						} else {
							Object.assign(config, self.widgets[widgetType](this, inputName, inputData, app) || {});
						}
					} else {
						// Node connection inputs
						this.addInput(inputName, type);
						widgetCreated = false;
					}

					if(widgetCreated && inputData[1]?.forceInput && config?.widget) {
						if (!config.widget.options) config.widget.options = {};
						config.widget.options.forceInput = inputData[1].forceInput;
					}
					if(widgetCreated && inputData[1]?.defaultInput && config?.widget) {
						if (!config.widget.options) config.widget.options = {};
						config.widget.options.defaultInput = inputData[1].defaultInput;
					}
				}

				for (const o in nodeData["output"]) {
					let output = nodeData["output"][o];
					if(output instanceof Array) output = "COMBO";
					const outputName = nodeData["output_name"][o] || output;
					const outputShape = nodeData["output_is_list"][o] ? LiteGraph.GRID_SHAPE : LiteGraph.CIRCLE_SHAPE ;
					this.addOutput(outputName, output, { shape: outputShape });
				}

				const s = this.computeSize();
				s[0] = Math.max(config.minWidth, s[0] * 1.5);
				s[1] = Math.max(config.minHeight, s[1]);
				this.size = s;
				this.serialize_widgets = true;

				app.#invokeExtensionsAsync("nodeCreated", this);
			},
			{
				title: nodeData.display_name || nodeData.name,
				comfyClass: nodeData.name,
				nodeData
			}
		);
		node.prototype.comfyClass = nodeData.name;

		this.#addNodeContextMenuHandler(node);
		this.#addDrawBackgroundHandler(node, app);
		this.#addNodeKeyHandler(node);

		await this.#invokeExtensionsAsync("beforeRegisterNodeDef", node, nodeData);
		LiteGraph.registerNodeType(nodeId, node);
		node.category = nodeData.category;
	}

    async registerNodesFromDefs(defs) {
		await this.#invokeExtensionsAsync("addCustomNodeDefs", defs);

		// Generate list of known widgets
		this.widgets = Object.assign(
			{},
			ComfyWidgets,
			...(await this.#invokeExtensionsAsync("getCustomWidgets")).filter(Boolean)
		);

		// Register a node for each definition
		for (const nodeId in defs) {
			this.registerNodeDef(nodeId, defs[nodeId]);
		}
	}

	/**
	 * Populates the graph with the specified workflow data
	 * @param {*} graphData A serialized graph object
	 */
	async loadGraphData(graphData) {
		this.clean();

		let reset_invalid_values = false;
		if (!graphData) {
			if (typeof structuredClone === "undefined")
			{
				graphData = JSON.parse(JSON.stringify(defaultGraph));
			}else
			{
				graphData = structuredClone(defaultGraph);
			}
			reset_invalid_values = true;
		}

		await this.#invokeExtensionsAsync("beforeConfigureGraph", graphData);
		const missingNodeTypes = [];
		for (let n of graphData.nodes) {
			// Patch T2IAdapterLoader to ControlNetLoader since they are the same node now
			if (n.type == "T2IAdapterLoader") n.type = "ControlNetLoader";
			if (n.type == "ConditioningAverage ") n.type = "ConditioningAverage"; //typo fix

			// Find missing node types
			if (!(n.type in LiteGraph.registered_node_types)) {
				missingNodeTypes.push(n.type);
			}
		}

		try {
			this.graph.configure(graphData);
		} catch (error) {
			let errorHint = [];
			// Try extracting filename to see if it was caused by an extension script
			const filename = error.fileName || (error.stack || "").match(/(\/extensions\/.*\.js)/)?.[1];
			const pos = (filename || "").indexOf("/extensions/");
			if (pos > -1) {
				errorHint.push(
					$el("span", { textContent: "This may be due to the following script:" }),
					$el("br"),
					$el("span", {
						style: {
							fontWeight: "bold",
						},
						textContent: filename.substring(pos),
					})
				);
			}

			// Show dialog to let the user know something went wrong loading the data
			this.ui.dialog.show(
				$el("div", [
					$el("p", { textContent: "Loading aborted due to error reloading workflow data" }),
					$el("pre", {
						style: { padding: "5px", backgroundColor: "rgba(255,0,0,0.2)" },
						textContent: error.toString(),
					}),
					$el("pre", {
						style: {
							padding: "5px",
							color: "#ccc",
							fontSize: "10px",
							maxHeight: "50vh",
							overflow: "auto",
							backgroundColor: "rgba(0,0,0,0.2)",
						},
						textContent: error.stack || "No stacktrace available",
					}),
					...errorHint,
				]).outerHTML
			);

			return;
		}

		for (const node of this.graph._nodes) {
			const size = node.computeSize();
			size[0] = Math.max(node.size[0], size[0]);
			size[1] = Math.max(node.size[1], size[1]);
			node.size = size;

			if (node.widgets) {
				// If you break something in the backend and want to patch workflows in the frontend
				// This is the place to do this
				for (let widget of node.widgets) {
					if (node.type == "KSampler" || node.type == "KSamplerAdvanced") {
						if (widget.name == "sampler_name") {
							if (widget.value.startsWith("sample_")) {
								widget.value = widget.value.slice(7);
							}
						}
					}
					if (node.type == "KSampler" || node.type == "KSamplerAdvanced" || node.type == "PrimitiveNode") {
						if (widget.name == "control_after_generate") {
							if (widget.value === true) {
								widget.value = "randomize";
							} else if (widget.value === false) {
								widget.value = "fixed";
							}
						}
					}
					if (reset_invalid_values) {
						if (widget.type == "combo") {
							if (!widget.options.values.includes(widget.value) && widget.options.values.length > 0) {
								widget.value = widget.options.values[0];
							}
						}
					}
				}
			}

			this.#invokeExtensions("loadedGraphNode", node);
		}

		if (missingNodeTypes.length) {
			this.ui.dialog.show(
				`When loading the graph, the following node types were not found: <ul>${Array.from(new Set(missingNodeTypes)).map(
					(t) => `<li>${t}</li>`
				).join("")}</ul>Nodes that have failed to load will show as red on the graph.`
			);
			this.logging.addEntry("Comfy.App", "warn", {
				MissingNodes: missingNodeTypes,
			});
		}
	}

	/**
	 * Converts the current graph workflow for sending to the API
	 * @returns The workflow and node links
	 */
	async graphToPrompt() {
		const workflow = this.graph.serialize();
		const output = {};
		// Process nodes in order of execution
		for (const outerNode of this.graph.computeExecutionOrder(false)) {
			const innerNodes = outerNode.getInnerNodes ? outerNode.getInnerNodes() : [outerNode];
			for (const node of innerNodes) {
				if (node.isVirtualNode) {
					// Don't serialize frontend only nodes but let them make changes
					if (node.applyToGraph) {
						node.applyToGraph(workflow);
					}
					continue;
				}

				if (node.mode === 2 || node.mode === 4) {
					// Don't serialize muted nodes
					continue;
				}

				const inputs = {};
				const widgets = node.widgets;

				// Store all widget values
				if (widgets) {
					for (const i in widgets) {
						const widget = widgets[i];
						if (!widget.options || widget.options.serialize !== false) {
							inputs[widget.name] = widget.serializeValue ? await widget.serializeValue(node, i) : widget.value;
						}
					}
				}

				// Store all node links
				for (let i in node.inputs) {
					let parent = node.getInputNode(i);
					if (parent) {
						let link = node.getInputLink(i);
						while (parent.mode === 4 || parent.isVirtualNode) {
							let found = false;
							if (parent.isVirtualNode) {
								link = parent.getInputLink(link.origin_slot);
								if (link) {
									parent = parent.getInputNode(link.target_slot);
									if (parent) {
										found = true;
									}
								}
<<<<<<< HEAD
							} else if (link && parent.mode === 4) {
								let all_inputs = [link.origin_slot];
								if (parent.inputs) {
									all_inputs = all_inputs.concat(Object.keys(parent.inputs))
									for (let parent_input in all_inputs) {
										parent_input = all_inputs[parent_input];
										if (parent.inputs[parent_input].type === node.inputs[i].type) {
											link = parent.getInputLink(parent_input);
											if (link) {
												parent = parent.getInputNode(parent_input);
											}
											found = true;
											break;
=======
							}
						} else if (link && parent.mode === 4) {
							let all_inputs = [link.origin_slot];
							if (parent.inputs) {
								all_inputs = all_inputs.concat(Object.keys(parent.inputs))
								for (let parent_input in all_inputs) {
									parent_input = all_inputs[parent_input];
									if (parent.inputs[parent_input]?.type === node.inputs[i].type) {
										link = parent.getInputLink(parent_input);
										if (link) {
											parent = parent.getInputNode(parent_input);
>>>>>>> 2231edec
										}
									}
								}
							}

							if (!found) {
								break;
							}
						}

						if (link) {
							if (parent.updateLink) {
								link = parent.updateLink(link);
							}
							inputs[node.inputs[i].name] = [String(link.origin_id), parseInt(link.origin_slot)];
						}
					}
				}

				output[String(node.id)] = {
					inputs,
					class_type: node.comfyClass,
				};
			}
		}

		// Remove inputs connected to removed nodes

		for (const o in output) {
			for (const i in output[o].inputs) {
				if (Array.isArray(output[o].inputs[i])
					&& output[o].inputs[i].length === 2
					&& !output[output[o].inputs[i][0]]) {
					delete output[o].inputs[i];
				}
			}
		}

		return { workflow, output };
	}

	#formatPromptError(error) {
		if (error == null) {
			return "(unknown error)"
		}
		else if (typeof error === "string") {
			return error;
		}
		else if (error.stack && error.message) {
			return error.toString()
		}
		else if (error.response) {
			let message = error.response.error.message;
			if (error.response.error.details)
			message += ": " + error.response.error.details;
			for (const [nodeID, nodeError] of Object.entries(error.response.node_errors)) {
			message += "\n" + nodeError.class_type + ":"
				for (const errorReason of nodeError.errors) {
					message += "\n    - " + errorReason.message + ": " + errorReason.details
				}
			}
			return message
		}
		return "(unknown error)"
	}

	#formatExecutionError(error) {
		if (error == null) {
			return "(unknown error)"
		}

		const traceback = error.traceback.join("")
		const nodeId = error.node_id
		const nodeType = error.node_type

		return `Error occurred when executing ${nodeType}:\n\n${error.exception_message}\n\n${traceback}`
	}

	async queuePrompt(number, batchCount = 1) {
		this.#queueItems.push({ number, batchCount });

		// Only have one action process the items so each one gets a unique seed correctly
		if (this.#processingQueue) {
			return;
		}

		this.#processingQueue = true;
		this.lastNodeErrors = null;

		try {
			while (this.#queueItems.length) {
				({ number, batchCount } = this.#queueItems.pop());

				for (let i = 0; i < batchCount; i++) {
					const p = await this.graphToPrompt();

					try {
						const res = await api.queuePrompt(number, p);
						this.lastNodeErrors = res.node_errors;
						if (this.lastNodeErrors.length > 0) {
							this.canvas.draw(true, true);
						}
					} catch (error) {
						const formattedError = this.#formatPromptError(error)
						this.ui.dialog.show(formattedError);
						if (error.response) {
							this.lastNodeErrors = error.response.node_errors;
							this.canvas.draw(true, true);
						}
						break;
					}

					for (const n of p.workflow.nodes) {
						const node = graph.getNodeById(n.id);
						if (node.widgets) {
							for (const widget of node.widgets) {
								// Allow widgets to run callbacks after a prompt has been queued
								// e.g. random seed after every gen
								if (widget.afterQueued) {
									widget.afterQueued();
								}
							}
						}
					}

					this.canvas.draw(true, true);
					await this.ui.queue.update();
				}
			}
		} finally {
			this.#processingQueue = false;
		}
	}

	/**
	 * Loads workflow data from the specified file
	 * @param {File} file
	 */
	async handleFile(file) {
		if (file.type === "image/png") {
			const pngInfo = await getPngMetadata(file);
			if (pngInfo) {
				if (pngInfo.workflow) {
					await this.loadGraphData(JSON.parse(pngInfo.workflow));
				} else if (pngInfo.parameters) {
					importA1111(this.graph, pngInfo.parameters);
				}
			}
		} else if (file.type === "application/json" || file.name?.endsWith(".json")) {
			const reader = new FileReader();
			reader.onload = async () => {
				await this.loadGraphData(JSON.parse(reader.result));
			};
			reader.readAsText(file);
		} else if (file.name?.endsWith(".latent") || file.name?.endsWith(".safetensors")) {
			const info = await getLatentMetadata(file);
			if (info.workflow) {
				await this.loadGraphData(JSON.parse(info.workflow));
			}
		}
	}

	/**
	 * Registers a Comfy web extension with the app
	 * @param {ComfyExtension} extension
	 */
	registerExtension(extension) {
		if (!extension.name) {
			throw new Error("Extensions must have a 'name' property.");
		}
		if (this.extensions.find((ext) => ext.name === extension.name)) {
			throw new Error(`Extension named '${extension.name}' already registered.`);
		}
		this.extensions.push(extension);
	}

	/**
	 * Refresh combo list on whole nodes
	 */
	async refreshComboInNodes() {
		const defs = await api.getNodeDefs();

		for(const nodeId in LiteGraph.registered_node_types) {
			const node = LiteGraph.registered_node_types[nodeId];
			const nodeDef = defs[nodeId];
			if(!nodeDef) continue;

			node.nodeData = nodeDef;
		}

		for(let nodeNum in this.graph._nodes) {
			const node = this.graph._nodes[nodeNum];
			const def = defs[node.type];

			// Allow primitive nodes to handle refresh
			node.refreshComboInNode?.(defs);

			if(!def)
				continue;

			for(const widgetNum in node.widgets) {
				const widget = node.widgets[widgetNum]
				if(widget.type == "combo" && def["input"]["required"][widget.name] !== undefined) {
					widget.options.values = def["input"]["required"][widget.name][0];

					if(widget.name != 'image' && !widget.options.values.includes(widget.value)) {
						widget.value = widget.options.values[0];
						widget.callback(widget.value);
					}
				}
			}
		}
	}

	/**
	 * Clean current state
	 */
	clean() {
		this.nodeOutputs = {};
		this.nodePreviewImages = {}
		this.lastNodeErrors = null;
		this.lastExecutionError = null;
		this.runningNodeId = null;
	}
}

export const app = new ComfyApp();<|MERGE_RESOLUTION|>--- conflicted
+++ resolved
@@ -1611,33 +1611,19 @@
 										found = true;
 									}
 								}
-<<<<<<< HEAD
 							} else if (link && parent.mode === 4) {
 								let all_inputs = [link.origin_slot];
 								if (parent.inputs) {
 									all_inputs = all_inputs.concat(Object.keys(parent.inputs))
 									for (let parent_input in all_inputs) {
 										parent_input = all_inputs[parent_input];
-										if (parent.inputs[parent_input].type === node.inputs[i].type) {
+										if (parent.inputs[parent_input]?.type === node.inputs[i].type) {
 											link = parent.getInputLink(parent_input);
 											if (link) {
 												parent = parent.getInputNode(parent_input);
 											}
 											found = true;
 											break;
-=======
-							}
-						} else if (link && parent.mode === 4) {
-							let all_inputs = [link.origin_slot];
-							if (parent.inputs) {
-								all_inputs = all_inputs.concat(Object.keys(parent.inputs))
-								for (let parent_input in all_inputs) {
-									parent_input = all_inputs[parent_input];
-									if (parent.inputs[parent_input]?.type === node.inputs[i].type) {
-										link = parent.getInputLink(parent_input);
-										if (link) {
-											parent = parent.getInputNode(parent_input);
->>>>>>> 2231edec
 										}
 									}
 								}
