--- conflicted
+++ resolved
@@ -706,17 +706,11 @@
 							this.addInput(inputName, type);
 						}
 					}
-<<<<<<< HEAD
-					
-					for (const output of nodeData["output"]) {
-						this.addOutput(output, output);
-=======
 
 					for (const o in nodeData["output"]) {
 						const output = nodeData["output"][o];
 						const outputName = nodeData["output_name"][o] || output;
 						this.addOutput(outputName, output);
->>>>>>> bb1223d8
 					}
 
 					const s = this.computeSize();
