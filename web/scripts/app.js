--- conflicted
+++ resolved
@@ -5,18 +5,12 @@
 import { defaultGraph } from "./defaultGraph.js";
 import { getPngMetadata, getWebpMetadata, getFlacMetadata, importA1111, getLatentMetadata } from "./pnginfo.js";
 import { addDomClippingSetting } from "./domWidget.js";
-<<<<<<< HEAD
-import { createImageHost, calculateImageGrid } from "./ui/imagePreview.js"
-import { getWorkflow } from "./utils.js";
-
-export const ANIM_PREVIEW_WIDGET = "$$comfy_animation_preview"
-=======
 import { createImageHost, calculateImageGrid } from "./ui/imagePreview.js";
 import { ComfyAppMenu } from "./ui/menu/index.js";
 import { getStorageValue, setStorageValue } from "./utils.js";
 import { ComfyWorkflowManager } from "./workflows.js";
+import { getWorkflow } from "./utils.js";
 export const ANIM_PREVIEW_WIDGET = "$$comfy_animation_preview";
->>>>>>> 1dc87df4
 
 function sanitizeNodeName(string) {
 	let entityMap = {
@@ -1599,31 +1593,11 @@
 		await this.registerNodes();
 		initWidgets(this);
 
-<<<<<<< HEAD
 		// Load prebuilt workflow
 		const workflow = await getWorkflow();
 
 		if (workflow) {
 			await this.loadGraphData(workflow);
-=======
-		// Load previous workflow
-		let restored = false;
-		try {
-			const loadWorkflow = async (json) => {
-				if (json) {
-					const workflow = JSON.parse(json);
-					const workflowName = getStorageValue("Comfy.PreviousWorkflow");
-					await this.loadGraphData(workflow, true, workflowName);
-					return true;
-				}
-			};
-			const clientId = api.initialClientId ?? api.clientId;
-			restored =
-				(clientId && (await loadWorkflow(sessionStorage.getItem(`workflow:${clientId}`)))) ||
-				(await loadWorkflow(localStorage.getItem("workflow")));
-		} catch (err) {
-			console.error("Error loading previous workflow", err);
->>>>>>> 1dc87df4
 		}
 		else {
 			// Load previous workflow
@@ -1632,7 +1606,8 @@
 				const loadWorkflow = async (json) => {
 					if (json) {
 						const workflow = JSON.parse(json);
-						await this.loadGraphData(workflow);
+						const workflowName = getStorageValue("Comfy.PreviousWorkflow");
+						await this.loadGraphData(workflow, true, workflowName);
 						return true;
 					}
 				};
@@ -1642,11 +1617,6 @@
 					(await loadWorkflow(localStorage.getItem("workflow")));
 			} catch (err) {
 				console.error("Error loading previous workflow", err);
-			}
-
-			// We failed to restore a workflow so load the default
-			if (!restored) {
-				await this.loadGraphData();
 			}
 		}
 
