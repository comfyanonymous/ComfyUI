--- conflicted
+++ resolved
@@ -1969,17 +1969,11 @@
 	 * @param {*} graphData A serialized graph object
 	 * @param { boolean } clean If the graph state, e.g. images, should be cleared
 	 */
-<<<<<<< HEAD
-	async loadGraphData(graphData) {
-		console.log("Graph Data (before):");
-		console.log(graphData);
-		this.clean();
-=======
+
 	async loadGraphData(graphData, clean = true) {
 		if (clean !== false) {
 			this.clean();
 		}
->>>>>>> 9a7619b7
 
 		let reset_invalid_values = false;
 		if (!graphData) {
@@ -2199,14 +2193,8 @@
 							if (parent?.updateLink) {
 								link = parent.updateLink(link);
 							}
-<<<<<<< HEAD
 							inputs[node.inputs[i].name] = [String(link.origin_id), parseInt(link.origin_slot) - nb_flowout[link.origin_id]];
 							is_input_linked[node.inputs[i].name] = true;
-=======
-							if (link) {
-								inputs[node.inputs[i].name] = [String(link.origin_id), parseInt(link.origin_slot)];
-							}
->>>>>>> 9a7619b7
 						}
 					}
 				}
