import { api } from "./api.js"

function getNumberDefaults(inputData, defaultStep) {
	let defaultVal = inputData[1]["default"];
	let { min, max, step } = inputData[1];

	if (defaultVal == undefined) defaultVal = 0;
	if (min == undefined) min = 0;
	if (max == undefined) max = 2048;
	if (step == undefined) step = defaultStep;

	return { val: defaultVal, config: { min, max, step: 10.0 * step } };
}

export function addValueControlWidget(node, targetWidget, defaultValue = "randomize", values) {
    const valueControl = node.addWidget("combo", "control_after_generate", defaultValue, function (v) { }, {
        values: ["fixed", "increment", "decrement", "randomize"],
        serialize: false, // Don't include this in prompt.
    });
    valueControl.afterQueued = () => {

		var v = valueControl.value;

		if (targetWidget.type == "combo" && v !== "fixed") {
			let current_index = targetWidget.options.values.indexOf(targetWidget.value);
			let current_length = targetWidget.options.values.length;

			switch (v) {
				case "increment":
					current_index += 1;
					break;
				case "decrement":
					current_index -= 1;
					break;
				case "randomize":
					current_index = Math.floor(Math.random() * current_length);
				default:
					break;
			}
			current_index = Math.max(0, current_index);
			current_index = Math.min(current_length - 1, current_index);
			if (current_index >= 0) {
				let value = targetWidget.options.values[current_index];
				targetWidget.value = value;
				targetWidget.callback(value);
			}
		} else { //number
			let min = targetWidget.options.min;
			let max = targetWidget.options.max;
			// limit to something that javascript can handle
			max = Math.min(1125899906842624, max);
			min = Math.max(-1125899906842624, min);
			let range = (max - min) / (targetWidget.options.step / 10);

			//adjust values based on valueControl Behaviour
			switch (v) {
				case "fixed":
					break;
				case "increment":
					targetWidget.value += targetWidget.options.step / 10;
					break;
				case "decrement":
					targetWidget.value -= targetWidget.options.step / 10;
					break;
				case "randomize":
					targetWidget.value = Math.floor(Math.random() * range) * (targetWidget.options.step / 10) + min;
				default:
					break;
			}
		/*check if values are over or under their respective
		* ranges and set them to min or max.*/
			if (targetWidget.value < min)
				targetWidget.value = min;

			if (targetWidget.value > max)
				targetWidget.value = max;
		}
	}
	return valueControl;	
};

function seedWidget(node, inputName, inputData, app) {
	const seed = ComfyWidgets.INT(node, inputName, inputData, app);
	const seedControl = addValueControlWidget(node, seed.widget, "randomize");

	seed.widget.linkedWidgets = [seedControl];
	return seed;
}

const MultilineSymbol = Symbol();
const MultilineResizeSymbol = Symbol();

function addMultilineWidget(node, name, opts, app) {
	const MIN_SIZE = 50;

	function computeSize(size) {
		if (node.widgets[0].last_y == null) return;

		let y = node.widgets[0].last_y;
		let freeSpace = size[1] - y;

		// Compute the height of all non customtext widgets
		let widgetHeight = 0;
		const multi = [];
		for (let i = 0; i < node.widgets.length; i++) {
			const w = node.widgets[i];
			if (w.type === "customtext") {
				multi.push(w);
			} else {
				if (w.computeSize) {
					widgetHeight += w.computeSize()[1] + 4;
				} else {
					widgetHeight += LiteGraph.NODE_WIDGET_HEIGHT + 4;
				}
			}
		}

		// See how large each text input can be
		freeSpace -= widgetHeight;
		freeSpace /= multi.length + (!!node.imgs?.length);

		if (freeSpace < MIN_SIZE) {
			// There isnt enough space for all the widgets, increase the size of the node
			freeSpace = MIN_SIZE;
			node.size[1] = y + widgetHeight + freeSpace * (multi.length + (!!node.imgs?.length));
			node.graph.setDirtyCanvas(true);
		}

		// Position each of the widgets
		for (const w of node.widgets) {
			w.y = y;
			if (w.type === "customtext") {
				y += freeSpace;
				w.computedHeight = freeSpace - multi.length*4;
			} else if (w.computeSize) {
				y += w.computeSize()[1] + 4;
			} else {
				y += LiteGraph.NODE_WIDGET_HEIGHT + 4;
			}
		}

		node.inputHeight = freeSpace;
	}

	const widget = {
		type: "customtext",
		name,
		get value() {
			return this.inputEl.value;
		},
		set value(x) {
			this.inputEl.value = x;
		},
		draw: function (ctx, _, widgetWidth, y, widgetHeight) {
			if (!this.parent.inputHeight) {
				// If we are initially offscreen when created we wont have received a resize event
				// Calculate it here instead
				computeSize(node.size);
			}
			const visible = app.canvas.ds.scale > 0.5 && this.type === "customtext";
			const margin = 10;
			const elRect = ctx.canvas.getBoundingClientRect();
			const transform = new DOMMatrix()
				.scaleSelf(elRect.width / ctx.canvas.width, elRect.height / ctx.canvas.height)
				.multiplySelf(ctx.getTransform())
				.translateSelf(margin, margin + y);

			const scale = new DOMMatrix().scaleSelf(transform.a, transform.d)
			Object.assign(this.inputEl.style, {
				transformOrigin: "0 0",
				transform: scale,
				left: `${transform.a + transform.e}px`,
				top: `${transform.d + transform.f}px`,
				width: `${widgetWidth - (margin * 2)}px`,
				height: `${this.parent.inputHeight - (margin * 2)}px`,
				position: "absolute",
				background: (!node.color)?'':node.color,
				color: (!node.color)?'':'white',
				zIndex: app.graph._nodes.indexOf(node),
			});
			this.inputEl.hidden = !visible;
		},
	};
	widget.inputEl = document.createElement("textarea");
	widget.inputEl.className = "comfy-multiline-input";
	widget.inputEl.value = opts.defaultVal;
	widget.inputEl.placeholder = opts.placeholder || "";
	document.addEventListener("mousedown", function (event) {
		if (!widget.inputEl.contains(event.target)) {
			widget.inputEl.blur();
		}
	});
	widget.parent = node;
	document.body.appendChild(widget.inputEl);

	node.addCustomWidget(widget);

	app.canvas.onDrawBackground = function () {
		// Draw node isnt fired once the node is off the screen
		// if it goes off screen quickly, the input may not be removed
		// this shifts it off screen so it can be moved back if the node is visible.
		for (let n in app.graph._nodes) {
			n = graph._nodes[n];
			for (let w in n.widgets) {
				let wid = n.widgets[w];
				if (Object.hasOwn(wid, "inputEl")) {
					wid.inputEl.style.left = -8000 + "px";
					wid.inputEl.style.position = "absolute";
				}
			}
		}
	};

	node.onRemoved = function () {
		// When removing this node we need to remove the input from the DOM
		for (let y in this.widgets) {
			if (this.widgets[y].inputEl) {
				this.widgets[y].inputEl.remove();
			}
		}
	};

	widget.onRemove = () => {
		widget.inputEl?.remove();

		// Restore original size handler if we are the last
		if (!--node[MultilineSymbol]) {
			node.onResize = node[MultilineResizeSymbol];
			delete node[MultilineSymbol];
			delete node[MultilineResizeSymbol];
		}
	};

	if (node[MultilineSymbol]) {
		node[MultilineSymbol]++;
	} else {
		node[MultilineSymbol] = 1;
		const onResize = (node[MultilineResizeSymbol] = node.onResize);

		node.onResize = function (size) {
			computeSize(size);

			// Call original resizer handler
			if (onResize) {
				onResize.apply(this, arguments);
			}
		};
	}

	return { minWidth: 400, minHeight: 200, widget };
}

function isSlider(display, app) {
	if (app.ui.settings.getSettingValue("Comfy.DisableSliders")) {
		return "number"
	}

	return (display==="slider") ? "slider" : "number"
}

export const ComfyWidgets = {
	"INT:seed": seedWidget,
	"INT:noise_seed": seedWidget,
	FLOAT(node, inputName, inputData, app) {
		let widgetType = isSlider(inputData[1]["display"], app);
		const { val, config } = getNumberDefaults(inputData, 0.5);
		return { widget: node.addWidget(widgetType, inputName, val, () => {}, config) };
	},
	INT(node, inputName, inputData, app) {
		let widgetType = isSlider(inputData[1]["display"], app);
		const { val, config } = getNumberDefaults(inputData, 1);
		Object.assign(config, { precision: 0 });
		return {
			widget: node.addWidget(
				widgetType,
				inputName,
				val,
				function (v) {
					const s = this.options.step / 10;
					this.value = Math.round(v / s) * s;
				},
				config
			),
		};
	},
<<<<<<< HEAD
	BOOL(node, inputName, inputData) {
		const defaultVal = inputData[1]?.default || false;
		return { widget: node.addWidget("toggle", inputName, defaultVal, () => {}, {}) };
=======
	BOOLEAN(node, inputName, inputData) {
		let defaultVal = inputData[1]["default"];
		return {
			widget: node.addWidget(
				"toggle",
				inputName,
				defaultVal,
				() => {},
				{"on": inputData[1].label_on, "off": inputData[1].label_off}
				)
		};
>>>>>>> 8c730dc4
	},
	STRING(node, inputName, inputData, app) {
		const defaultVal = inputData[1].default || "";
		const multiline = !!inputData[1].multiline;

		if (multiline) {
			return addMultilineWidget(node, inputName, { defaultVal, ...inputData[1] }, app);
		} else {
			return { widget: node.addWidget("text", inputName, defaultVal, () => {}, {}) };
		}
	},
	COMBO(node, inputName, inputData) {
		const type = inputData[0];
		let defaultValue = type[0];
		if (inputData[1] && inputData[1].default) {
			defaultValue = inputData[1].default;
		}
		return { widget: node.addWidget("combo", inputName, defaultValue, () => {}, { values: type }) };
	},
	IMAGEUPLOAD(node, inputName, inputData, app) {
		const imageWidget = node.widgets.find((w) => w.name === "image");
		let uploadWidget;

		function showImage(name) {
			const img = new Image();
			img.onload = () => {
				node.imgs = [img];
				app.graph.setDirtyCanvas(true);
			};
			let folder_separator = name.lastIndexOf("/");
			let subfolder = "";
			if (folder_separator > -1) {
				subfolder = name.substring(0, folder_separator);
				name = name.substring(folder_separator + 1);
			}
			img.src = api.apiURL(`/view?filename=${name}&type=input&subfolder=${subfolder}${app.getPreviewFormatParam()}`);
			node.setSizeForImage?.();
		}

		var default_value = imageWidget.value;
		Object.defineProperty(imageWidget, "value", {
			set : function(value) {
				this._real_value = value;
			},

			get : function() {
				let value = "";
				if (this._real_value) {
					value = this._real_value;
				} else {
					return default_value;
				}

				if (value.filename) {
					let real_value = value;
					value = "";
					if (real_value.subfolder) {
						value = real_value.subfolder + "/";
					}

					value += real_value.filename;

					if(real_value.type && real_value.type !== "input")
						value += ` [${real_value.type}]`;
				}
				return value;
			}
		});

		// Add our own callback to the combo widget to render an image when it changes
		const cb = node.callback;
		imageWidget.callback = function () {
			showImage(imageWidget.value);
			if (cb) {
				return cb.apply(this, arguments);
			}
		};

		// On load if we have a value then render the image
		// The value isnt set immediately so we need to wait a moment
		// No change callbacks seem to be fired on initial setting of the value
		requestAnimationFrame(() => {
			if (imageWidget.value) {
				showImage(imageWidget.value);
			}
		});

		async function uploadFile(file, updateNode) {
			try {
				// Wrap file in formdata so it includes filename
				const body = new FormData();
				body.append("image", file);
				const resp = await api.fetchApi("/upload/image", {
					method: "POST",
					body,
				});

				if (resp.status === 200) {
					const data = await resp.json();
					// Add the file as an option and update the widget value
					if (!imageWidget.options.values.includes(data.name)) {
						imageWidget.options.values.push(data.name);
					}

					if (updateNode) {
						showImage(data.name);

						imageWidget.value = data.name;
					}
				} else {
					alert(resp.status + " - " + resp.statusText);
				}
			} catch (error) {
				alert(error);
			}
		}

		const fileInput = document.createElement("input");
		Object.assign(fileInput, {
			type: "file",
			accept: "image/jpeg,image/png,image/webp",
			style: "display: none",
			onchange: async () => {
				if (fileInput.files.length) {
					await uploadFile(fileInput.files[0], true);
				}
			},
		});
		document.body.append(fileInput);

		// Create the button widget for selecting the files
		uploadWidget = node.addWidget("button", "choose file to upload", "image", () => {
			fileInput.click();
		});
		uploadWidget.serialize = false;

		// Add handler to check if an image is being dragged over our node
		node.onDragOver = function (e) {
			if (e.dataTransfer && e.dataTransfer.items) {
				const image = [...e.dataTransfer.items].find((f) => f.kind === "file");
				return !!image;
			}

			return false;
		};

		// On drop upload files
		node.onDragDrop = function (e) {
			console.log("onDragDrop called");
			let handled = false;
			for (const file of e.dataTransfer.files) {
				if (file.type.startsWith("image/")) {
					uploadFile(file, !handled); // Dont await these, any order is fine, only update on first one
					handled = true;
				}
			}

			return handled;
		};

		return { widget: uploadWidget };
	},
};<|MERGE_RESOLUTION|>--- conflicted
+++ resolved
@@ -283,23 +283,17 @@
 			),
 		};
 	},
-<<<<<<< HEAD
-	BOOL(node, inputName, inputData) {
-		const defaultVal = inputData[1]?.default || false;
-		return { widget: node.addWidget("toggle", inputName, defaultVal, () => {}, {}) };
-=======
 	BOOLEAN(node, inputName, inputData) {
-		let defaultVal = inputData[1]["default"];
+		let defaultVal = inputData[1]?.default || false;
 		return {
 			widget: node.addWidget(
 				"toggle",
 				inputName,
 				defaultVal,
 				() => {},
-				{"on": inputData[1].label_on, "off": inputData[1].label_off}
+				{"on": inputData[1]?.label_on || "true", "off": inputData[1]?.label_off || "false"}
 				)
 		};
->>>>>>> 8c730dc4
 	},
 	STRING(node, inputName, inputData, app) {
 		const defaultVal = inputData[1].default || "";
