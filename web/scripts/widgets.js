--- conflicted
+++ resolved
@@ -11,14 +11,9 @@
 }
 
 export function addSeedControlWidget(node, targetWidget, defaultValue = "randomize", values) {
-<<<<<<< HEAD
 	const seedControl = node.addWidget("combo", "seed control after generating", defaultValue, function (v) { }, {
 		values: ["fixed seed", "increment", "decrement", "randomize"],
 		serialize: false, // Don't include this in prompt.
-=======
-	const seedControl = node.addWidget("combo", "seed control after generating", "randomize", function (v) { }, {
-		values: ["fixed seed", "increment", "decrement", "randomize"]
->>>>>>> 704421ef
 	})
 	seedControl.afterQueued = () => {
 
@@ -56,10 +51,7 @@
 				console.log("default (fail)");
 		}
 	};
-<<<<<<< HEAD
-=======
-
->>>>>>> 704421ef
+
 	return seedControl;
 }
 
@@ -68,11 +60,7 @@
 	const seedControl = addSeedControlWidget(node, seed.widget, "randomize");
 
 	seed.widget.linkedWidgets = [seedControl];
-<<<<<<< HEAD
 	return seed;
-=======
-	return { widget: seed, seedControl };
->>>>>>> 704421ef
 }
 
 const MultilineSymbol = Symbol();
