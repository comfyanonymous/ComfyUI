--- conflicted
+++ resolved
@@ -1,9 +1,6 @@
 import { api } from "./api.js"
-<<<<<<< HEAD
 import { getPngMetadata } from "./pnginfo.js";
-=======
 import "./domWidget.js";
->>>>>>> d19de275
 
 function getNumberDefaults(inputData, defaultStep, precision, enable_rounding) {
 	let defaultVal = inputData[1]["default"];
