@import url("scripts/ui/menu/menu.css");

:root {
	--fg-color: #000;
	--bg-color: #fff;
	--comfy-menu-bg: #353535;
	--comfy-input-bg: #222;
	--input-text: #ddd;
	--descrip-text: #999;
	--drag-text: #ccc;
	--error-text: #ff4444;
	--border-color: #4e4e4e;
	--tr-even-bg-color: #222;
	--tr-odd-bg-color: #353535;
	--primary-bg: #236692;
	--primary-fg: #ffffff;
	--primary-hover-bg: #3485bb;
	--primary-hover-fg: #ffffff;
	--content-bg: #e0e0e0;
	--content-fg: #000;
	--content-hover-bg: #adadad;
	--content-hover-fg: #000;
}

@media (prefers-color-scheme: dark) {
	:root {
		--fg-color: #fff;
		--bg-color: #202020;
		--content-bg: #4e4e4e;
		--content-fg: #fff;
		--content-hover-bg: #222;
		--content-hover-fg: #fff;
	}
}

body {
	width: 100vw;
	height: 100vh;
	margin: 0;
	overflow: hidden;
	background-color: var(--bg-color);
	color: var(--fg-color);
	grid-template-columns: auto 1fr auto;
	grid-template-rows: auto auto 1fr auto;
	min-height: -webkit-fill-available;
	max-height: -webkit-fill-available;
	min-width: -webkit-fill-available;
	max-width: -webkit-fill-available;
}

.comfyui-body-top {
	order: 0;
	grid-column: 1/-1;
	z-index: 10;
}

.comfyui-body-left {
	order: 1;
	z-index: 10;
}

#graph-canvas {
	width: 100%;
	height: 100%;
	order: 2;
	grid-column: 1/-1;
}

.comfyui-body-right {
	order: 3;
	z-index: 10;
}

.comfyui-body-bottom {
	order: 4;
	grid-column: 1/-1;
	z-index: 10;
}

.comfy-multiline-input {
	background-color: var(--comfy-input-bg);
	color: var(--input-text);
	overflow: hidden;
	overflow-y: auto;
	padding: 2px;
	resize: none;
	border: none;
	box-sizing: border-box;
	font-size: 10px;
}

.comfy-modal {
	display: none; /* Hidden by default */
	position: fixed; /* Stay in place */
	z-index: 100; /* Sit on top */
	padding: 30px 30px 10px 30px;
	background-color: var(--comfy-menu-bg); /* Modal background */
	color: var(--error-text);
	box-shadow: 0 0 20px #888888;
	border-radius: 10px;
	top: 50%;
	left: 50%;
	max-width: 80vw;
	max-height: 80vh;
	transform: translate(-50%, -50%);
	overflow: hidden;
	justify-content: center;
	font-family: monospace;
	font-size: 15px;
}

.comfy-modal-content {
	display: flex;
	flex-direction: column;
}

.comfy-modal p {
	overflow: auto;
	white-space: pre-line; /* This will respect line breaks */
	margin-bottom: 20px; /* Add some margin between the text and the close button*/
}

.comfy-modal select,
.comfy-modal input[type=button],
.comfy-modal input[type=checkbox] {
	margin: 3px 3px 3px 4px;
}

.comfy-menu-hamburger {
	position: fixed;
	top: 10px;
	z-index: 9999;
	right: 10px;
	width: 30px;
	display: none;
	gap: 8px;
	flex-direction: column;
	cursor: pointer;
}
.comfy-menu-hamburger div {
	height: 3px;
	width: 100%;
	border-radius: 20px;
	background-color: white;
}

.comfy-menu {
	font-size: 15px;
	position: absolute;
	top: 50%;
	right: 0;
	text-align: center;
	z-index: 999;
	width: 170px;
	display: flex;
	flex-direction: column;
	align-items: center;
	color: var(--descrip-text);
	background-color: var(--comfy-menu-bg);
	font-family: sans-serif;
	padding: 10px;
	border-radius: 0 8px 8px 8px;
	box-shadow: 3px 3px 8px rgba(0, 0, 0, 0.4);
}

.comfy-menu-header {
	display: flex;
}

.comfy-menu-actions {
	display: flex;
	gap: 3px;
	align-items: center;
	height: 20px;
	position: relative;
	top: -1px;
	font-size: 22px;
}

.comfy-menu .comfy-menu-actions button {
	background-color: rgba(0, 0, 0, 0);
	padding: 0;
	border: none;
	cursor: pointer;
	font-size: inherit;
}

.comfy-menu .comfy-menu-actions .comfy-settings-btn {
	font-size: 0.6em;
}

button.comfy-close-menu-btn {
	font-size: 1em;
	line-height: 12px;
	color: #ccc;
	position: relative;
	top: -1px;
}

.comfy-menu-queue-size {
	flex: auto;
}

.comfy-menu button,
.comfy-modal button {
	font-size: 20px;
}

.comfy-menu-btns {
	margin-bottom: 10px;
	width: 100%;
}

.comfy-menu-btns button {
	font-size: 10px;
	width: 50%;
	color: var(--descrip-text) !important;
}

.comfy-menu > button {
	width: 100%;
}

.comfy-btn,
.comfy-menu > button,
.comfy-menu-btns button,
.comfy-menu .comfy-list button,
.comfy-modal button {
	color: var(--input-text);
	background-color: var(--comfy-input-bg);
	border-radius: 8px;
	border-color: var(--border-color);
	border-style: solid;
	margin-top: 2px;
}

.comfy-btn:hover:not(:disabled),
.comfy-menu > button:hover,
.comfy-menu-btns button:hover,
.comfy-menu .comfy-list button:hover,
.comfy-modal button:hover,
.comfy-menu-actions button:hover {
	filter: brightness(1.2);
	will-change: transform;
	cursor: pointer;
}

span.drag-handle {
	width: 10px;
	height: 20px;
	display: inline-block;
	overflow: hidden;
	line-height: 5px;
	padding: 3px 4px;
	cursor: move;
	vertical-align: middle;
	margin-top: -.4em;
	margin-left: -.2em;
	font-size: 12px;
	font-family: sans-serif;
	letter-spacing: 2px;
	color: var(--drag-text);
	text-shadow: 1px 0 1px black;
}

span.drag-handle::after {
	content: '.. .. ..';
}

.comfy-queue-btn {
	width: 100%;
}

.comfy-list {
	color: var(--descrip-text);
	background-color: var(--comfy-menu-bg);
	margin-bottom: 10px;
	border-color: var(--border-color);
	border-style: solid;
}

.comfy-list-items {
	overflow-y: scroll;
	max-height: 100px;
	min-height: 25px;
	background-color: var(--comfy-input-bg);
	padding: 5px;
}

.comfy-list h4 {
	min-width: 160px;
	margin: 0;
	padding: 3px;
	font-weight: normal;
}

.comfy-list-items button {
	font-size: 10px;
}

.comfy-list-actions {
	margin: 5px;
	display: flex;
	gap: 5px;
	justify-content: center;
}

.comfy-list-actions button {
	font-size: 12px;
}

button.comfy-queue-btn {
	margin: 6px 0 !important;
}

.comfy-modal.comfy-settings,
.comfy-modal.comfy-manage-templates {
	text-align: center;
	font-family: sans-serif;
	color: var(--descrip-text);
	z-index: 99;
}

.comfy-modal.comfy-settings input[type="range"] {
	vertical-align: middle;
}

.comfy-modal.comfy-settings input[type="range"] + input[type="number"] {
	width: 3.5em;
}

.comfy-modal input,
.comfy-modal select {
	color: var(--input-text);
	background-color: var(--comfy-input-bg);
	border-radius: 8px;
	border-color: var(--border-color);
	border-style: solid;
	font-size: inherit;
}

.comfy-tooltip-indicator {
	text-decoration: underline;
	text-decoration-style: dashed;
}

@media only screen and (max-height: 850px) {
	.comfy-menu {
		top: 0 !important;
		bottom: 0 !important;
		left: auto !important;
		right: 0 !important;
		border-radius: 0;
	}

	.comfy-menu span.drag-handle {
		display: none;
	}
	
	.comfy-menu-queue-size {
		flex: unset;
	}

	.comfy-menu-header {
		justify-content: space-between;
	}
	.comfy-menu-actions {
		gap: 10px;
		font-size: 28px;
	}
}

/* Input popup */

.graphdialog {
	min-height: 1em;
	background-color: var(--comfy-menu-bg);
}

.graphdialog .name {
	font-size: 14px;
	font-family: sans-serif;
	color: var(--descrip-text);
}

.graphdialog button {
	margin-top: unset;
	vertical-align: unset;
	height: 1.6em;
	padding-right: 8px;
}

.graphdialog input, .graphdialog textarea, .graphdialog select {
	background-color: var(--comfy-input-bg);
	border: 2px solid;
	border-color: var(--border-color);
	color: var(--input-text);
	border-radius: 12px 0 0 12px;
}

/* Dialogs */

dialog {
	box-shadow: 0 0 20px #888888;
}

dialog::backdrop {
	background: rgba(0, 0, 0, 0.5);
}

.comfy-dialog.comfyui-dialog {
	top: 0;
}

.comfy-dialog.comfy-modal {
	font-family: Arial, sans-serif;
	border-color: var(--bg-color);
	box-shadow: none;
  	border: 2px solid var(--border-color);
}

.comfy-dialog .comfy-modal-content {
	flex-direction: row;
	flex-wrap: wrap;
	gap: 10px;
	color: var(--fg-color);
}

.comfy-dialog .comfy-modal-content h3 {
	margin-top: 0;
}

.comfy-dialog .comfy-modal-content > p {
	width: 100%;
}

.comfy-dialog .comfy-modal-content > .comfyui-button {
	flex: 1;
	justify-content: center;
}

#comfy-settings-dialog {
	padding: 0;
	width: 41rem;
}

#comfy-settings-dialog tr > td:first-child {
	text-align: right;
}

#comfy-settings-dialog tbody button, #comfy-settings-dialog table > button {
	background-color: var(--bg-color);
	border: 1px var(--border-color) solid;
	border-radius: 0;
	color: var(--input-text);
	font-size: 1rem;
	padding: 0.5rem;
}

#comfy-settings-dialog button:hover {
	background-color: var(--tr-odd-bg-color);
}

/* General CSS for tables */

.comfy-table {
	border-collapse: collapse;
	color: var(--input-text);
	font-family: Arial, sans-serif;
	width: 100%;
}

.comfy-table caption {
	position: sticky;
	top: 0;
	background-color: var(--bg-color);
	color: var(--input-text);
	font-size: 1rem;
	font-weight: bold;
	padding: 8px;
	text-align: center;
	border-bottom: 1px solid var(--border-color);
}

.comfy-table caption .comfy-btn {
	position: absolute;
	top: -2px;
	right: 0;
	bottom: 0;
	cursor: pointer;
	border: none;
	height: 100%;
	border-radius: 0;
	aspect-ratio: 1/1;
	user-select: none;
	font-size: 20px;
}

.comfy-table caption .comfy-btn:focus {
	outline: none;
}

.comfy-table tr:nth-child(even) {
	background-color: var(--tr-even-bg-color);
}

.comfy-table tr:nth-child(odd) {
	background-color: var(--tr-odd-bg-color);
}

.comfy-table td,
.comfy-table th {
	border: 1px solid var(--border-color);
	padding: 8px;
}

/* Context menu */

.litegraph .dialog {
	z-index: 1;
	font-family: Arial, sans-serif;
}

.litegraph .litemenu-entry.has_submenu {
	position: relative;
	padding-right: 20px;
}

.litemenu-entry.has_submenu::after {
	content: ">";
	position: absolute;
	top: 0;
	right: 2px;
}

.litegraph.litecontextmenu,
.litegraph.litecontextmenu.dark {
	z-index: 9999 !important;
	background-color: var(--comfy-menu-bg) !important;
	filter: brightness(95%);
	will-change: transform;
}

.litegraph.litecontextmenu .litemenu-entry:hover:not(.disabled):not(.separator) {
	background-color: var(--comfy-menu-bg) !important;
	filter: brightness(155%);
	will-change: transform;
	color: var(--input-text);
}

.litegraph.litecontextmenu .litemenu-entry.submenu,
.litegraph.litecontextmenu.dark .litemenu-entry.submenu {
	background-color: var(--comfy-menu-bg) !important;
	color: var(--input-text);
}

.litegraph.litecontextmenu input {
	background-color: var(--comfy-input-bg) !important;
	color: var(--input-text) !important;
}

.comfy-context-menu-filter {
	box-sizing: border-box;
	border: 1px solid #999;
	margin: 0 0 5px 5px;
	width: calc(100% - 10px);
}

.comfy-img-preview {
	pointer-events: none;
	overflow: hidden;
	display: flex;
	flex-wrap: wrap;
 	align-content: flex-start;
	justify-content: center;
}

.comfy-img-preview img {
	object-fit: contain;
	width: var(--comfy-img-preview-width);
	height: var(--comfy-img-preview-height);
}

.comfy-missing-nodes li button {
	font-size: 12px;
	margin-left: 5px;
}

/* Search box */

.litegraph.litesearchbox {
	z-index: 9999 !important;
	background-color: var(--comfy-menu-bg) !important;
	overflow: hidden;
	display: block;
}

.litegraph.litesearchbox input,
.litegraph.litesearchbox select {
	background-color: var(--comfy-input-bg) !important;
	color: var(--input-text);
}

.litegraph.lite-search-item {
	color: var(--input-text);
	background-color: var(--comfy-input-bg);
	filter: brightness(80%);
	will-change: transform;
	padding-left: 0.2em;
}

.litegraph.lite-search-item.generic_type {
	color: var(--input-text);
	filter: brightness(50%);
	will-change: transform;
}

@media only screen and (max-width: 450px) {
	#comfy-settings-dialog .comfy-table tbody {
		display: grid;
	}
	#comfy-settings-dialog .comfy-table tr {
		display: grid;
	}
	#comfy-settings-dialog tr > td:first-child {
		text-align: center;
		border-bottom: none;
		padding-bottom: 0;
	}
	#comfy-settings-dialog tr > td:not(:first-child) {
		text-align: center;
		border-top: none;
	}
}

<<<<<<< HEAD
.comfy-graph-tooltip {
	z-index: 99999;
	padding: 4px 8px;
	background: var(--comfy-input-bg);
	color: var(--input-text);
	position: absolute;
	left: 0;
	top: 0;
	display: none;
	transform: translate(5px, calc(-100% - 5px));
	max-width: 30vw;
	border-radius: 5px;
	box-shadow: 0 0 5px rgba(0, 0, 0, 0.4);
	font-family: sans-serif;
	white-space: pre-wrap;
=======
audio.comfy-audio.empty-audio-widget {
	display: none;
>>>>>>> 05e83169
}<|MERGE_RESOLUTION|>--- conflicted
+++ resolved
@@ -633,7 +633,10 @@
 	}
 }
 
-<<<<<<< HEAD
+audio.comfy-audio.empty-audio-widget {
+	display: none;
+}
+
 .comfy-graph-tooltip {
 	z-index: 99999;
 	padding: 4px 8px;
@@ -649,8 +652,4 @@
 	box-shadow: 0 0 5px rgba(0, 0, 0, 0.4);
 	font-family: sans-serif;
 	white-space: pre-wrap;
-=======
-audio.comfy-audio.empty-audio-widget {
-	display: none;
->>>>>>> 05e83169
 }